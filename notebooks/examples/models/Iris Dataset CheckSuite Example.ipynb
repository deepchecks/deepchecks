--- conflicted
+++ resolved
@@ -88,7 +88,7 @@
     }
    },
    "source": [
-    "## Define Deepchecks Dataset"
+    "## Define MLChecks Dataset"
    ]
   },
   {
@@ -194,422 +194,198 @@
     {
      "data": {
       "text/html": [
-<<<<<<< HEAD
-       "<p>Check if there are columns which have only a single unique value in all rows.</p>"
-      ]
-     },
-     "metadata": {},
-     "output_type": "display_data"
-    },
-    {
-     "data": {
-      "text/html": [
-       "<p><b>&#x2713;</b> Nothing found</p>"
-      ]
-     },
-     "metadata": {},
-     "output_type": "display_data"
-    },
-    {
-     "data": {
-      "text/html": [
-       "<h4>Single Value in Column - Validation Dataset</h4>"
-      ]
-     },
-     "metadata": {},
-     "output_type": "display_data"
-    },
-    {
-     "data": {
-      "text/html": [
-       "<p>Check if there are columns which have only a single unique value in all rows.</p>"
-      ]
-     },
-     "metadata": {},
-     "output_type": "display_data"
-    },
-    {
-     "data": {
-      "text/html": [
-       "<p><b>&#x2713;</b> Nothing found</p>"
-      ]
-     },
-     "metadata": {},
-     "output_type": "display_data"
-    },
-    {
-     "data": {
-      "text/html": [
-       "<h4>Mixed Nulls - Train Dataset</h4>"
-      ]
-     },
-     "metadata": {},
-     "output_type": "display_data"
-    },
-    {
-     "data": {
-      "text/html": [
-       "<p>Search for various types of null values in a string column(s), including string representations of null.</p>"
-      ]
-     },
-     "metadata": {},
-     "output_type": "display_data"
-    },
-    {
-     "data": {
-      "text/html": [
-       "<p><b>&#x2713;</b> Nothing found</p>"
-      ]
-     },
-     "metadata": {},
-     "output_type": "display_data"
-    },
-    {
-     "data": {
-      "text/html": [
-       "<h4>Mixed Nulls - Validation Dataset</h4>"
-      ]
-     },
-     "metadata": {},
-     "output_type": "display_data"
-    },
-    {
-     "data": {
-      "text/html": [
-       "<p>Search for various types of null values in a string column(s), including string representations of null.</p>"
-      ]
-     },
-     "metadata": {},
-     "output_type": "display_data"
-    },
-    {
-     "data": {
-      "text/html": [
-       "<p><b>&#x2713;</b> Nothing found</p>"
-      ]
-     },
-     "metadata": {},
-     "output_type": "display_data"
-    },
-    {
-     "data": {
-      "text/html": [
-       "<h4>Mixed Types - Train Dataset</h4>"
-      ]
-     },
-     "metadata": {},
-     "output_type": "display_data"
-    },
-    {
-     "data": {
-      "text/html": [
-       "<p>Search for various types of data in (a) column[s], including hidden mixes in strings.</p>"
-      ]
-     },
-     "metadata": {},
-     "output_type": "display_data"
-    },
-    {
-     "data": {
-      "text/html": [
-       "<p><b>&#x2713;</b> Nothing found</p>"
-      ]
-     },
-     "metadata": {},
-     "output_type": "display_data"
-    },
-    {
-     "data": {
-      "text/html": [
-       "<h4>Mixed Types - Validation Dataset</h4>"
-      ]
-     },
-     "metadata": {},
-     "output_type": "display_data"
-    },
-    {
-     "data": {
-      "text/html": [
-       "<p>Search for various types of data in (a) column[s], including hidden mixes in strings.</p>"
-      ]
-     },
-     "metadata": {},
-     "output_type": "display_data"
-    },
-    {
-     "data": {
-      "text/html": [
-       "<p><b>&#x2713;</b> Nothing found</p>"
-      ]
-     },
-     "metadata": {},
-     "output_type": "display_data"
-    },
-    {
-     "data": {
-      "text/html": [
-       "<h4>String Mismatch - Train Dataset</h4>"
-      ]
-     },
-     "metadata": {},
-     "output_type": "display_data"
-    },
-    {
-     "data": {
-      "text/html": [
-       "<p>Detect different variants of string categories (e.g. \"mislabeled\" vs \"mis-labeled\") in a categorical column.</p>"
-      ]
-     },
-     "metadata": {},
-     "output_type": "display_data"
-    },
-    {
-     "data": {
-      "text/html": [
-       "<p><b>&#x2713;</b> Nothing found</p>"
-      ]
-     },
-     "metadata": {},
-     "output_type": "display_data"
-    },
-    {
-     "data": {
-      "text/html": [
-       "<h4>String Mismatch - Validation Dataset</h4>"
-      ]
-     },
-     "metadata": {},
-     "output_type": "display_data"
-    },
-    {
-     "data": {
-      "text/html": [
-       "<p>Detect different variants of string categories (e.g. \"mislabeled\" vs \"mis-labeled\") in a categorical column.</p>"
-      ]
-     },
-     "metadata": {},
-     "output_type": "display_data"
-    },
-    {
-     "data": {
-      "text/html": [
-       "<p><b>&#x2713;</b> Nothing found</p>"
-      ]
-     },
-     "metadata": {},
-     "output_type": "display_data"
-    },
-    {
-     "data": {
-      "text/html": [
-       "<h4>Data Duplicates - Train Dataset</h4>"
-      ]
-     },
-     "metadata": {},
-     "output_type": "display_data"
-    },
-    {
-     "data": {
-      "text/html": [
-       "<p>Search for duplicate data in dataset.</p>"
-      ]
-     },
-     "metadata": {},
-     "output_type": "display_data"
-    },
-    {
-     "data": {
-      "text/html": [
-       "<p><b>&#x2713;</b> Nothing found</p>"
-      ]
-     },
-     "metadata": {},
-     "output_type": "display_data"
-    },
-    {
-     "data": {
-      "text/html": [
-       "<h4>Data Duplicates - Validation Dataset</h4>"
-      ]
-     },
-     "metadata": {},
-     "output_type": "display_data"
-    },
-    {
-     "data": {
-      "text/html": [
-       "<p>Search for duplicate data in dataset.</p>"
-      ]
-     },
-     "metadata": {},
-     "output_type": "display_data"
-    },
-    {
-     "data": {
-      "text/html": [
-       "<p><b>&#x2713;</b> Nothing found</p>"
-      ]
-     },
-     "metadata": {},
-     "output_type": "display_data"
-    },
-    {
-     "data": {
-      "text/html": [
-       "<h4>Rare Format Detection - Train Dataset</h4>"
-      ]
-     },
-     "metadata": {},
-     "output_type": "display_data"
-    },
-    {
-     "data": {
-      "text/html": [
-       "<p>Checks whether columns have common formats (e.g. \"XX-XX-XXXX\" for dates\") and detects values that don't match.</p>"
-      ]
-     },
-     "metadata": {},
-     "output_type": "display_data"
-    },
-    {
-     "data": {
-      "text/html": [
-       "<p><b>&#x2713;</b> Nothing found</p>"
-      ]
-     },
-     "metadata": {},
-     "output_type": "display_data"
-    },
-    {
-     "data": {
-      "text/html": [
-       "<h4>Rare Format Detection - Validation Dataset</h4>"
-      ]
-     },
-     "metadata": {},
-     "output_type": "display_data"
-    },
-    {
-     "data": {
-      "text/html": [
-       "<p>Checks whether columns have common formats (e.g. \"XX-XX-XXXX\" for dates\") and detects values that don't match.</p>"
-      ]
-     },
-     "metadata": {},
-     "output_type": "display_data"
-    },
-    {
-     "data": {
-      "text/html": [
-       "<p><b>&#x2713;</b> Nothing found</p>"
-      ]
-     },
-     "metadata": {},
-     "output_type": "display_data"
-    },
-    {
-     "data": {
-      "text/html": [
-       "<h4>Special Characters - Train Dataset</h4>"
-      ]
-     },
-     "metadata": {},
-     "output_type": "display_data"
-    },
-    {
-     "data": {
-      "text/html": [
-       "<p>Search in column[s] for values that contains only special characters.</p>"
-      ]
-     },
-     "metadata": {},
-     "output_type": "display_data"
-    },
-    {
-     "data": {
-      "text/html": [
-       "<p><b>&#x2713;</b> Nothing found</p>"
-      ]
-     },
-     "metadata": {},
-     "output_type": "display_data"
-    },
-    {
-     "data": {
-      "text/html": [
-       "<h4>Special Characters - Validation Dataset</h4>"
-      ]
-     },
-     "metadata": {},
-     "output_type": "display_data"
-    },
-    {
-     "data": {
-      "text/html": [
-       "<p>Search in column[s] for values that contains only special characters.</p>"
-      ]
-     },
-     "metadata": {},
-     "output_type": "display_data"
-    },
-    {
-     "data": {
-      "text/html": [
-       "<p><b>&#x2713;</b> Nothing found</p>"
-      ]
-     },
-     "metadata": {},
-     "output_type": "display_data"
-    },
-    {
-     "data": {
-      "text/html": [
-       "<h4>String Mismatch Comparison</h4>"
-      ]
-     },
-     "metadata": {},
-     "output_type": "display_data"
-    },
-    {
-     "data": {
-      "text/html": [
-       "<p>Detect different variants of string categories between the same categorical column in two datasets.</p>"
-      ]
-     },
-     "metadata": {},
-     "output_type": "display_data"
-    },
-    {
-     "data": {
-      "text/html": [
-       "<p><b>&#x2713;</b> Nothing found</p>"
-      ]
-     },
-     "metadata": {},
-     "output_type": "display_data"
-    },
-    {
-     "data": {
-      "text/html": [
-       "<h4>Category Mismatch Train Validation</h4>"
-      ]
-     },
-     "metadata": {},
-     "output_type": "display_data"
-    },
-    {
-     "data": {
-      "text/html": [
-       "<p>Find new categories in validation.</p>"
-      ]
-     },
-     "metadata": {},
-     "output_type": "display_data"
-    },
-    {
-     "data": {
-      "text/html": [
-       "<p><b>&#x2713;</b> Nothing found</p>"
+       "<h3>With Conditions</h3>"
+      ]
+     },
+     "metadata": {},
+     "output_type": "display_data"
+    },
+    {
+     "data": {
+      "text/html": [
+       "<style type=\"text/css\">\n",
+       "#T_fa86f_ th {\n",
+       "  text-align: left;\n",
+       "}\n",
+       "#T_fa86f_ td {\n",
+       "  text-align: left;\n",
+       "}\n",
+       "</style>\n",
+       "<table id=\"T_fa86f_\">\n",
+       "  <thead>\n",
+       "    <tr>\n",
+       "      <th class=\"col_heading level0 col0\" >Status</th>\n",
+       "      <th class=\"col_heading level0 col1\" >Check</th>\n",
+       "      <th class=\"col_heading level0 col2\" >Condition</th>\n",
+       "      <th class=\"col_heading level0 col3\" >More Info</th>\n",
+       "    </tr>\n",
+       "  </thead>\n",
+       "  <tbody>\n",
+       "    <tr>\n",
+       "      <td id=\"T_fa86f_row0_col0\" class=\"data row0 col0\" ><div style=\"color: green;text-align: center\">✓</div></td>\n",
+       "      <td id=\"T_fa86f_row0_col1\" class=\"data row0 col1\" >Mixed Nulls - Train Dataset</td>\n",
+       "      <td id=\"T_fa86f_row0_col2\" class=\"data row0 col2\" >Not more than 1 different null types for all columns</td>\n",
+       "      <td id=\"T_fa86f_row0_col3\" class=\"data row0 col3\" ></td>\n",
+       "    </tr>\n",
+       "    <tr>\n",
+       "      <td id=\"T_fa86f_row1_col0\" class=\"data row1 col0\" ><div style=\"color: green;text-align: center\">✓</div></td>\n",
+       "      <td id=\"T_fa86f_row1_col1\" class=\"data row1 col1\" >Mixed Nulls - Validation Dataset</td>\n",
+       "      <td id=\"T_fa86f_row1_col2\" class=\"data row1 col2\" >Not more than 1 different null types for all columns</td>\n",
+       "      <td id=\"T_fa86f_row1_col3\" class=\"data row1 col3\" ></td>\n",
+       "    </tr>\n",
+       "    <tr>\n",
+       "      <td id=\"T_fa86f_row2_col0\" class=\"data row2 col0\" ><div style=\"color: green;text-align: center\">✓</div></td>\n",
+       "      <td id=\"T_fa86f_row2_col1\" class=\"data row2 col1\" >Mixed Types - Train Dataset</td>\n",
+       "      <td id=\"T_fa86f_row2_col2\" class=\"data row2 col2\" >Rare type ratio is not less than 1.00% of samples in all columns</td>\n",
+       "      <td id=\"T_fa86f_row2_col3\" class=\"data row2 col3\" ></td>\n",
+       "    </tr>\n",
+       "    <tr>\n",
+       "      <td id=\"T_fa86f_row3_col0\" class=\"data row3 col0\" ><div style=\"color: green;text-align: center\">✓</div></td>\n",
+       "      <td id=\"T_fa86f_row3_col1\" class=\"data row3 col1\" >Mixed Types - Validation Dataset</td>\n",
+       "      <td id=\"T_fa86f_row3_col2\" class=\"data row3 col2\" >Rare type ratio is not less than 1.00% of samples in all columns</td>\n",
+       "      <td id=\"T_fa86f_row3_col3\" class=\"data row3 col3\" ></td>\n",
+       "    </tr>\n",
+       "    <tr>\n",
+       "      <td id=\"T_fa86f_row4_col0\" class=\"data row4 col0\" ><div style=\"color: green;text-align: center\">✓</div></td>\n",
+       "      <td id=\"T_fa86f_row4_col1\" class=\"data row4 col1\" >String Mismatch - Train Dataset</td>\n",
+       "      <td id=\"T_fa86f_row4_col2\" class=\"data row4 col2\" >No string variants for all columns</td>\n",
+       "      <td id=\"T_fa86f_row4_col3\" class=\"data row4 col3\" ></td>\n",
+       "    </tr>\n",
+       "    <tr>\n",
+       "      <td id=\"T_fa86f_row5_col0\" class=\"data row5 col0\" ><div style=\"color: green;text-align: center\">✓</div></td>\n",
+       "      <td id=\"T_fa86f_row5_col1\" class=\"data row5 col1\" >String Mismatch - Validation Dataset</td>\n",
+       "      <td id=\"T_fa86f_row5_col2\" class=\"data row5 col2\" >No string variants for all columns</td>\n",
+       "      <td id=\"T_fa86f_row5_col3\" class=\"data row5 col3\" ></td>\n",
+       "    </tr>\n",
+       "    <tr>\n",
+       "      <td id=\"T_fa86f_row6_col0\" class=\"data row6 col0\" ><div style=\"color: green;text-align: center\">✓</div></td>\n",
+       "      <td id=\"T_fa86f_row6_col1\" class=\"data row6 col1\" >String Mismatch Comparison</td>\n",
+       "      <td id=\"T_fa86f_row6_col2\" class=\"data row6 col2\" >No new variants allowed in validation data for all columns</td>\n",
+       "      <td id=\"T_fa86f_row6_col3\" class=\"data row6 col3\" ></td>\n",
+       "    </tr>\n",
+       "  </tbody>\n",
+       "</table>\n"
+      ]
+     },
+     "metadata": {},
+     "output_type": "display_data"
+    },
+    {
+     "data": {
+      "text/html": [
+       "<h3>Without Conditions</h3>"
+      ]
+     },
+     "metadata": {},
+     "output_type": "display_data"
+    },
+    {
+     "data": {
+      "text/html": [
+       "<style type=\"text/css\">\n",
+       "#T_a7c00_ th {\n",
+       "  text-align: left;\n",
+       "}\n",
+       "#T_a7c00_ td {\n",
+       "  text-align: left;\n",
+       "}\n",
+       "</style>\n",
+       "<table id=\"T_a7c00_\">\n",
+       "  <thead>\n",
+       "    <tr>\n",
+       "      <th class=\"col_heading level0 col0\" >Check</th>\n",
+       "      <th class=\"col_heading level0 col1\" >Has Display?</th>\n",
+       "    </tr>\n",
+       "  </thead>\n",
+       "  <tbody>\n",
+       "    <tr>\n",
+       "      <td id=\"T_a7c00_row0_col0\" class=\"data row0 col0\" >Single Value in Column - Train Dataset</td>\n",
+       "      <td id=\"T_a7c00_row0_col1\" class=\"data row0 col1\" ><div style=\"text-align: center\">No</div></td>\n",
+       "    </tr>\n",
+       "    <tr>\n",
+       "      <td id=\"T_a7c00_row1_col0\" class=\"data row1 col0\" >Single Value in Column - Validation Dataset</td>\n",
+       "      <td id=\"T_a7c00_row1_col1\" class=\"data row1 col1\" ><div style=\"text-align: center\">No</div></td>\n",
+       "    </tr>\n",
+       "    <tr>\n",
+       "      <td id=\"T_a7c00_row2_col0\" class=\"data row2 col0\" >Data Duplicates - Train Dataset</td>\n",
+       "      <td id=\"T_a7c00_row2_col1\" class=\"data row2 col1\" ><div style=\"text-align: center\">No</div></td>\n",
+       "    </tr>\n",
+       "    <tr>\n",
+       "      <td id=\"T_a7c00_row3_col0\" class=\"data row3 col0\" >Data Duplicates - Validation Dataset</td>\n",
+       "      <td id=\"T_a7c00_row3_col1\" class=\"data row3 col1\" ><div style=\"text-align: center\">No</div></td>\n",
+       "    </tr>\n",
+       "    <tr>\n",
+       "      <td id=\"T_a7c00_row4_col0\" class=\"data row4 col0\" >Rare Format Detection - Train Dataset</td>\n",
+       "      <td id=\"T_a7c00_row4_col1\" class=\"data row4 col1\" ><div style=\"text-align: center\">No</div></td>\n",
+       "    </tr>\n",
+       "    <tr>\n",
+       "      <td id=\"T_a7c00_row5_col0\" class=\"data row5 col0\" >Rare Format Detection - Validation Dataset</td>\n",
+       "      <td id=\"T_a7c00_row5_col1\" class=\"data row5 col1\" ><div style=\"text-align: center\">No</div></td>\n",
+       "    </tr>\n",
+       "    <tr>\n",
+       "      <td id=\"T_a7c00_row6_col0\" class=\"data row6 col0\" >Special Characters - Train Dataset</td>\n",
+       "      <td id=\"T_a7c00_row6_col1\" class=\"data row6 col1\" ><div style=\"text-align: center\">No</div></td>\n",
+       "    </tr>\n",
+       "    <tr>\n",
+       "      <td id=\"T_a7c00_row7_col0\" class=\"data row7 col0\" >Special Characters - Validation Dataset</td>\n",
+       "      <td id=\"T_a7c00_row7_col1\" class=\"data row7 col1\" ><div style=\"text-align: center\">No</div></td>\n",
+       "    </tr>\n",
+       "    <tr>\n",
+       "      <td id=\"T_a7c00_row8_col0\" class=\"data row8 col0\" >Category Mismatch Train Validation</td>\n",
+       "      <td id=\"T_a7c00_row8_col1\" class=\"data row8 col1\" ><div style=\"text-align: center\">No</div></td>\n",
+       "    </tr>\n",
+       "    <tr>\n",
+       "      <td id=\"T_a7c00_row9_col0\" class=\"data row9 col0\" >Data Sample Leakage Report</td>\n",
+       "      <td id=\"T_a7c00_row9_col1\" class=\"data row9 col1\" ><div style=\"text-align: center\">Yes</div></td>\n",
+       "    </tr>\n",
+       "    <tr>\n",
+       "      <td id=\"T_a7c00_row10_col0\" class=\"data row10 col0\" >Single Feature Contribution - Train Dataset</td>\n",
+       "      <td id=\"T_a7c00_row10_col1\" class=\"data row10 col1\" ><div style=\"text-align: center\">Yes</div></td>\n",
+       "    </tr>\n",
+       "    <tr>\n",
+       "      <td id=\"T_a7c00_row11_col0\" class=\"data row11 col0\" >Single Feature Contribution - Validation Dataset</td>\n",
+       "      <td id=\"T_a7c00_row11_col1\" class=\"data row11 col1\" ><div style=\"text-align: center\">Yes</div></td>\n",
+       "    </tr>\n",
+       "    <tr>\n",
+       "      <td id=\"T_a7c00_row12_col0\" class=\"data row12 col0\" >Single Feature Contribution Train-Validation</td>\n",
+       "      <td id=\"T_a7c00_row12_col1\" class=\"data row12 col1\" ><div style=\"text-align: center\">Yes</div></td>\n",
+       "    </tr>\n",
+       "    <tr>\n",
+       "      <td id=\"T_a7c00_row13_col0\" class=\"data row13 col0\" >Train Validation Difference Overfit</td>\n",
+       "      <td id=\"T_a7c00_row13_col1\" class=\"data row13 col1\" ><div style=\"text-align: center\">Yes</div></td>\n",
+       "    </tr>\n",
+       "    <tr>\n",
+       "      <td id=\"T_a7c00_row14_col0\" class=\"data row14 col0\" >Performance Report - Train Dataset</td>\n",
+       "      <td id=\"T_a7c00_row14_col1\" class=\"data row14 col1\" ><div style=\"text-align: center\">Yes</div></td>\n",
+       "    </tr>\n",
+       "    <tr>\n",
+       "      <td id=\"T_a7c00_row15_col0\" class=\"data row15 col0\" >Performance Report - Validation Dataset</td>\n",
+       "      <td id=\"T_a7c00_row15_col1\" class=\"data row15 col1\" ><div style=\"text-align: center\">Yes</div></td>\n",
+       "    </tr>\n",
+       "    <tr>\n",
+       "      <td id=\"T_a7c00_row16_col0\" class=\"data row16 col0\" >Naive Model Comparison</td>\n",
+       "      <td id=\"T_a7c00_row16_col1\" class=\"data row16 col1\" ><div style=\"text-align: center\">Yes</div></td>\n",
+       "    </tr>\n",
+       "  </tbody>\n",
+       "</table>\n"
+      ]
+     },
+     "metadata": {},
+     "output_type": "display_data"
+    },
+    {
+     "data": {
+      "text/html": [
+       "<hr><h2>Results Display</h2>"
+      ]
+     },
+     "metadata": {},
+     "output_type": "display_data"
+    },
+    {
+     "data": {
+      "text/html": [
+       "<h3>Checks without Condition</h3>"
       ]
      },
      "metadata": {},
@@ -646,14 +422,14 @@
      "data": {
       "text/html": [
        "<style type=\"text/css\">\n",
-       "#T_b6ee9_ th {\n",
-       "  text-align: left;\n",
-       "}\n",
-       "#T_b6ee9_ td {\n",
+       "#T_deb0e_ th {\n",
+       "  text-align: left;\n",
+       "}\n",
+       "#T_deb0e_ td {\n",
        "  text-align: left;\n",
        "}\n",
        "</style>\n",
-       "<table id=\"T_b6ee9_\">\n",
+       "<table id=\"T_deb0e_\">\n",
        "  <thead>\n",
        "    <tr>\n",
        "      <th class=\"blank level0\" >&nbsp;</th>\n",
@@ -666,20 +442,20 @@
        "  </thead>\n",
        "  <tbody>\n",
        "    <tr>\n",
-       "      <th id=\"T_b6ee9_level0_row0\" class=\"row_heading level0 row0\" >Validation indices: 142</th>\n",
-       "      <td id=\"T_b6ee9_row0_col0\" class=\"data row0 col0\" >5.800000</td>\n",
-       "      <td id=\"T_b6ee9_row0_col1\" class=\"data row0 col1\" >2.700000</td>\n",
-       "      <td id=\"T_b6ee9_row0_col2\" class=\"data row0 col2\" >5.100000</td>\n",
-       "      <td id=\"T_b6ee9_row0_col3\" class=\"data row0 col3\" >1.900000</td>\n",
-       "      <td id=\"T_b6ee9_row0_col4\" class=\"data row0 col4\" >2</td>\n",
-       "    </tr>\n",
-       "    <tr>\n",
-       "      <th id=\"T_b6ee9_level0_row1\" class=\"row_heading level0 row1\" >Train indices: 101</th>\n",
-       "      <td id=\"T_b6ee9_row1_col0\" class=\"data row1 col0\" >5.800000</td>\n",
-       "      <td id=\"T_b6ee9_row1_col1\" class=\"data row1 col1\" >2.700000</td>\n",
-       "      <td id=\"T_b6ee9_row1_col2\" class=\"data row1 col2\" >5.100000</td>\n",
-       "      <td id=\"T_b6ee9_row1_col3\" class=\"data row1 col3\" >1.900000</td>\n",
-       "      <td id=\"T_b6ee9_row1_col4\" class=\"data row1 col4\" >2</td>\n",
+       "      <th id=\"T_deb0e_level0_row0\" class=\"row_heading level0 row0\" >Validation indices: 142</th>\n",
+       "      <td id=\"T_deb0e_row0_col0\" class=\"data row0 col0\" >5.800000</td>\n",
+       "      <td id=\"T_deb0e_row0_col1\" class=\"data row0 col1\" >2.700000</td>\n",
+       "      <td id=\"T_deb0e_row0_col2\" class=\"data row0 col2\" >5.100000</td>\n",
+       "      <td id=\"T_deb0e_row0_col3\" class=\"data row0 col3\" >1.900000</td>\n",
+       "      <td id=\"T_deb0e_row0_col4\" class=\"data row0 col4\" >2</td>\n",
+       "    </tr>\n",
+       "    <tr>\n",
+       "      <th id=\"T_deb0e_level0_row1\" class=\"row_heading level0 row1\" >Train indices: 101</th>\n",
+       "      <td id=\"T_deb0e_row1_col0\" class=\"data row1 col0\" >5.800000</td>\n",
+       "      <td id=\"T_deb0e_row1_col1\" class=\"data row1 col1\" >2.700000</td>\n",
+       "      <td id=\"T_deb0e_row1_col2\" class=\"data row1 col2\" >5.100000</td>\n",
+       "      <td id=\"T_deb0e_row1_col3\" class=\"data row1 col3\" >1.900000</td>\n",
+       "      <td id=\"T_deb0e_row1_col4\" class=\"data row1 col4\" >2</td>\n",
        "    </tr>\n",
        "  </tbody>\n",
        "</table>\n"
@@ -927,9 +703,6 @@
      "data": {
       "text/html": [
        "<p>Summarize given metrics on a dataset and model.</p>"
-=======
-       "<h3>With Conditions</h3>"
->>>>>>> 1d399050
       ]
      },
      "metadata": {},
@@ -939,88 +712,36 @@
      "data": {
       "text/html": [
        "<style type=\"text/css\">\n",
-<<<<<<< HEAD
-       "#T_e33ca_ th {\n",
-       "  text-align: left;\n",
-       "}\n",
-       "#T_e33ca_ td {\n",
+       "#T_54955_ th {\n",
+       "  text-align: left;\n",
+       "}\n",
+       "#T_54955_ td {\n",
        "  text-align: left;\n",
        "}\n",
        "</style>\n",
-       "<table id=\"T_e33ca_\">\n",
-=======
-       "#T_b990e_ th {\n",
-       "  text-align: left;\n",
-       "}\n",
-       "#T_b990e_ td {\n",
-       "  text-align: left;\n",
-       "}\n",
-       "</style>\n",
-       "<table id=\"T_b990e_\">\n",
->>>>>>> 1d399050
+       "<table id=\"T_54955_\">\n",
        "  <thead>\n",
        "    <tr>\n",
-       "      <th class=\"col_heading level0 col0\" >Status</th>\n",
-       "      <th class=\"col_heading level0 col1\" >Check</th>\n",
-       "      <th class=\"col_heading level0 col2\" >Condition</th>\n",
-       "      <th class=\"col_heading level0 col3\" >More Info</th>\n",
+       "      <th class=\"blank level0\" >&nbsp;</th>\n",
+       "      <th class=\"col_heading level0 col0\" >Score</th>\n",
+       "    </tr>\n",
+       "    <tr>\n",
+       "      <th class=\"index_name level0\" >Metric</th>\n",
+       "      <th class=\"blank col0\" >&nbsp;</th>\n",
        "    </tr>\n",
        "  </thead>\n",
        "  <tbody>\n",
        "    <tr>\n",
-<<<<<<< HEAD
-       "      <th id=\"T_e33ca_level0_row0\" class=\"row_heading level0 row0\" >Accuracy</th>\n",
-       "      <td id=\"T_e33ca_row0_col0\" class=\"data row0 col0\" >1</td>\n",
-       "    </tr>\n",
-       "    <tr>\n",
-       "      <th id=\"T_e33ca_level0_row1\" class=\"row_heading level0 row1\" >Precision - Macro Average</th>\n",
-       "      <td id=\"T_e33ca_row1_col0\" class=\"data row1 col0\" >1</td>\n",
-       "    </tr>\n",
-       "    <tr>\n",
-       "      <th id=\"T_e33ca_level0_row2\" class=\"row_heading level0 row2\" >Recall - Macro Average</th>\n",
-       "      <td id=\"T_e33ca_row2_col0\" class=\"data row2 col0\" >1</td>\n",
-=======
-       "      <td id=\"T_b990e_row0_col0\" class=\"data row0 col0\" ><div style=\"color: green;text-align: center\">✓</div></td>\n",
-       "      <td id=\"T_b990e_row0_col1\" class=\"data row0 col1\" >Mixed Nulls - Train Dataset</td>\n",
-       "      <td id=\"T_b990e_row0_col2\" class=\"data row0 col2\" >Not more than 1 different null types for all columns</td>\n",
-       "      <td id=\"T_b990e_row0_col3\" class=\"data row0 col3\" ></td>\n",
-       "    </tr>\n",
-       "    <tr>\n",
-       "      <td id=\"T_b990e_row1_col0\" class=\"data row1 col0\" ><div style=\"color: green;text-align: center\">✓</div></td>\n",
-       "      <td id=\"T_b990e_row1_col1\" class=\"data row1 col1\" >Mixed Nulls - Validation Dataset</td>\n",
-       "      <td id=\"T_b990e_row1_col2\" class=\"data row1 col2\" >Not more than 1 different null types for all columns</td>\n",
-       "      <td id=\"T_b990e_row1_col3\" class=\"data row1 col3\" ></td>\n",
-       "    </tr>\n",
-       "    <tr>\n",
-       "      <td id=\"T_b990e_row2_col0\" class=\"data row2 col0\" ><div style=\"color: green;text-align: center\">✓</div></td>\n",
-       "      <td id=\"T_b990e_row2_col1\" class=\"data row2 col1\" >Mixed Types - Train Dataset</td>\n",
-       "      <td id=\"T_b990e_row2_col2\" class=\"data row2 col2\" >Rare type ratio is not less than 1.00% of samples in all columns</td>\n",
-       "      <td id=\"T_b990e_row2_col3\" class=\"data row2 col3\" ></td>\n",
-       "    </tr>\n",
-       "    <tr>\n",
-       "      <td id=\"T_b990e_row3_col0\" class=\"data row3 col0\" ><div style=\"color: green;text-align: center\">✓</div></td>\n",
-       "      <td id=\"T_b990e_row3_col1\" class=\"data row3 col1\" >Mixed Types - Validation Dataset</td>\n",
-       "      <td id=\"T_b990e_row3_col2\" class=\"data row3 col2\" >Rare type ratio is not less than 1.00% of samples in all columns</td>\n",
-       "      <td id=\"T_b990e_row3_col3\" class=\"data row3 col3\" ></td>\n",
-       "    </tr>\n",
-       "    <tr>\n",
-       "      <td id=\"T_b990e_row4_col0\" class=\"data row4 col0\" ><div style=\"color: green;text-align: center\">✓</div></td>\n",
-       "      <td id=\"T_b990e_row4_col1\" class=\"data row4 col1\" >String Mismatch - Train Dataset</td>\n",
-       "      <td id=\"T_b990e_row4_col2\" class=\"data row4 col2\" >No string variants for all columns</td>\n",
-       "      <td id=\"T_b990e_row4_col3\" class=\"data row4 col3\" ></td>\n",
-       "    </tr>\n",
-       "    <tr>\n",
-       "      <td id=\"T_b990e_row5_col0\" class=\"data row5 col0\" ><div style=\"color: green;text-align: center\">✓</div></td>\n",
-       "      <td id=\"T_b990e_row5_col1\" class=\"data row5 col1\" >String Mismatch - Validation Dataset</td>\n",
-       "      <td id=\"T_b990e_row5_col2\" class=\"data row5 col2\" >No string variants for all columns</td>\n",
-       "      <td id=\"T_b990e_row5_col3\" class=\"data row5 col3\" ></td>\n",
-       "    </tr>\n",
-       "    <tr>\n",
-       "      <td id=\"T_b990e_row6_col0\" class=\"data row6 col0\" ><div style=\"color: green;text-align: center\">✓</div></td>\n",
-       "      <td id=\"T_b990e_row6_col1\" class=\"data row6 col1\" >String Mismatch Comparison</td>\n",
-       "      <td id=\"T_b990e_row6_col2\" class=\"data row6 col2\" >No new variants allowed in validation data for all columns</td>\n",
-       "      <td id=\"T_b990e_row6_col3\" class=\"data row6 col3\" ></td>\n",
->>>>>>> 1d399050
+       "      <th id=\"T_54955_level0_row0\" class=\"row_heading level0 row0\" >Accuracy</th>\n",
+       "      <td id=\"T_54955_row0_col0\" class=\"data row0 col0\" >1.000000</td>\n",
+       "    </tr>\n",
+       "    <tr>\n",
+       "      <th id=\"T_54955_level0_row1\" class=\"row_heading level0 row1\" >Precision - Macro Average</th>\n",
+       "      <td id=\"T_54955_row1_col0\" class=\"data row1 col0\" >1.000000</td>\n",
+       "    </tr>\n",
+       "    <tr>\n",
+       "      <th id=\"T_54955_level0_row2\" class=\"row_heading level0 row2\" >Recall - Macro Average</th>\n",
+       "      <td id=\"T_54955_row2_col0\" class=\"data row2 col0\" >1.000000</td>\n",
        "    </tr>\n",
        "  </tbody>\n",
        "</table>\n"
@@ -1032,7 +753,16 @@
     {
      "data": {
       "text/html": [
-       "<h3>Without Conditions</h3>"
+       "<h4>Performance Report - Validation Dataset</h4>"
+      ]
+     },
+     "metadata": {},
+     "output_type": "display_data"
+    },
+    {
+     "data": {
+      "text/html": [
+       "<p>Summarize given metrics on a dataset and model.</p>"
       ]
      },
      "metadata": {},
@@ -1042,112 +772,36 @@
      "data": {
       "text/html": [
        "<style type=\"text/css\">\n",
-<<<<<<< HEAD
-       "#T_73e32_ th {\n",
-       "  text-align: left;\n",
-       "}\n",
-       "#T_73e32_ td {\n",
+       "#T_0ffb5_ th {\n",
+       "  text-align: left;\n",
+       "}\n",
+       "#T_0ffb5_ td {\n",
        "  text-align: left;\n",
        "}\n",
        "</style>\n",
-       "<table id=\"T_73e32_\">\n",
-=======
-       "#T_8dbe7_ th {\n",
-       "  text-align: left;\n",
-       "}\n",
-       "#T_8dbe7_ td {\n",
-       "  text-align: left;\n",
-       "}\n",
-       "</style>\n",
-       "<table id=\"T_8dbe7_\">\n",
->>>>>>> 1d399050
+       "<table id=\"T_0ffb5_\">\n",
        "  <thead>\n",
        "    <tr>\n",
-       "      <th class=\"col_heading level0 col0\" >Check</th>\n",
-       "      <th class=\"col_heading level0 col1\" >Has Display?</th>\n",
+       "      <th class=\"blank level0\" >&nbsp;</th>\n",
+       "      <th class=\"col_heading level0 col0\" >Score</th>\n",
+       "    </tr>\n",
+       "    <tr>\n",
+       "      <th class=\"index_name level0\" >Metric</th>\n",
+       "      <th class=\"blank col0\" >&nbsp;</th>\n",
        "    </tr>\n",
        "  </thead>\n",
        "  <tbody>\n",
        "    <tr>\n",
-       "      <td id=\"T_8dbe7_row0_col0\" class=\"data row0 col0\" >Single Value in Column - Train Dataset</td>\n",
-       "      <td id=\"T_8dbe7_row0_col1\" class=\"data row0 col1\" ><div style=\"text-align: center\">No</div></td>\n",
-       "    </tr>\n",
-       "    <tr>\n",
-       "      <td id=\"T_8dbe7_row1_col0\" class=\"data row1 col0\" >Single Value in Column - Validation Dataset</td>\n",
-       "      <td id=\"T_8dbe7_row1_col1\" class=\"data row1 col1\" ><div style=\"text-align: center\">No</div></td>\n",
-       "    </tr>\n",
-       "    <tr>\n",
-       "      <td id=\"T_8dbe7_row2_col0\" class=\"data row2 col0\" >Data Duplicates - Train Dataset</td>\n",
-       "      <td id=\"T_8dbe7_row2_col1\" class=\"data row2 col1\" ><div style=\"text-align: center\">No</div></td>\n",
-       "    </tr>\n",
-       "    <tr>\n",
-       "      <td id=\"T_8dbe7_row3_col0\" class=\"data row3 col0\" >Data Duplicates - Validation Dataset</td>\n",
-       "      <td id=\"T_8dbe7_row3_col1\" class=\"data row3 col1\" ><div style=\"text-align: center\">No</div></td>\n",
-       "    </tr>\n",
-       "    <tr>\n",
-       "      <td id=\"T_8dbe7_row4_col0\" class=\"data row4 col0\" >Rare Format Detection - Train Dataset</td>\n",
-       "      <td id=\"T_8dbe7_row4_col1\" class=\"data row4 col1\" ><div style=\"text-align: center\">No</div></td>\n",
-       "    </tr>\n",
-       "    <tr>\n",
-       "      <td id=\"T_8dbe7_row5_col0\" class=\"data row5 col0\" >Rare Format Detection - Validation Dataset</td>\n",
-       "      <td id=\"T_8dbe7_row5_col1\" class=\"data row5 col1\" ><div style=\"text-align: center\">No</div></td>\n",
-       "    </tr>\n",
-       "    <tr>\n",
-       "      <td id=\"T_8dbe7_row6_col0\" class=\"data row6 col0\" >Special Characters - Train Dataset</td>\n",
-       "      <td id=\"T_8dbe7_row6_col1\" class=\"data row6 col1\" ><div style=\"text-align: center\">No</div></td>\n",
-       "    </tr>\n",
-       "    <tr>\n",
-       "      <td id=\"T_8dbe7_row7_col0\" class=\"data row7 col0\" >Special Characters - Validation Dataset</td>\n",
-       "      <td id=\"T_8dbe7_row7_col1\" class=\"data row7 col1\" ><div style=\"text-align: center\">No</div></td>\n",
-       "    </tr>\n",
-       "    <tr>\n",
-       "      <td id=\"T_8dbe7_row8_col0\" class=\"data row8 col0\" >Category Mismatch Train Validation</td>\n",
-       "      <td id=\"T_8dbe7_row8_col1\" class=\"data row8 col1\" ><div style=\"text-align: center\">No</div></td>\n",
-       "    </tr>\n",
-       "    <tr>\n",
-       "      <td id=\"T_8dbe7_row9_col0\" class=\"data row9 col0\" >Data Sample Leakage Report</td>\n",
-       "      <td id=\"T_8dbe7_row9_col1\" class=\"data row9 col1\" ><div style=\"text-align: center\">Yes</div></td>\n",
-       "    </tr>\n",
-       "    <tr>\n",
-       "      <td id=\"T_8dbe7_row10_col0\" class=\"data row10 col0\" >Single Feature Contribution - Train Dataset</td>\n",
-       "      <td id=\"T_8dbe7_row10_col1\" class=\"data row10 col1\" ><div style=\"text-align: center\">Yes</div></td>\n",
-       "    </tr>\n",
-       "    <tr>\n",
-       "      <td id=\"T_8dbe7_row11_col0\" class=\"data row11 col0\" >Single Feature Contribution - Validation Dataset</td>\n",
-       "      <td id=\"T_8dbe7_row11_col1\" class=\"data row11 col1\" ><div style=\"text-align: center\">Yes</div></td>\n",
-       "    </tr>\n",
-       "    <tr>\n",
-       "      <td id=\"T_8dbe7_row12_col0\" class=\"data row12 col0\" >Single Feature Contribution Train-Validation</td>\n",
-       "      <td id=\"T_8dbe7_row12_col1\" class=\"data row12 col1\" ><div style=\"text-align: center\">Yes</div></td>\n",
-       "    </tr>\n",
-       "    <tr>\n",
-       "      <td id=\"T_8dbe7_row13_col0\" class=\"data row13 col0\" >Train Validation Difference Overfit</td>\n",
-       "      <td id=\"T_8dbe7_row13_col1\" class=\"data row13 col1\" ><div style=\"text-align: center\">Yes</div></td>\n",
-       "    </tr>\n",
-       "    <tr>\n",
-<<<<<<< HEAD
-       "      <th id=\"T_73e32_level0_row0\" class=\"row_heading level0 row0\" >Accuracy</th>\n",
-       "      <td id=\"T_73e32_row0_col0\" class=\"data row0 col0\" >1</td>\n",
-       "    </tr>\n",
-       "    <tr>\n",
-       "      <th id=\"T_73e32_level0_row1\" class=\"row_heading level0 row1\" >Precision - Macro Average</th>\n",
-       "      <td id=\"T_73e32_row1_col0\" class=\"data row1 col0\" >1</td>\n",
-       "    </tr>\n",
-       "    <tr>\n",
-       "      <th id=\"T_73e32_level0_row2\" class=\"row_heading level0 row2\" >Recall - Macro Average</th>\n",
-       "      <td id=\"T_73e32_row2_col0\" class=\"data row2 col0\" >1</td>\n",
-=======
-       "      <td id=\"T_8dbe7_row14_col0\" class=\"data row14 col0\" >Performance Report - Train Dataset</td>\n",
-       "      <td id=\"T_8dbe7_row14_col1\" class=\"data row14 col1\" ><div style=\"text-align: center\">Yes</div></td>\n",
-       "    </tr>\n",
-       "    <tr>\n",
-       "      <td id=\"T_8dbe7_row15_col0\" class=\"data row15 col0\" >Performance Report - Validation Dataset</td>\n",
-       "      <td id=\"T_8dbe7_row15_col1\" class=\"data row15 col1\" ><div style=\"text-align: center\">Yes</div></td>\n",
-       "    </tr>\n",
-       "    <tr>\n",
-       "      <td id=\"T_8dbe7_row16_col0\" class=\"data row16 col0\" >Naive Model Comparison</td>\n",
-       "      <td id=\"T_8dbe7_row16_col1\" class=\"data row16 col1\" ><div style=\"text-align: center\">Yes</div></td>\n",
->>>>>>> 1d399050
+       "      <th id=\"T_0ffb5_level0_row0\" class=\"row_heading level0 row0\" >Accuracy</th>\n",
+       "      <td id=\"T_0ffb5_row0_col0\" class=\"data row0 col0\" >1.000000</td>\n",
+       "    </tr>\n",
+       "    <tr>\n",
+       "      <th id=\"T_0ffb5_level0_row1\" class=\"row_heading level0 row1\" >Precision - Macro Average</th>\n",
+       "      <td id=\"T_0ffb5_row1_col0\" class=\"data row1 col0\" >1.000000</td>\n",
+       "    </tr>\n",
+       "    <tr>\n",
+       "      <th id=\"T_0ffb5_level0_row2\" class=\"row_heading level0 row2\" >Recall - Macro Average</th>\n",
+       "      <td id=\"T_0ffb5_row2_col0\" class=\"data row2 col0\" >1.000000</td>\n",
        "    </tr>\n",
        "  </tbody>\n",
        "</table>\n"
@@ -1159,25 +813,24 @@
     {
      "data": {
       "text/html": [
-       "<hr><h2>Results Display</h2>"
-      ]
-     },
-     "metadata": {},
-     "output_type": "display_data"
-    },
-    {
-     "data": {
-      "text/html": [
-       "<h3>Checks without Condition</h3>"
-      ]
-     },
-     "metadata": {},
-     "output_type": "display_data"
-    },
-    {
-     "data": {
-      "text/html": [
-<<<<<<< HEAD
+       "<h4>Naive Model Comparison</h4>"
+      ]
+     },
+     "metadata": {},
+     "output_type": "display_data"
+    },
+    {
+     "data": {
+      "text/html": [
+       "<p>Compare naive model score to given model score.</p>"
+      ]
+     },
+     "metadata": {},
+     "output_type": "display_data"
+    },
+    {
+     "data": {
+      "text/html": [
        "The ratio between the naive model's Accuracy and the checked model's Accuracy is 0.34.<br>RandomForestClassifier model prediction has achieved 1 compared to Naive statistical prediction which achieved 0.34 on tested data."
       ]
      },
@@ -1247,559 +900,6 @@
       },
       "text/plain": [
        "VBox(children=(HTML(value=''), IntProgress(value=0, bar_style='info', max=15, style=ProgressStyle(bar_color='#…"
-=======
-       "<h4>Data Sample Leakage Report</h4>"
->>>>>>> 1d399050
-      ]
-     },
-     "metadata": {},
-     "output_type": "display_data"
-    },
-    {
-     "data": {
-      "text/html": [
-       "<p>Detect samples in the validation data that appear also in training data.</p>"
-      ]
-     },
-     "metadata": {},
-     "output_type": "display_data"
-    },
-    {
-     "data": {
-      "text/html": [
-       "2.63% (1.0 / 38)                      of validation data samples appear in train data"
-      ]
-     },
-     "metadata": {},
-     "output_type": "display_data"
-    },
-    {
-     "data": {
-      "text/html": [
-       "<style type=\"text/css\">\n",
-       "#T_57d59_ th {\n",
-       "  text-align: left;\n",
-       "}\n",
-       "#T_57d59_ td {\n",
-       "  text-align: left;\n",
-       "}\n",
-       "</style>\n",
-       "<table id=\"T_57d59_\">\n",
-       "  <thead>\n",
-       "    <tr>\n",
-       "      <th class=\"blank level0\" >&nbsp;</th>\n",
-       "      <th class=\"col_heading level0 col0\" >sepal length (cm)</th>\n",
-       "      <th class=\"col_heading level0 col1\" >sepal width (cm)</th>\n",
-       "      <th class=\"col_heading level0 col2\" >petal length (cm)</th>\n",
-       "      <th class=\"col_heading level0 col3\" >petal width (cm)</th>\n",
-       "      <th class=\"col_heading level0 col4\" >target</th>\n",
-       "    </tr>\n",
-       "  </thead>\n",
-       "  <tbody>\n",
-       "    <tr>\n",
-       "      <th id=\"T_57d59_level0_row0\" class=\"row_heading level0 row0\" >Validation indices: 142</th>\n",
-       "      <td id=\"T_57d59_row0_col0\" class=\"data row0 col0\" >5.800000</td>\n",
-       "      <td id=\"T_57d59_row0_col1\" class=\"data row0 col1\" >2.700000</td>\n",
-       "      <td id=\"T_57d59_row0_col2\" class=\"data row0 col2\" >5.100000</td>\n",
-       "      <td id=\"T_57d59_row0_col3\" class=\"data row0 col3\" >1.900000</td>\n",
-       "      <td id=\"T_57d59_row0_col4\" class=\"data row0 col4\" >2</td>\n",
-       "    </tr>\n",
-       "    <tr>\n",
-       "      <th id=\"T_57d59_level0_row1\" class=\"row_heading level0 row1\" >Train indices: 101</th>\n",
-       "      <td id=\"T_57d59_row1_col0\" class=\"data row1 col0\" >5.800000</td>\n",
-       "      <td id=\"T_57d59_row1_col1\" class=\"data row1 col1\" >2.700000</td>\n",
-       "      <td id=\"T_57d59_row1_col2\" class=\"data row1 col2\" >5.100000</td>\n",
-       "      <td id=\"T_57d59_row1_col3\" class=\"data row1 col3\" >1.900000</td>\n",
-       "      <td id=\"T_57d59_row1_col4\" class=\"data row1 col4\" >2</td>\n",
-       "    </tr>\n",
-       "  </tbody>\n",
-       "</table>\n"
-      ]
-     },
-     "metadata": {},
-     "output_type": "display_data"
-    },
-    {
-     "data": {
-      "text/html": [
-       "<h4>Single Feature Contribution - Train Dataset</h4>"
-      ]
-     },
-     "metadata": {},
-     "output_type": "display_data"
-    },
-    {
-     "data": {
-      "text/html": [
-       "<p>Return the PPS (Predictive Power Score) of all features in relation to the label.</p>"
-      ]
-     },
-     "metadata": {},
-     "output_type": "display_data"
-    },
-    {
-     "data": {
-      "image/png": "iVBORw0KGgoAAAANSUhEUgAAAzUAAAEKCAYAAAArX3u9AAAAOXRFWHRTb2Z0d2FyZQBNYXRwbG90bGliIHZlcnNpb24zLjQuMywgaHR0cHM6Ly9tYXRwbG90bGliLm9yZy/MnkTPAAAACXBIWXMAAAsTAAALEwEAmpwYAAAmmklEQVR4nO3de7hdd13n8fcnp8VCabklCtMLLVjQUMqlmTKIQmXAJ2WeaWFatQVGqwzxQkFB0CpOxQLKxcugVjBl+hQYsUKHDlGiEaGlXEtSe01rSgjVplabylW5tEm+88dep93dPTl7n3P2ys7a5/3iWU/X5bd+67uTxcr+7t9lpaqQJEmSpK5aMekAJEmSJGkpTGokSZIkdZpJjSRJkqROM6mRJEmS1GkmNZIkSZI6zaRGkiRJUqeZ1EiSJEkCIMlFSe5McuM+jifJHyTZnuT6JE/f3zHOxaRGkiRJ0qyLgbXzHD8FOK5Z1gHv3A8xDWVSI0mSJAmAqroS+PI8RU4D3ls9nwMenuQx+ye6fTto0gEs1MqVK+uYY46ZdBiSJEmacldfffVdVbVq0nEM85QcWt9gz9ByX+I7W4Fv9+1aX1XrF3i5I4Db+rZ3NvvuWGA9Y9W5pOaYY45hy5Ytkw5DkiRJUy7JP0w6hlF8gz28iccOLfcSbvl2Va3ZDyHtd51LaiRJkiTd34pRBpXsHculbgeO6ts+stk3UY6pkSRJkjos9JKaYcuYbAB+opkF7T8BX6uqiXY9A1tqJEmSpG7L+JKWJH8GnAysTLIT+A3gYICqehewEXgBsB34JvBT47ny0pjUSJIkSR0W4KCZ8dRVVWcNOV7AK8ZztfExqZEkSZK6bIwtNV1lUiNJkiR12OyYmuXMpEaSJEnqMltqTGokSZKkLrOlxqRGkiRJ6jyTmhYlWQu8A5gB3l1Vbxk4/ljgImAV8GXgpVW1s82YluKa7/++SYegCXrazX8/6RAkSZIeIIGDlnlTRWs5XZIZ4ALgFGA1cFaS1QPFfgd4b1WdAJwP/HZb8UiSJElTKbBiRYYu06zNhqqTgO1VtaOq7gYuAU4bKLMa+HizfvkcxyVJkiTNI8CKDF+mWZtJzRHAbX3bO5t9/a4D/luz/iLgsCSPGqwoybokW5Js2bVrVyvBSpIkSV21YsXwZZpN+uO9FnhOkmuA5wC3A3sGC1XV+qpaU1VrVq1atb9jlCRJkg5cMalpc0jR7cBRfdtHNvvuVVX/RNNSk+ShwOlV9dUWY5IkSZKmSoAZJwpozWbguCTHJnkQcCawob9AkpVJZmP4VXozoUmSJEkalS017SU1VbUbOAfYBNwMfKCqtiY5P8mpTbGTgW1JbgG+B3hzW/FIkiRJ02j25ZvLOalptaGqqjYCGwf2nde3filwaZsxSJIkSVMt05+0DLPMe99JkiRJ3TbbUrOcmdRIkiRJHTft76EZxqRGkiRJ6rAEDlrm3+qX+ceXJEmSui6sWOZNNSY1kiRJUpcFMmNSI0mSJKmjAsSWGkmSJEmdZUuNSY3UFf/8354x6RA0QY/+0FWTDkGSdACzpUaSJElSZyVh5uDl/aIakxpJkiSpy2JLjUmNJEmS1HGOqZEkSZLUXQlZYfczSZIkSR223LuftZrSJVmbZFuS7UnOneP40UkuT3JNkuuTvKDNeCRJkqRpk8CKg1cMXaZZay01SWaAC4DnAzuBzUk2VNVNfcV+HfhAVb0zyWpgI3BMWzFJkiRJUyewYpmPqWkzZTsJ2F5VO6rqbuAS4LSBMgUc3qw/DPinFuORJEmSplDIiuHLNGtzTM0RwG192zuBwbcHvgH4mySvBA4FnjdXRUnWAesAjj766LEHKkmSJHVVnNK53TE1IzgLuLiqjgReALwvyQNiqqr1VbWmqtasWrVqvwcpSZIkHcgyk6HLNGuzpeZ24Ki+7SObff1eBqwFqKrPJjkEWAnc2WJckiRJ0vSwpabVlprNwHFJjk3yIOBMYMNAmX8E/jNAku8HDgF2tRiTJEmSNF0SVhw8M3SZZq211FTV7iTnAJuAGeCiqtqa5HxgS1VtAH4JuDDJq+lNGnB2VVVbMUmSJEnTJsCKZd5S0+rLN6tqI71pmvv3nde3fhPwrDZjkCRJkqZaGNuYmSRrgXfQa5R4d1W9ZeD40cB7gIc3Zc5tvvNP1KQnCpAkSZK0ROOY0rnvPZOnAKuBs5p3Sfabfc/k0+gNL/njMX+URWm1pUaSJElSu5KxzW5273smm3pn3zN5U1+ZA/I9kyY1kiRJUseNOPvZyiRb+rbXV9X6vu2xvWdyfzOpkSRJkroskINHGlVyV1WtWeLVZt8z+btJnknvPZPHV9XeJda7JCY1kiRJUpclZGYsQ+U7+55JJwqQJEmSum5Fhi/DdfY9k7bUSJIkSV0WYAwTBXT5PZMmNZIkSVLHjThRwFBdfc+kSY0kSZLUYUnIwTOTDmOiTGokSZKkLhtT97MuM6mRJEmSus6kRpIkSVJnZXxjarrKpEaSJEnqtNhSM+kAJEmSJC1BGPU9NFOr1ZdvJlmbZFuS7UnOneP47ye5tlluSfLVNuORJEmSpk4z+9mwZZq11lKTZAa4AHg+sBPYnGRDM7c1AFX16r7yrwSe1lY8kiRJ0tRa5t3P2mypOQnYXlU7qupu4BLgtHnKnwX8WYvxSJIkSdOnmShg2DLN2kxqjgBu69ve2ex7gCSPBY4FPr6P4+uSbEmyZdeuXWMPVJIkSeq0mQxfplirY2oW4Ezg0qraM9fBqlpfVWuqas2qVav2c2iSJEnSAWz25ZvLOKlpc/az24Gj+raPbPbN5UzgFS3GIkmSJE2pkBUHSlvFZLSZ1GwGjktyLL1k5kzgxYOFknwf8Ajgsy3GIkmSJE2lrIAcbFLTiqraneQcYBMwA1xUVVuTnA9sqaoNTdEzgUuqqtqKRZIkSZpqU969bJhWX75ZVRuBjQP7zhvYfkObMUiSJElTLVn2L99sNamRJEmS1L7M2P1MkiRJUlcFW2omHYAkSZKkJUjg4JlJRzFRJjWSJElS1zmlsyRJkqROi93PJEmSJHVVYkvNpAOQJEmStEQmNZIkSZI6zdnPJEmSJHVWAgct76/1y/vTS5IkSV3ne2pMaiRJkqRuc6IAkxpJkiSp60xqJEmSJHVWIHY/kyRJktRddj9r9dMnWZtkW5LtSc7dR5kfS3JTkq1J3t9mPJIkSdLUCXDQzPBlirXWUpNkBrgAeD6wE9icZENV3dRX5jjgV4FnVdVXknx3W/FIkiRJ08mWmjY//UnA9qraUVV3A5cApw2UeTlwQVV9BaCq7mwxHkmSJGn6zE7pPGyZYm0mNUcAt/Vt72z29XsC8IQkn07yuSRr56ooybokW5Js2bVrV0vhSpIkSR21YsXwZYpN+tMdBBwHnAycBVyY5OGDhapqfVWtqao1q1at2r8RSpIkSQeyxKSmxbpvB47q2z6y2ddvJ7Chqu6pqi8Bt9BLciRJkiSNakwTBXR1oq82k5rNwHFJjk3yIOBMYMNAmf9Hr5WGJCvpdUfb0WJMkiRJ0nQZU0tN30RfpwCrgbOSrB4o0z/R15OAXxz751mE1pKaqtoNnANsAm4GPlBVW5Ocn+TUptgm4F+T3ARcDryuqv61rZgkSZKkqTSeiQI6O9FXqy/frKqNwMaBfef1rRfwmmaRJEmStFBh1DEzK5Ns6dteX1Xr+7bnmujrGQN1PAEgyaeBGeANVfXXC455zFpNaiRJkiS1LZCRkpq7qmrNEi/WP9HXkcCVSZ5cVV9dYr1LDkqSJElSl41ndrNRJ/q6qqruAb6UZHair83jCGCxpntuN0mSJGnaJbDioOHLcJ2d6MuWGkmSJKnrRut+Nq+q2p1kdqKvGeCi2Ym+gC1VtaE59iPNRF97OEAm+jKpkSRJkjotY3u5Zlcn+jKpkSRJkrpuDC01XWZSI0mSJHVZRp79bGqZ1EiSJEldN9pEAFNrpJQuyVtH2SdJkiRpf2vG1Axbption+75c+w7ZZyBSJIkSVqE0Ot+NmyZYvO2UyX5OeDngcclub7v0GHAp9sMTJIkSdIopnNMTZLnAk9qNm+sqsv3VXZY57v3A38F/DZwbt/+b1TVl5cUpSRJkqSxyBQlNUkeDVwG3A1saXafnuTNwIuq6l8GzxmW1MwAXwdeMcfFHmliI0mSJE1YxveemgPEO4D/XVXv7t+Z5OXA/wLOGjxhWFJzNVCz9QwcK+Bx852cZG0T1Azw7qp6y8Dxs4G3A7c3u/5oMHhJkiRJ8wmsOHjSQYzTiVX144M7q+rCJL881wnzJjVVdexiI0kyA1xAb5KBncDmJBuq6qaBon9eVecs9jqSJEnSsjdF3c+Ab81z7Ktz7RxpQuskz55rf1VdOc9pJwHbq2pHU8clwGnAYFIjSZIkaSmmK6m5NcmTq+qG/p1Jngw8YDwNjP7yzdf1rR9CL2G5GnjuPOccAdzWt70TeMYc5U5vkqZbgFdX1W2DBZKsA9YBHH300SOGLEmSJC0D0zem5heBlyT5qWb7U1X1IeDw5tgDjJTUVNV/7d9OchS9QTpL9RfAn1XVd5L8DPAe5kiUqmo9sB5gzZo1NXhckiRJWtamq6VmHXAC8OfN9s8keWZVvW5fJ4zaUjNoJ/D9Q8rcDhzVt30k900IAEBV/Wvf5ruBty0yHkmSJGmZmrr31LwAeEpV7W22L05yA/fvPXY/o46p+UPumwVtBfBU4O+GnLYZOC7JsfSSmTOBFw/U+5iquqPZPBW4eZR4JEmSJDUCzCy2reKAtBd4FLALIMl3N/v2adRPv6VvfTe9LmOfnu+Eqtqd5BxgE70pnS+qqq1Jzge2VNUG4FVJTm3q/DJw9ojxSJIkSQKmsKXmjcDnk3ySXsPKyczTSgOjj6l5z+x6kkdw/25l8523Edg4sO+8vvVfBX51lLokSZIk7UMGXynZXVV1aZIr6U1OBvDLVTXnrGezRu1+dgW97mEH0Zv17M4kn6mqVy8hXkmSJEljUDU9c2kleWyzOjul8yF9+6iqfxg8Z9TuZw+rqq8n+R/Ae6vqN5Jcv7RwJUmSJC1dsXf+ISdd8xfzHAvw5MGdoyY1ByV5DPBjwOsXEZgkSZKkFhSwZ+/uSYcxNlV1wkLPGTWpOZ/egP9PV9XmJI8DvrDQi0mSJEkat6KmqKUmyXcBPw/8ULPrU8AFVfWdfZ0z6kQBHwQ+2Le9Azh98aFKkiRJGocq2FvTk9QA7wT2AH/QbL+02ffT+zph1IkCntBU9D1VdXySE4BTq+pNS4tXkiRJ0tJMV0sNsGagC9oVw8bzjzqh9YX0pl6+B6Cqrqf3Mk1JkiRJE7a39g5dOuSeplEFgCRPpMlD9mXUMTUPqarP5/7zX0/PaCRJkiSpw6pbScswrwY2JbmN3jwIxwA/Od8JoyY1dyV5fFMpSc4A7lh8nJIkSZLGoSj21LwNGZ1SVVc2LTVPbHbdUlV3z3fOqEnNK4D1wPcluR34EvCSRUcqSZIkaSyK6lr3snklGWyVOTEJVfWefZ0z6uxnO4DnJTmU3jicb9IbU/OAt3lKkiRJ2r+mbKKAE/vWDwWeD1wDLC6pSXI4vVaaI4APA3/bbP8ScD3wp0uLV5IkSdKS1HS11FTVq/q3kzwM+NB85wxrqXkf8BXgs8DLgdcDAV5UVdcuOlJJkiRJYzNlLTX3U1VfS7IiyUxV7ZmrzLCk5nFV9WSAJO+mNznA0VX17THHKkmSJGkRpm1MzVyq6ofnOz7sPTX3TqPQZEU7F5LQJFmbZFuS7UnOnafc6UkqyZpR65YkSZLUs6d2D12m2bCWmqck+XqzHuDBzXaAqqrD93VikhngAnoDe3YCm5NsqKqbBsodBvwCcNUiP4MkSZK0bBU1be+pWbB5k5qqmllC3ScB25uZ00hyCXAacNNAuTcCbwVet4RrSZJatOPr75h0CJqgxx3+C5MOQdIQ0979bJhh3c+W4gjgtr7tnc2+eyV5OnBUVX1kvoqSrEuyJcmWXbt2jT9SSZIkqbOKYu/QZZq1mdTMK8kK4PfoTQ89r6paX1VrqmrNqlWr2g9OkiRJ6oiqXkvNsGUUXR0TP9LLNxfpduCovu0jm32zDgOOB65IAvBoYEOSU6tqS4txSZIkSVOkxjIRQJfHxLfZUrMZOC7JsUkeBJwJbJg9WFVfq6qVVXVMVR0DfA4woZEkSZIWqGrv0GUE946Jr6q7gdkx8YNmx8QfMK95aS2pqardwDnAJuBm4ANVtTXJ+UlObeu6kiRJ0nIy+56aEbqfrZwdp94s6waqGtuY+P2tze5nVNVGYOPAvvP2UfbkNmORJEmSptVeapRid1XVosfA9I2JP3uxdbSl1aRGkiRJUrt6EwWMlNQM09kx8SY1kiRJUseN6T01946Jp5fMnAm8ePZgVX0NWDm7neQK4LWTTmjApEaSJEnqtKLYvXfpSU1V7U4yOyZ+Brhodkw8sKWqNsxfw+SY1EiSJEkdN6aWms6OiTepkSRJkjpsjGNqOsukRpIkSeq0GnX2s6llUiNJkiR1nC01kiRJkjqrGN+Ymq4yqZEkSZI6bFyzn3WZSY0kSZLUZWVLjUmNJEmS1HGOqZEkSZLUWb0xNSY1kiRJkjqr2IvdzyRJkiR1VMGynyhgRZuVJ1mbZFuS7UnOneP4zya5Icm1ST6VZHWb8UiSJElTp3rdz4Yt06y1pCbJDHABcAqwGjhrjqTl/VX15Kp6KvA24PfaikeSJEmaRkWxt/YOXaZZmy01JwHbq2pHVd0NXAKc1l+gqr7et3kovdYzSZIkSQuw3Ftq2hxTcwRwW9/2TuAZg4WSvAJ4DfAg4LlzVZRkHbAO4Oijjx57oJIkSVJXOftZy2NqRlFVF1TV44FfAX59H2XWV9WaqlqzatWq/RugJEmSdEDrzX427H/TrM2WmtuBo/q2j2z27cslwDtbjEeSJEmaOlVwj7OftWYzcFySY5M8CDgT2NBfIMlxfZv/BfhCi/FIkiRJU2lvDV+mWWstNVW1O8k5wCZgBrioqrYmOR/YUlUbgHOSPA+4B/gK8JNtxSNJkiRNowL2LPMxNa2+fLOqNgIbB/ad17f+C21eX5IkSZp2BSzz3mftJjWSJEmSWlawZ3k31JjUSJIkSV1WwD3TPmhmCJMaSZIkqcN676mZdBSTZVIjSZIkdZzdzyRJkiR1VlWx19nPJEmSJHWZLTWSJEmSOssxNSY1kiRJUqdVwT3LvKnGpEaSJEnquGWe05jUSJIkSV1m9zOTGkmSJKnzbKmRJEmS1Fm9lprlndWY1EiSJEldVrbUrGiz8iRrk2xLsj3JuXMcf02Sm5Jcn+RjSR7bZjySJEnStCngnr01dJlmrSU1SWaAC4BTgNXAWUlWDxS7BlhTVScAlwJvayseSZIkaRrNThQwbJlmbbbUnARsr6odVXU3cAlwWn+Bqrq8qr7ZbH4OOLLFeCRJkqSptKeGL6Poak+rNpOaI4Db+rZ3Nvv25WXAX811IMm6JFuSbNm1a9cYQ5QkSZK6rQr27h2+DNPlnlatjqkZVZKXAmuAt891vKrWV9WaqlqzatWq/RucJEmSdIDbUzV0GUFne1q1OfvZ7cBRfdtHNvvuJ8nzgNcDz6mq77QYjyRJkjR1ipEnAliZZEvf9vqqWt+3PVdPq2fMU98+e1rtb20mNZuB45IcSy+ZORN4cX+BJE8D/gRYW1V3thiLJEmSNJWqYM8I3cuAu6pqzTiu2dfT6jnjqG+pWktqqmp3knOATcAMcFFVbU1yPrClqjbQ6272UOCDSQD+sapObSsmSZIkaRqN2L1smM72tGr15ZtVtRHYOLDvvL7157V5fUmSJGnaFbBnPHM2d7anVatJjSRJkqR2VY2npabLPa1MaiRJkqSOG/U9NMN0taeVSY0kSZLUYXsp7h5xpoBpZVIjSZIkdVmNbUxNZ5nUSJIkSR1WjK/7WVeZ1EiSJEkdZ0uNJEmSpM4a1+xnXWZSI0mSJHXYGN9T01kmNZIkSVKHVRV3L/NBNSY1kiRJUsfZ/UySJElSZ/VmPzOpkSRJktRRvTE1k45iskxqJEmSpC5z9jOTGkmSJKnLiuLuZd5Us6LNypOsTbItyfYk585x/NlJ/i7J7iRntBmLJEmSNI2qet3Phi3TrLWkJskMcAFwCrAaOCvJ6oFi/wicDby/rTgkSZKkaTY7UcCwZZq12f3sJGB7Ve0ASHIJcBpw02yBqrq1OTbluaMkSZLUnuX+8s02u58dAdzWt72z2bdgSdYl2ZJky65du8YSnCRJkjQNqmypaXVMzbhU1fqqWlNVa1atWjXpcCRJkqQDyt69w5dp1mb3s9uBo/q2j2z2SZIkSRqTqmLv7inPWoZoM6nZDByX5Fh6ycyZwItbvJ4kSZpCj/7DUycdgibon1+5YdIhdEJNefeyYVrrflZVu4FzgE3AzcAHqmprkvOTnAqQ5D8m2Qn8KPAnSba2FY8kSZI0rfburaHLNGv15ZtVtRHYOLDvvL71zfS6pUmSJElajIKa8qRlmFaTGkmSJEntKsqkZtIBSJIkSVoCW2pMaiRJkqSuc/YzSZIkSd1lS41JjSRJktRljqkxqZEkSZI6b7m/p8akRpIkSeoyu5+Z1EiSJEmdVk4UYFIjSZIkdZhjakxqJEmSpM4zqZEkSZLUXY6pMamRJEmSus6kRpIkSVJ32VJjUiNJkiR1WVHs3bO8Zz9b0WblSdYm2ZZke5Jz5zj+XUn+vDl+VZJj2oxHkiRJmjpNS82wZRRd/f7eWlKTZAa4ADgFWA2clWT1QLGXAV+pqu8Ffh94a1vxSJIkSdNqHElNl7+/t9lScxKwvap2VNXdwCXAaQNlTgPe06xfCvznJGkxJkmSJGnqjKmlprPf39scU3MEcFvf9k7gGfsqU1W7k3wNeBRwV3+hJOuAdc3mvyXZ1krEGmYlA383y8rk//+63Hn/aZKW9/3HL046gOVuWd9/edVEn3+PneTFR7br3zfxrqtWjlDykCRb+rbXV9X6vu2xfX/f3zoxUUDzh71+aEG1KsmWqloz6Ti0PHn/aZK8/zRJ3n8apqrWTjqGSWuz+9ntwFF920c2++Ysk+Qg4GHAv7YYkyRJkqS5dfb7e5tJzWbguCTHJnkQcCawYaDMBuAnm/UzgI9X1fKeZFuSJEmajM5+f2+t+1nTx+4cYBMwA1xUVVuTnA9sqaoNwP8G3pdkO/Blen9wOnDZBVCT5P2nSfL+0yR5/2m/6PL39xwAiZUkSZIkLVqrL9+UJEmSpLaZ1EiSJEnqNJOaDktydpL/MEK5i5OcsYj6fzbJT8yx/5gkNzbrT03ygr5jb0jy2hHqTpKPJzl8oXHNUdffJnnEUuvRaJZ63y32fhzher/Wt37vPTrCeb84132+iOufk+Snl1qPxiPJyUn+ctT9Y7jeC/vfup3kiiRDp+BN8phxxJNkVZK/Xmo9Gq/F3m9J/kOSS/dx7N57y+eedB+Tmm47Gxj65XKxqupdVfXeIcWeCrxgSJm5vAC4rqq+vohzB70P+Pkx1KPRnE2L990S/NrwIvfXTEX508D7x3D9i4BXjqEeddMLgdXDCs3hNcCFS714Ve0C7kjyrKXWpcmrqn+qqlF+/PG5JzVMag4QzS8sf5/kT5PcnOTSJA9pjp2Y5BNJrk6yqfll7wxgDfCnSa5N8uAk5yXZnOTGJOuTfb+CPMl3J7m6WX9KkkpydLP9xSQP6W91aWK4Lsl1wCuafQ8Czgd+vInhx5vqVze/JO1I8qp9hPAS4MN98fxEkuuba7yv2Xdxkncm+VxT18lJLmr+fC7uq2sDcNYC/8jF/r/v5rj+A67R7L8iyVuTfD7JLUl+qNn/kCQfSHJTksuSXJVkTZK3AA9uYvrTpvqZJBcm2Zrkb5I8eI4Qngv8XVXtbur/3vRa/q5L8ndJHt/cd59I8uHmPnxLkpc0sd2Q5PEAVfVN4NYkJy3yr2NZSXJoko80f9Y3zj4/htwT72j+jm+c/XNOclKSzya5JslnkjxxgTFc1PxdXpPktGb/2Uk+lOSvk3whydv6znlZc09+vrm//ijJDwCnAm9v4nt8U/xHB+/hOZwO/HVT90yS32k+3/VJXtnsvzXJbzd1b0ny9ObP5otJfravrv9H79mqEU3qPmyueUKzfk2S85r185O8PPfvEfHgJJek94y+DHhws9/nntSvqlwOgAU4BijgWc32RcBrgYOBzwCrmv0/Tm96PYArgDV9dTyyb/19wH9t1i8GzpjjmluBw4Fz6M1L/hLgscBnm+NvAF7brF8PPLtZfztwY7N+NvBHfXW+oYn3u4CV9F7GdPAc1/4H4LBm/UnALcDK/s/RxH0JEOA04OvAk+kl41cDT+2r7wvAoyb999i1ZUL33cX05rUfdo3fbdZfAPxts/5a4E+a9eOB3bOxAP828Ll2z94jwAeAl84Ry28Cr+zbvgp4UbN+CPAQ4GTgq8Bjmvv6duA3mzK/APyvvvNfD/zSpP9eu7DQ+zJ/Yd/2w0a4Jy5s1p/Nfc+gw4GDmvXnAf+3WT8Z+Ms5rnvvfuC3Zu8L4OH0nkOH0nuu7WhiOoTe8+ooei2UtwKPbGL9JM3zb/B+39c9PBDLscDVfds/B1za93lmn4W3Aj/XrP8+vefxYcAq4F/6zj8CuGHSf7ddWiZ4H55L7wfCh9H793dTs/9y4In0nmGzdb+m7/on4HPPxWXOpbX31GhRbquqTzfr/wd4Fb1f8I4HPpreD+AzwB37OP+Hk/wyvQfSI+klLX8xz/U+AzyL3oP5t4C19BKIT/YXSvJw4OFVdWWz633AKfPU+5Gq+g7wnSR3At8D7Bwo88iq+kaz/lzgg1V1F0BVfbmv3F9UVSW5gd4/3jc0MW2l9wC/til3J70vHBN/o20H7e/7btYTh1zjQ81/r6b3dw3wg8A7AKrqxiTXz1P/l6rq2jnq6PcY4GaAJIcBR1TVZU393272A2yuqjua7S8Cf9OcfwPww3313Ql83zwx6T43AL+b5K30vvR9MsnxzH9P/BlAVV2Z5PDm2XQY8J4kx9FL0A9eQAw/Apya+8YBHgIc3ax/rKq+BpDkJno/+KwEPjH7jEryQeAJ89Q/1z3c7zHArr7t5wHvquYX9IFn4ezL724AHto8P7+R5DtJHl5VX+W+56BGN6n78JP0nrVfAj4CPD+9VvJjq2pbkmP6yj4b+IPmmtf73JPmZlJzYBl8aVDRSzK2VtUz5zsxySHAH9P79ea2JG+g9w/0fK4EfojeP9YfBn6lueZHFh76/Xynb30Pc99nu5OsqKq9I9a1d6DevQP1HgJ8a6GBCtj/9929pw+5xuzf977uoWEG78O5umF8i9HiHbz3+u9L78NFqKpbkjydXivGm5J8DLiM+e+Jue7VNwKXV9WLmi+CVywgjACnV9W2++1MnsFoz7Fhht3Do95//XXN9yz0/lugCd6Hm+l15d0BfJRewvxyeonIUvjc07LlmJoDy9FJZh+iLwY+BWwDVs3uT3Jwkic1Zb5B79chuO8BdVeSh9Lr3jPMJ4GXAl9okosv03uwf6q/UPML4FeT/GCzq7/Pdn8MC7ENeFyz/nF6fc8fBZDkkQupKL2flB5Nr4uGFm5/33ez5rvGvnwa+LGm/Gp63RFn3ZNkIb/SQ+/Xyu8FaH753pnkhU3939X8croQTwBGmn1ouUtvBr1vVtX/odel9ekMvydmxzv8IPC1piXlYfS6xkCv29hCbAJe2TxDSPK0IeU3A89J8oj0Bluf3ndsMc/CW7j/L+kfBX6mqXvBz0K8/xZsUvdhVd0N3Ab8KPBZev8ev5bej42DrqT3bKZpRTqh75jPPalhUnNg2Qa8IsnNwCOAdzYPvjOAt6Y3SP9a4Aea8hcD70pyLb1fUC6k92DZRO8f33lV1a30fqmcfYh+CvhqVX1ljuI/BVzQXKt/IPjl9CYG6J8oYBQfoddnl6raCrwZ+ETzGX9vAfUAnAh8brbLhhZsv953s4ZcY1/+mN6XjZuAN9Hr6va15th64PrcN2B2FH9Fr2vHrP8OvKrp3vEZesnyQjyL3hdTDfdk4PPNffQbwJtGuCe+neQa4F3Ay5p9bwN+u9m/0NaUN9LrJnR906X1jfMVrqrb6XXV/Ty9BPtW7rv/LgFel96g78fPXcMD6vt34ItJvrfZ9W7gH5t4rqP5IrsAP8zSW9qXm0neh58E7qyqbzXrRzLQ/bvxTuChzTP6fO7fmuNzT2qkarAVVZPQNFf/ZVUdP+lY9of0ZpJ5b1U9fwx1vQPYUFUfW3pky0vX7rskM/Qmnvh288Xxb4EnNl9CFlvnZcAvV9UXlhjb04DXVNV/X0o9mluSK+hNXLJlwnE8tKr+rWlNuYzeAO7LllDfi4ATq+rXxxDblcBp+/hhSmNwoNyHS+VzT9PIMTWaiKq6I71pJw+vpb+r5kYTmmXjIcDlTXeLAD+/lISmcS69gbNL+sedXp/4/7nEOnTge0OS59Hrevk39KZRXrSqumy26+1SJFkF/J4JjUbkc09Tx5YaSZIkSZ3mmBpJkiRJnWZSI0mSJKnTTGokSZIkdZpJjSQdYJLsaaZJn12OWUQdL2ze5SNJ0tRz9jNJOvB8q6qeusQ6Xgj8JXDTqCckOcj3PUmSusiWGknqgCQnJvlEkquTbGre9USSlyfZnOS6JP83yUOS/ABwKvD2pqXn8UmuSLKmOWdlklub9bOTbEjyceBjSQ5NclGSzzcvkjytKfekZt+1Sa5Pctxk/iQkSXogkxpJOvA8uK/r2WXNe3n+EDijqk4ELgLe3JT9UFX9x6p6CnAz8LKq+gywAXhdVT21qr445HpPb+p+DvB64ONVdRK9N9S/PcmhwM8C72hakNYAO8f7kSVJWjy7n0nSged+3c+SHA8cD3w0CcAMcEdz+PgkbwIeDjwU2LSI6320qr7crP8IcGqS1zbbhwBHA58FXp/kSHqJ1FJf2idJ0tiY1EjSgS/A1qp65hzHLgZeWFXXJTkbOHkfdezmvtb5QwaO/fvAtU6vqm0DZW5OchXwX4CNSX6mqj4++keQJKk9dj+TpAPfNmBVkmcCJDk4yZOaY4cBdzRd1F7Sd843mmOzbgVObNbPmOdam4BXpmkSSvK05r+PA3ZU1R8AHwZOWNInkiRpjExqJOkAV1V300tE3prkOuBa4Aeaw/8TuAr4NPD3faddAryuGez/eOB3gJ9Lcg2wcp7LvRE4GLg+ydZmG+DHgBuTXEuvK9x7x/DRJEkai1TVpGOQJEmSpEWzpUaSJElSp5nUSJIkSeo0kxpJkiRJnWZSI0mSJKnTTGokSZIkdZpJjSRJkqROM6mRJEmS1Gn/H8+jq0/J1MbVAAAAAElFTkSuQmCC\n",
-      "text/plain": [
-       "<Figure size 1080x288 with 2 Axes>"
-      ]
-     },
-     "metadata": {
-      "needs_background": "light"
-     },
-     "output_type": "display_data"
-    },
-    {
-     "data": {
-      "text/html": [
-       "The PPS represents the ability of a feature to single-handedly predict another feature or label."
-      ]
-     },
-     "metadata": {},
-     "output_type": "display_data"
-    },
-    {
-     "data": {
-      "text/html": [
-<<<<<<< HEAD
-       "<style type=\"text/css\">\n",
-       "#T_faf78_ th {\n",
-       "  text-align: left;\n",
-       "}\n",
-       "#T_faf78_ td {\n",
-       "  text-align: left;\n",
-       "}\n",
-       "</style>\n",
-       "<table id=\"T_faf78_\">\n",
-       "  <thead>\n",
-       "    <tr>\n",
-       "      <th class=\"blank level0\" >&nbsp;</th>\n",
-       "      <th class=\"col_heading level0 col0\" >target</th>\n",
-       "    </tr>\n",
-       "  </thead>\n",
-       "  <tbody>\n",
-       "    <tr>\n",
-       "      <th id=\"T_faf78_level0_row0\" class=\"row_heading level0 row0\" >Single unique value</th>\n",
-       "      <td id=\"T_faf78_row0_col0\" class=\"data row0 col0\" >2</td>\n",
-       "    </tr>\n",
-       "  </tbody>\n",
-       "</table>\n"
-=======
-       "A high PPS (close to 1) can mean that this feature's success in predicting the label is actually due to data"
->>>>>>> 1d399050
-      ]
-     },
-     "metadata": {},
-     "output_type": "display_data"
-    },
-    {
-     "data": {
-      "text/html": [
-       "leakage - meaning that the feature holds information that is based on the label to begin with."
-      ]
-     },
-     "metadata": {},
-     "output_type": "display_data"
-    },
-    {
-     "data": {
-      "text/html": [
-       "<h4>Single Feature Contribution - Validation Dataset</h4>"
-      ]
-     },
-     "metadata": {},
-     "output_type": "display_data"
-    },
-    {
-     "data": {
-      "text/html": [
-       "<p>Return the PPS (Predictive Power Score) of all features in relation to the label.</p>"
-      ]
-     },
-     "metadata": {},
-     "output_type": "display_data"
-    },
-    {
-     "data": {
-      "image/png": "iVBORw0KGgoAAAANSUhEUgAAAzUAAAEKCAYAAAArX3u9AAAAOXRFWHRTb2Z0d2FyZQBNYXRwbG90bGliIHZlcnNpb24zLjQuMywgaHR0cHM6Ly9tYXRwbG90bGliLm9yZy/MnkTPAAAACXBIWXMAAAsTAAALEwEAmpwYAAAmvElEQVR4nO3dfbhlZV3/8fdnDiCK4NNMZQwjaGiNiA+cMLOUTLsGuwL9QQXaA2VOmWhlWpT9iNAe1LKsSBuNC7WMjCSnnJpMQXx2hoCBgQbHkWKIX0A+linMzPf3x1oHNsczZ+85Z+/ZZ+3zfl3Xumate937Xt91zpp99nff97pXqgpJkiRJ6qoV4w5AkiRJkhbDpEaSJElSp5nUSJIkSeo0kxpJkiRJnWZSI0mSJKnTTGokSZIkdZpJjSRJkiQAklyc5I4kN+xnf5L8YZKdSbYlecrBjnEuJjWSJEmSZlwCrJtn/6nA8e2yHnjzQYipL5MaSZIkSQBU1VXA5+apcjrwjmp8AnhokkcenOj275BxB3CgVq5cWccee+y4w5AkSdKEu/rqq++qqlXjjqOfJ+aI+jJ7+9b7LF/bDny1p2hDVW04wMMdDdzas727Lbv9ANsZqs4lNcceeyxbt24ddxiSJEmacEn+bdwxDOLL7OW1PKpvvRdy81eravoghHTQdS6pkSRJknR/Kwa5qWTfUA51G3BMz/bqtmysvKdGkiRJ6rDQJDX9liHZCPxYOwvadwBfrKqxDj0De2okSZKkbsvwkpYkfwmcAqxMshv4deBQgKp6C7AJeC6wE/gK8BPDOfLimNRIkiRJHRbgkKnhtFVVZ/fZX8BLh3O04TGpkSRJkrpsiD01XWVSI0mSJHXYzD01y5lJjSRJktRl9tSY1EiSJEldZk+NSY0kSZLUeSY1Gti78rhxh6AxekHtGHcIkiRJXyeBQ5b5p/plfvqSJElSxwVWrMi4oxgrkxpJkiSpwwIs85zGpEaSJEnqOu+pkSRJktRdTulsUiNJkiR1WYCpZf6pfpmfviRJktRx9tSY1EiSJEld5sM3TWokSZKkbrOnxqRGkiRJ6jJ7akxqJEmSpM7zOTWSJEmSOiuBQ5b5p/plfvqSJElS14UVy7yrxqRGkiRJ6rJApkxqJEmSJHVUgNhTI0mSJKmz7KkxqZEkSZK6brn31Ix0Rusk65LsSLIzyXlz7H9Ukg8k2ZbkyiSrRxmPJEmSNGmSMHXoir7LJBvZ2SWZAi4CTgXWAmcnWTur2u8C76iqE4ELgd8eVTySJEnSRErTU9NvmWSjTNlOBnZW1a6quhu4FDh9Vp21wAfb9Svm2C9JkiSpj0yl7zLJRpnUHA3c2rO9uy3rdR3wf9r15wNHJnnE7IaSrE+yNcnWO++8cyTBSpIkSZ2UkBUr+i6TbNxn90rgmUmuAZ4J3AbsnV2pqjZU1XRVTa9atepgxyhJkiQtact9+NkoZz+7DTimZ3t1W3avqvoP2p6aJA8GzqiqL4wwJkmSJGmiJLBiwicC6GeUZ78FOD7JcUkOA84CNvZWSLIyyUwMvwJcPMJ4JEmSpMkTWDGVvsskG1lSU1V7gHOBzcBNwLuranuSC5Oc1lY7BdiR5GbgG4HfHFU8kiRJ0mTqP/TM4WeLUFWbgE2zys7vWb8MuGyUMUiSJEmTLPHhmyNNaiRJkiSN3qRP2dyPSY0kSZLUZfbUmNRIkiRJnZaw4tCpcUcxViY1kiRJUocFWLHMe2qW94TWkiRJUteluaem3zJQU8m6JDuS7Exy3hz71yS5Isk1SbYlee7Qz2cBTGokSZKkjhvGlM5JpoCLgFOBtcDZSdbOqvZrNI9qeTLNcyj/ZMinsiAOP5MkSZI6LBm8J6aPk4GdVbWrbfdS4HTgxp46BRzVrj8E+I9hHHixTGqkjvjPM79j3CFojL7xsk+MOwRJ0hI24OxnK5Ns7dneUFUberaPBm7t2d4NPHVWGxcA/5TkZcARwLMPPNrhM6mRJEmSuiyQQwe6q+Suqppe5NHOBi6pqt9L8jTgnUlOqKp9i2x3UUxqJEmSpC5LyNRQbpW/DTimZ3t1W9brRcA6gKr6eJLDgZXAHcMIYKGcKECSJEnquhXpv/S3BTg+yXFJDqOZCGDjrDr/DnwvQJJvAw4H7hzimSyIPTWSJElSlwUYwkQBVbUnybnAZmAKuLiqtie5ENhaVRuBXwTemuQXaCYNOKeqatEHX6SRJjVJ1gFvovmhvK2qfmfW/jXA24GHtnXOq6pNo4xJkiRJmjQDThTQV/tZfNOssvN71m8Enj6Ugw3RyJKannmun0Mzc8KWJBvbH8SMmXmu39zOgb0JOHZUMUmSJEmTJgk5dGrcYYzVKO+puXee66q6G5iZ57rXkpznWpIkSeqMmeFn/ZYJNsrhZ0Ob5zrJemA9wJo1a4YeqCRJktRpE5609DPu2c9m5rleDTyXZp7rr4upqjZU1XRVTa9ateqgBylJkiQtWWnuqem3TLJR9tR0dp5rSZIkqTsmf3hZP6PsqensPNeSJElSZ4RhPaems0bWU9Plea4lSZKkznD2s9E+p6ar81xLkiRJnbLMh5+NNKmRJEmSNGIZ3sM3u8qkRpIkSeo6e2okSZIkddbMwzeXMZMaSZIkqdNCVoz78ZPjZVIjSZIkdVhWQA41qZEkSZLUZQ4/kyRJktRZmfyHa/ZjUiNJkiR1XKYcfiZJkiSpq4I9NeMOQJIkSdIiJHDo1LijGCuTGkmSJKnrnNJZkiRJUqdleQ8/G2lKl2Rdkh1JdiY5b479v5/k2na5OckXRhmPJEmSNHGSpqem3zLBRtZTk2QKuAh4DrAb2JJkY1XdOFOnqn6hp/7LgCePKh5JkiRpYk140tLPKM/+ZGBnVe2qqruBS4HT56l/NvCXI4xHkiRJmkwr0n+ZYKO8p+Zo4Nae7d3AU+eqmORRwHHAB/ezfz2wHmDNmjXDjVKSJEnqsgQOWd63yi+VfqqzgMuqau9cO6tqQ1VNV9X0qlWrDnJokiRJ0hI285wae2pG4jbgmJ7t1W3ZXM4CXjrCWCRJkqQJlWV/T80ok5otwPFJjqNJZs4CXjC7UpJvBR4GfHyEsUiSJEmTy6RmNKpqT5Jzgc3AFHBxVW1PciGwtao2tlXPAi6tqhpVLJIkSdLECmTCh5f1M9I7iqpqE7BpVtn5s7YvGGUMkiRJ0mRz+NnyniZBkiRJ6roAh0yNO4qxMqmRJEmSOs2eGpMaSZIkqctmpnRexkxqJEmSpK6zp0aSJElSZ8XhZ8v77CVJkqRJcMhU/2UASdYl2ZFkZ5Lz9lPnh5LcmGR7kncN9TwWyJ4aSZIkqcuG1FOTZAq4CHgOsBvYkmRjVd3YU+d44FeAp1fV55N8w6IPPAT21EiSJEldtyL9l/5OBnZW1a6quhu4FDh9Vp0XAxdV1ecBquqOoZ7HApnUSJIkSV0Wmp6afgusTLK1Z1k/q6WjgVt7tne3Zb0eCzw2yUeTfCLJupGd1wFw+JkkSZLUaYEM1FdxV1VNL/JghwDHA6cAq4Grkjyhqr6wyHYXHZQkSZKkLhvO7Ge3Acf0bK9uy3rtBj5ZVfcAn01yM02Ss2UYASzUSIefdXX2BEmSJKkzElhxSP+lvy3A8UmOS3IYcBawcVadv6XppSHJSprhaLuGdi4LNLKemi7PniBJkiR1ymDDz+ZVVXuSnAtsBqaAi6tqe5ILga1VtbHd931JbgT2Aq+qqv9a9MEXaZTDz+6dPQEgyczsCTf21FmSsydIkiRJ3TG8h29W1SZg06yy83vWC3hFuywZoxx+1tnZEyRJkqROyYr+ywQb90QBA82e0E43tx5gzZo1BzlESZIkaQnLwLOfTaxRnv2gsydsrKp7quqzwMzsCfdTVRuqarqqpletWjWygCVJkqROGs5EAZ01UFKT5HWDlM3S2dkTJEmSpO7IoA/fnFiDnt1z5ig7db4XVNUeYGb2hJuAd8/MnpDktLbaZuC/2tkTrmCJzJ4gSZIkdUbwnpr5diZ5CfCzwKOTbOvZdSTw0X6Nd3X2BEmSJKk7JvOemiTPAh7fbt5QVVfsr26/wXXvAv4B+G2g9+GZX66qzy0qSkmSJElDkQlKapJ8E3A5cDewtS0+I8lvAs+vqv+c/Zp+Sc0U8CXgpXMc7OEmNpIkSdKYZXjPqVki3gT8WVW9rbcwyYuBPwDOnv2CfknN1UDNtDNrXwGPXlCYkiRJkoYksOLQcQcxTCdV1Q/PLqyqtyb5pbleMG9SU1XHDSsySZIkSSMyQcPPgP+dZ98X5iocaMLqJM+Yq7yqrhrk9ZIkSZJGaLKSmluSPKGqru8tTPIE4Ovup4EBkxrgVT3rhwMn0wxNe9ZCopQkSZI0JJN3T83PAy9M8hPt9keq6j3AUe2+rzNQUlNVP9C7neQYmpt0JEmSJI3bZPXUrAdOBP6q3f7pJE+rqlft7wWD9tTMthv4tgW+VpIkSdLQTNxzap4LPLGq9rXblyS5nvuPHrufQe+p+SPumwVtBfAk4F8WHqckSZKkoQgwtdC+iiVpH/AI4E6AJN/Qlu3XoGe/tWd9D/CXVfXRhUQoSZIkaZgmrqfmNcCnknyYpmPlFObppYHB76l5+8x6kocBxyw8RkmSJElDldmPlOyuqrosyVU0k5MB/FJVzTnr2YxBh59dCZzW1r8auCPJx6rqFxYRryRJkqQhqKr+lToiyaPa1ZkpnQ/vKaOq/m32awYdfvaQqvpSkp8C3lFVv55k2wABrQPeBEwBb6uq35m1/xzgDcBtbdEfV9XbBoxJkiRJEsW++W856Zq/m2dfgCfMLhw0qTkkySOBHwJePcgLkkwBFwHPoZktbUuSjVV146yqf1VV5w4YhyRJkqQeBezdt2fcYQxNVZ14oK8ZNKm5ENgMfLSqtiR5NPDpPq85GdhZVbsAklwKnA7MTmokSZIkLVhRE9RTk+QBwM8C390WfQS4qKq+tr/XDDRNQlX9dVWdWFUvabd3VdUZfV52NHBrz/butmy2M5JsS3JZ+1DPr5NkfZKtSbbeeeedg4QsSZIkLQtVsK/29V065M3AWuAP22VtW7ZfAyU1SR6b5ANJbmi3T0zya4sMFprxcse2XUzvB94+V6Wq2lBV01U1vWrVqiEcVpIkSZoUTU9Nv6VDpqvqxVV1Zbv8FDA93wsGndD6rcCvAPcAVNU24Kw+r7mN+0/9vJr7JgSgbee/erqR3gacNGA8kiRJkloT1lNzT5LHzmwkeRxtHrI/g95T86Cq+lTuP/91v7uRtgDHJzmOJpk5C3hBb4Ukj6yq29vN04CbBoxHkiRJUqu6lbT08wvA5iS30syDcCzw4/O9YNCk5q4kj2kbJcmZwO3zvaCq9iQ5l2aCgSng4qranuRCYGtVbQRenuQ0mgTpc8A5A8YjSZIkiWbw2d6atyOjU6rqqran5nFt0c1Vdfd8rxk0qXkpsAH41iS3AZ8FXjhAQJuATbPKzu9Z/xWaYW2SJEmSFqCorg0vm1eS2b0yJyWhqua8/x4GTGraaZmfneQImvtwvkIznOzrnuYpSZIk6eDq2EQA/fTeZ38EzXMvr2E/k4pBn6QmyVE0vTRHA+8F/rnd/kVgG/AXi4tXkiRJ0qLUZPXUVNXLe7eTPAR4z3yv6ddT807g88DHgRcDrwYCPL+qrl1wpJIkSZKGZsJ6au6nqr6YZEWSqaraO1edfknNo6vqCQBJ3kYzOcCaqvrqkGOVJEmStACTdk/NXKrqe+bb3y+puXcaharam2S3CY0kSZK0tOytfk9bmWz9kponJvlSux7gge12gKqqo0YanSRJkqR5FTVpz6k5YPMmNVU1dbACkSRJkrQwkz78rJ9Bn1MjSZIkaUmqiZ4oYBArxh2AJEmSpIWranpq+i2DSLIuyY4kO5OcN0+9M5JUkumhncgi2FMjSZIkdVoNZaKAJFPARTQPu9wNbEmysapunFXvSODngE8u+qBDYk+NJEmS1HFV+/ouAzgZ2FlVu6rqbuBS4PQ56r0GeB2wZGZFNqmRJEmSOmzmOTUDDD9bmWRrz7J+VlNHA7f2bO9uy+6V5CnAMVX1vpGe1AEaaVLT1TF5kiRJUpfso/ouwF1VNd2zbDiQYyRZAbwR+MVRnMNijCyp6RmTdyqwFjg7ydo56i25MXmSJElSVzQTBVTfZQC3Acf0bK9uy2YcCZwAXJnkFuA7gI1LoWNilD01nR2TJ0mSJHXJkGY/2wIcn+S4JIcBZwEbZ3ZW1ReramVVHVtVxwKfAE6rqq2jOKcDMcqkZmhj8pKsnxn7d+eddw4/UkmSJKmjimLPvn19l77tVO0BzgU2AzcB766q7UkuTHLaiE9jUcY2pXPPmLxz+tVtx/ttAJienh6o70ySJElaLgZ9Dk0/VbUJ2DSr7Pz91D1lKAcdglEmNQcyJg/gm2jG5C2JLixJkiSpC2buqVnORpnU3DsmjyaZOQt4wczOqvoisHJmO8mVwCtNaCRJkqQDce/sZsvWyJKaqtqTZGZM3hRw8cyYPGBrVW2cvwVJkiRJg7CnZoS6OiZPkiRJ6opiePfUdNXYJgqQJEmStHgzs58tZyY1kiRJUpeVPTUmNZKkvj7+/y4Ydwgao6d90wXjDkFSH95TI0mSJKmzmntqTGokSZIkdVaxD4efSZIkSeqoAicKGHcAkiRJkhahHH5mUiNJkiR1WFHOfjbuACRJkiQtjj01kiRJkjrL2c9MaiRJkqSOc/YzkxpJkiSpw6rgnmU++9mKUTaeZF2SHUl2Jjlvjv0/k+T6JNcm+UiStaOMR5IkSZpE+6r/MslGltQkmQIuAk4F1gJnz5G0vKuqnlBVTwJeD7xxVPFIkiRJk6iAvVV9l0k2yp6ak4GdVbWrqu4GLgVO761QVV/q2TyC5nciSZIkaUAF7NvXf5lko7yn5mjg1p7t3cBTZ1dK8lLgFcBhwLPmaijJemA9wJo1a4YeqCRJktRZBXuXedfASO+pGURVXVRVjwF+Gfi1/dTZUFXTVTW9atWqgxugJEmStIQVcM++6rtMslEmNbcBx/Rsr27L9udS4HkjjEeSJEmaOM1zapwoYFS2AMcnOS7JYcBZwMbeCkmO79n8fuDTI4xHkiRJmkh7q/8yyUZ2T01V7UlyLrAZmAIurqrtSS4EtlbVRuDcJM8G7gE+D/z4qOKRJEmSJlFVsW/CZzfrZ6QP36yqTcCmWWXn96z/3CiPL0mSJC0Hk94T089IkxpJkiRJozVzT81yZlIjSZIkdVgV3LPMu2pMaiRJkqSOW+Y5jUmNJEmS1GUOPzOpkSRJkjrPnhpJkiRJndX01CzvrMakRpIkSeqyZfBwzX5MaiRJkqQOK+CeZX5TjUmNJEmS1GFOFAArxh2AJEmSpMXZW/2XQSRZl2RHkp1Jzptj/yuS3JhkW5IPJHnUsM9lIUxqJEmSpA6rgn37+i/9JJkCLgJOBdYCZydZO6vaNcB0VZ0IXAa8frhnszAjTWq6mulJkiRJXbK3qu8ygJOBnVW1q6ruBi4FTu+tUFVXVNVX2s1PAKuHeiILNLKkpsuZniRJktQVRXHPvv4LsDLJ1p5l/aymjgZu7dne3Zbtz4uAfxju2SzMKCcKuDfTA0gyk+ndOFOhqq7oqf8J4EdGGI8kSZI0capg7wDDy4C7qmp6GMdM8iPANPDMYbS3WKNMaubK9J46T/39ZnptFrkeYM2aNcOKT5IkSZoIAw4v6+c24Jie7dVt2f0keTbwauCZVfW1YRx4sZbERAE9md4b5tpfVRuqarqqpletWnVwg5MkSZKWsAL27qu+ywC2AMcnOS7JYcBZwMbeCkmeDPwpcFpV3THsc1moUfbUdDbTkyRJkrqiajg9NVW1J8m5wGZgCri4qrYnuRDYWlUbaTohHgz8dRKAf6+q0xZ98EUaZVJzb6ZHk8ycBbygt0JPprduKWV6kiRJUpcM+hyafqpqE7BpVtn5PevPHs6RhmtkSU2XMz1JkiSpK/ZR3D3gTAGTapQ9NZ3N9CRJkqTOKAa9Z2ZijTSpkSRJkjRaxfCGn3WVSY0kSZLUcfbUSJIkSeqsYc1+1mUmNZIkSVKHzTynZjkzqZEkSZI6rKq4e5nfVGNSI0mSJHWcw88kSZIkdVYz+5lJjSRJkqSOau6pGXcU42VSI0mSJHWZs5+Z1EiSJEldVhR3L/OuGpMaSZIkqcOqHH5mUiNJkiR1mBMFwIpRNp5kXZIdSXYmOW+O/c9I8i9J9iQ5c5SxSJIkSZNq777qu0yykSU1SaaAi4BTgbXA2UnWzqr278A5wLtGFYckSZI0yaqdKKDfMslGOfzsZGBnVe0CSHIpcDpw40yFqrql3bfMRwFKkiRJC7dvmX+aHmVSczRwa8/2buCpC2koyXpgPcCaNWsWH5kkSZI0IaqKfXuWd1Yz0ntqhqWqNlTVdFVNr1q1atzhSJIkSUtKVfVdJtkoe2puA47p2V7dlkmSJEkaon0TPhFAP6NMarYAxyc5jiaZOQt4wQiPJ0mSJC0/BbXMk5qRDT+rqj3AucBm4Cbg3VW1PcmFSU4DSPLtSXYDPwj8aZLto4pHkiRJmkRFUfv6L5NspA/frKpNwKZZZef3rG+hGZYmSZIkaSHsqRltUiNJkiRp9Jb77GcmNZIkSVKX2VNjUiNJkiR12cw9NcuZSY0kSZLUcZP+HJp+TGokSZKkLnP4mUmNJEmS1GnlRAEmNZIkSVKHeU+NSY0kSZLUeSY1kiRJkrrLe2pMaiRJkqSuM6mRJEmS1F321JjUSJIkSV1WFPv2Lu/Zz1aMsvEk65LsSLIzyXlz7H9Akr9q938yybGjjEeSJEmaOG1PTb9lEF39/D6ypCbJFHARcCqwFjg7ydpZ1V4EfL6qvgX4feB1o4pHkiRJmlTDSGq6/Pl9lD01JwM7q2pXVd0NXAqcPqvO6cDb2/XLgO9NkhHGJEmSJE2cIfXUdPbz+yjvqTkauLVnezfw1P3Vqao9Sb4IPAK4q7dSkvXA+nbzv5PsGEnE6mcls343y8kLx///dblb1tcfXn/jtryvP35j3AEsd8v8+hurR407gIHc+T+becsnVw5Q8/AkW3u2N1TVhp7toX1+P9g6MVFA+8Pe0LeiRirJ1qqaHnccWp68/jROXn8aJ68/9VNV68Ydw7iNcvjZbcAxPdur27I56yQ5BHgI8F8jjEmSJEnS3Dr7+X2USc0W4PgkxyU5DDgL2Dirzkbgx9v1M4EPVtXynmRbkiRJGo/Ofn4f2fCzdozducBmYAq4uKq2J7kQ2FpVG4E/A96ZZCfwOZofnJYuhwBqnLz+NE5efxonrz8dFF3+/J4lkFhJkiRJ0oKN9OGbkiRJkjRqJjWSJEmSOs2kpmOSnJPkmweod0mSMwctH0Jcv9qzfmySGwZ83c8n+bEhHP/cJD+52HY0uMVeiwO87mfmujZ6r68kT0ry3J59FyR55QBtJ8kHkxx1oHHN0dY/J3nYYtvRcCU5JcnfD1o+hOM9r/ep20muTNJ3Ct4kjxxGPElWJfnHxbaj4Vro9Zbkm5Nctp99915b/u2V7mNS0z3nAH0/SI7Br/avcn/tNIA/CbxrCMe/GHjZENrR4M5hhNdiVb2lqt7Rp9qTgOf2qTOX5wLXVdWXFvDa2d4J/OwQ2lG3PQ9Y26/SHF4BvHWxB6+qO4Hbkzx9sW1p/KrqP6pqkC+D/NsrtUxqxqj9VuVfk/xFkpuSXJbkQe2+k5J8KMnVSTa33+adCUwDf5Hk2iQPTHJ+ki1JbkiyIRn8seNzHaMtvzLJ65J8KsnNSb67LX9QkncnuTHJ5Uk+mWQ6ye8AD2xj+ou2+akkb02yPck/JXngHCE8C/iXqtrTtv8t7bfe1yX5lySPab/l+lCS9ybZleR3krywje36JI8BqKqvALckOXmBv45l7WBfi0m+IcnV7foTk1SSNe32Z9pr7d5elzaG65JcB7y0LTsMuBD44TaGH26bX9tew7uSvHw/IbwQeG9PPD+WZFt7jHe2ZZckeXOST7RtnZLk4vbnc0lPWxuBsw/wR77sJTkiyfvan/kNM7+/Pu9Lb2p/1zfM/F9PcnKSjye5JsnHkjzuAGO4uH0/uSbJ6W35OUnek+Qfk3w6yet7XvOi9n3xU+173B8n+U7gNOANbXyPaav/4Oz30TmcAfxj2/ZUkt9tz29bkpe15bck+e227a1JntL+bD6T5Gd62vpbmmtbAxrXddge88R2/Zok57frFyZ5ce7fI/3AJJe27z2XAw9sy/3bK/WqKpcxLcCxQAFPb7cvBl4JHAp8DFjVlv8wzZR6AFcC0z1tPLxn/Z3AD7TrlwBnznHMS2jmFO93jN9r158L/HO7/krgT9v1E4A9M7EA/z3rvPYAT2q33w38yByx/Abwsp7tTwLPb9cPBx4EnAJ8AXgk8ACaBz79Rlvn54A/6Hn9q4FfHPfvtYvLmK7F7cBRwLk08+K/EHgU8PF2/wXAK9v1bcAz2vU3ADe06+cAf9zT5gVtvA8AVtI8DOzQOY79b8CR7frjgZuBlb3n0cZ9KRDgdOBLwBNovgy6eub6but+GnjEuH+PXVpoPsy/tWf7IQNcb29t15/Rcw0cBRzSrj8b+Jt2/RTg7+c47r3lwG/RvjcBD22vgyPa62pXG9Ph7fVyDE3P5C3Aw9tYPzxz/c2+ztnP++isWI4Dru7ZfglwWc/5zFyLtwAvadd/v/3/cCSwCvjPntcfDVw/7t9tl5YxXofn0XxB8xCa97/NbfkVwONo3pNn2n5Fz/FPxL+9Li5zLiN7To0GdmtVfbRd/3Pg5TTf2p0AvD/Nl91TwO37ef33JPklmjehh9N8UPy7AY77uD7HeE/779U0b5QA3wW8CaCqbkiybZ72P1tV187RRq9HAjcBJDkSOLqqLm/b/2pbDrClqm5vtz8D/FP7+uuB7+lp7w7gW+eJSfM72Nfix4Cn03ww+C1gHU0C8eHeSkkeCjy0qq5qi94JnDpPu++rqq8BX0tyB/CNwO5ZdR5eVV9u158F/HVV3QVQVZ/rqfd3VVVJrqf58Hh9G9N2mmv62rbeHTQfeMf+ROUOuR74vSSvo/nQ9+EkJzD/9faXAFV1VZKj2mvjSODtSY6nScwPPYAYvg84Lffdh3U4sKZd/0BVfREgyY00CfdK4EMz10iSvwYeO0/7c72P9nokcGfP9rOBt1T7Dfqsa3Hm4XfXAw9ur98vJ/lakodW1Re47zrU4MZ1HX6Y5j32s8D7gOek6R0/rqp2JDm2p+4zgD9sj7nNv73S3Exqxm/2g4KK5oPd9qp62nwvTHI48Cc039jcmuQCmj/Kg+h3jK+1/+5lYdfJ13rW99J2l8/yvwwWb29b+3q2982K7fC2TS3Mwb4WrwK+m+bD4nuBX26P+b4DD/1+Zl97c12/e5KsqKp9A7bVe93NbHvtLUJV3ZzkKTS9GK9N8gHgcua/3ua6Rl8DXFFVz28/CF55AGEEOKOqdtyvMHkqg11H/fR7Hx30PbC3rfmuRa/DAzTG63ALzRDeXcD7aRLmF9MkIovh314tW95TM35rksy8cb4A+AiwA1g1U57k0CSPb+t8meYbIbjvTemuJA+mGVY2qPmOsT8fBX6orb+WZijOjHuSHMg3pNB8U/QtAO23jruTPK9t/wHtt1YH4rHAQDO/aE4H+1r8MPAjwKfb5OJzNB8sPtJbqf0G+gtJvqst6r1noDeGA7EDeHS7/kGaex8eAZDk4QfSUJqvNL+JZoiQBpRm5ryvVNWf0wwpfAr935dm7nf4LuCLbU/KQ2iGxkAzbOxAbAZe1v4OSfLkPvW3AM9M8rA0N1uf0bNvIdfizdz/m/T3Az/dtn3A1yK+Bx6wcV2HVXU3cCvwg8DHad4PX0nzZc9sV9G8J9P2Ip3Ys8+/vVLLpGb8dgAvTXIT8DDgze2b3ZnA69LcGH0t8J1t/UuAtyS5luZbk7fSvJlspvmDO5A+x9ifP6F5o78ReC3N8KIvtvs2ANty382Kg/gHmm71GT8KvLztWv8YzQfFA/F0mg8FWpiDei1W1S0035TP/BH/CPCFqvr8HNV/ArioPVbvBARX0EwM0DtRwCDeRzNmnKraDvwm8KH2HN94AO0AnAR8YmbIkAb2BOBT7e/014HXDvC+9NUk1wBvAV7Ulr0e+O22/EB7U15DM0xoWzuk8DXzVa6q22iGSn6K5kueW7jvPfBS4FVpbvp+zNwtfF17/wN8Jsm3tEVvA/69jec62g+yB+B7WHxP53Izzuvww8AdVfW/7fpqZg2/bb0ZeHD73nwh9+/N8W+v1ErV7F5UHSxtF/XfV9UJ445lEEmmaG66/mr7R/ufgce1fwAW2ublwC9V1acXGduTgVdU1Y8upp3lqmvX4mKlmcnoHVX1nCG09SZgY1V9YPGRaX+SXEkzccTWMcfx4Kr677Y35XKaG7gvX0R7zwdOqqpfG0JsVwGn7+eLAQ3BUrkOF8u/vZpE3lOjA/Eg4Iq2qzvAzy4moWmdR3PT4qLeWGnGI//fRbahZaKqbk8z7elRtfhn1dxgQrOsXJDk2TRDLv+JZhrlBauqy2eGPi5GklXAG01oNCD/9mri2FMjSZIkqdO8p0aSJElSp5nUSJIkSeo0kxpJkiRJnWZSI0lLTJK97TTVM8uxC2jjee3zpCRJmnjOfiZJS8//VtWTFtnG84C/B24c9AVJDvF5O5KkLrKnRpI6IMlJST6U5Ookm9tn7ZDkxUm2JLkuyd8keVCS7wROA97Q9vQ8JsmVSabb16xMcku7fk6SjUk+CHwgyRFJLk7yqfZBkqe39R7fll2bZFuS48fzk5Ak6euZ1EjS0vPAnqFnl7fPhvoj4MyqOgm4GPjNtu57qurbq+qJwE3Ai6rqY8BG4FVV9aSq+kyf4z2lbfuZwKuBD1bVyTRPqH9DkiOAnwHe1PYgTQO7h3vKkiQtnMPPJGnpud/wsyQnACcA708CMAXc3u4+IclrgYcCDwY2L+B476+qz7Xr3wecluSV7fbhwBrg48Crk6ymSaQW+9A+SZKGxqRGkpa+ANur6mlz7LsEeF5VXZfkHOCU/bSxh/t65w+fte9/Zh3rjKraMavOTUk+CXw/sCnJT1fVBwc/BUmSRsfhZ5K09O0AViV5GkCSQ5M8vt13JHB7O0TthT2v+XK7b8YtwEnt+pnzHGsz8LK0XUJJntz++2hgV1X9IfBe4MRFnZEkSUNkUiNJS1xV3U2TiLwuyXXAtcB3trv/L/BJ4KPAv/a87FLgVe3N/o8Bfhd4SZJrgJXzHO41wKHAtiTb222AHwJuSHItzVC4dwzh1CRJGopU1bhjkCRJkqQFs6dGkiRJUqeZ1EiSJEnqNJMaSZIkSZ1mUiNJkiSp00xqJEmSJHWaSY0kSZKkTjOpkSRJktRp/x/eX/4mQhSNEgAAAABJRU5ErkJggg==\n",
-      "text/plain": [
-       "<Figure size 1080x288 with 2 Axes>"
-      ]
-     },
-     "metadata": {
-      "needs_background": "light"
-     },
-     "output_type": "display_data"
-    },
-    {
-     "data": {
-      "text/html": [
-       "The PPS represents the ability of a feature to single-handedly predict another feature or label."
-      ]
-     },
-     "metadata": {},
-     "output_type": "display_data"
-    },
-    {
-     "data": {
-      "text/html": [
-       "A high PPS (close to 1) can mean that this feature's success in predicting the label is actually due to data"
-      ]
-     },
-     "metadata": {},
-     "output_type": "display_data"
-    },
-    {
-     "data": {
-      "text/html": [
-       "leakage - meaning that the feature holds information that is based on the label to begin with."
-      ]
-     },
-     "metadata": {},
-     "output_type": "display_data"
-    },
-    {
-     "data": {
-      "text/html": [
-       "<h4>Single Feature Contribution Train-Validation</h4>"
-      ]
-     },
-     "metadata": {},
-     "output_type": "display_data"
-    },
-    {
-     "data": {
-      "text/html": [
-       "<p>    Return the difference in PPS (Predictive Power Score) of all features between train and validation datasets.</p>"
-      ]
-     },
-     "metadata": {},
-     "output_type": "display_data"
-    },
-    {
-     "data": {
-      "image/png": "iVBORw0KGgoAAAANSUhEUgAAAzUAAAEKCAYAAAArX3u9AAAAOXRFWHRTb2Z0d2FyZQBNYXRwbG90bGliIHZlcnNpb24zLjQuMywgaHR0cHM6Ly9tYXRwbG90bGliLm9yZy/MnkTPAAAACXBIWXMAAAsTAAALEwEAmpwYAAApoElEQVR4nO3de5hkdX3n8fdnGhAF8TbjDRglOOqOeIMOaNwo3vIguwGNJoLmQsI6xgjGEDW4yRKDZo0xmuhKMKPyoG6UIMbYiaOjURDF2wzKbcYdHEciQ9wVb2i8ADPz3T/OaSza7q7q6aqprur363nOM+fyO7/zre4z1fWt3+WkqpAkSZKkUbVi2AFIkiRJ0mKY1EiSJEkaaSY1kiRJkkaaSY0kSZKkkWZSI0mSJGmkmdRIkiRJGmkDTWqSnJBkW5LtSc6e5fiDknw8yTVJLkty2CDjkSRJkjS3JBck+WaS6+Y4niRvbj/fX5Pk6H0d42wGltQkmQDOA54BrAVOTbJ2RrG/At5VVY8CzgVeO6h4JEmSJHV1IXDCPMefAaxpl3XA+fsgpq4G2VJzLLC9qnZU1W3ARcDJM8qsBT7Rrl86y3FJkiRJ+0hVXQ58Z54iJ9M0SlRVfQ64Z5IH7Jvo5rbfAOs+FLixY3sncNyMMlcDvwK8CXgWcPck96mqb3cWSrKOJhPkoIMOOubhD3/4wIKWJEmSAK688spvVdWqYcfRzaNzUP2A3V3LfY1btwA/6di1vqrWL/Bys33GPxT4xgLr6atBJjW9eBnwliSnAZcDN8HP/kbaH/Z6gMnJydq8efO+jFGSJEnLUJJ/G3YMvfgBu3kND+pa7vlc/5OqmtwHIe1zg0xqbgIO79g+rN13h6r6d5qWGpIcDDy7qr43wJgkSZKksbOil0Ele/pyqa6f8YdhkGNqNgFrkhyR5ADgFGCqs0CSlUmmY3glcMEA45EkSZLGTmiSmm5Ln0wBv9nOgvY44JaqGmrXMxhgS01V7UpyBrARmAAuqKotSc4FNlfVFHA88NokRdP97MWDikeSJEkaS+lf0pLkvTSf0Vcm2Qn8KbA/QFW9FdgAnAhsB34E/HZ/rrw4Ax1TU1UbaF54575zOtYvAS4ZZAySJEnSOAuw30R/6qqqU7scL5ZgQ8SwJwqQJEmStBh9bKkZVSY1kiRJ0gibHlOznJnUSJIkSaPMlhqTGkmSJGmU2VJjUiNJkiSNPJMaSZIkSSMrgf2W+af6Zf7yJUmSpBEXWLEiw45iqExqJEmSpBEWYJnnNCY1kiRJ0qhzTI0kSZKk0eWUziY1kiRJ0igLMLHMP9Uv85cvSZIkjThbakxqJEmSpFHmwzdNaiRJkqTRZkuNSY0kSZI0ymypgYG+/CQnJNmWZHuSs2c5vjrJpUm+lOSaJCcOMh5JkiRpHK1I92WcDaylJskEcB7wdGAnsCnJVFVt7Sj2J8DFVXV+krXABuDBg4pJkiRJGjcJ7LfM+18N8uUfC2yvqh0ASS4CTgY6k5oCDmnX7wH8+wDjkSRJksZQWDHuTTFdDDKpORS4sWN7J3DcjDKvAj6a5EzgIOBpA4xHkiRJGj+BTCzvpGbYQ4pOBS6sqsOAE4F3J/mZmJKsS7I5yeabb755nwcpSZIkLVUBsiJdl3E2yKTmJuDwju3D2n2dTgcuBqiqzwIHAitnVlRV66tqsqomV61aNaBwJUmSpBHUttR0W8bZIJOaTcCaJEckOQA4BZiaUebrwFMBkvwnmqTGphhJkiRpAZZ7S83AxtRU1a4kZwAbgQnggqrakuRcYHNVTQF/CLwtyR/QTBpwWlXVoGKSJEmSxk0SJvYf9qiS4Rro5G9VtYFmmubOfed0rG8FnjDIGCRJkqSxFsa+JaabZT6jtSRJkjT6xn3MTDcmNZIkSdIoS8gKu59JkiRJGmF2P5MkSZI0shJY4UQBkiRJkkZWYIVjaiRJkiSNrvF/Dk03JjWSJEnSCItTOpvUSJIkSaPOKZ0lSZIkjS5bakxqJEmSpJGWsGL/iWFHMVQmNZIkSdIIC7BimbfULO8JrSVJkqRRl2ZMTbelp6qSE5JsS7I9ydmzHF+d5NIkX0pyTZIT+/569oJJjSRJkjTisiJdl651JBPAecAzgLXAqUnWzij2J8DFVfVY4BTgb/v8UvaK3c8kSZKkEZb03hLTxbHA9qra0dZ7EXAysLWjTAGHtOv3AP69HxdeLJMaSZIkacT1OPvZyiSbO7bXV9X6ju1DgRs7tncCx82o41XAR5OcCRwEPG3h0fafSY0kSZI0ygLZv6dRJd+qqslFXu1U4MKqekOSxwPvTnJUVe1ZZL2LMtAxNT0MNPrrJFe1y/VJvjfIeCRJkqSxk5CJFV2XHtwEHN6xfVi7r9PpwMUAVfVZ4EBgZR9exaIMrKWmY6DR02marjYlmaqqO/rkVdUfdJQ/E3jsoOKRJEmSxlZ/pnTeBKxJcgRNMnMK8LwZZb4OPBW4MMl/oklqbu7HxRdjkC01dww0qqrbgOmBRnM5FXjvAOORJEmSxk+AiXRfuqiqXcAZwEbgyzSznG1Jcm6Sk9pifwi8IMnVNJ/dT6uqGswL690gx9T0MtAIgCQPAo4APjHH8XXAOoDVq1f3N0pJkiRpxPU4UUBXVbUB2DBj3zkd61uBJ/TlYn20VJ5TcwpwSVXtnu1gVa2vqsmqmly1atU+Dk2SJElaupKQ/Se6LuNskC01vQw0mnYK8OIBxiJJkiSNp+nuZ8vYIJOaXgYakeThwL2Azw4wFkmSJGl8mdQMRlXtSjI90GgCuGB6oBGwuaqm2qKnABcthQFGkiRJ0shJ/8bUjKqBPnyz20CjdvtVg4xBkiRJGm+9zW42zgaa1EiSJEkasNCv59SMLJMaSZIkaZS1s58tZyY1kiRJ0qiz+5kkSZKkkeVEASY1kiRJ0sizpUaSJEnSyPLhmyY1kiRJ0mgLWbFi2EEMlUmNJEmSNMKyArK/SY0kSZKkUWb3M0mSJEkjK/Hhm8MOQJIkSdLiZMLuZ5IkSZJGVbClZtgBSJIkSVqEBPafGHYUQ2VSI0mSJI06p3SWJEmSNNKyvLufDTSlS3JCkm1Jtic5e44yv5Zka5ItSd4zyHgkSZKksZM0LTXdljE2sJaaJBPAecDTgZ3ApiRTVbW1o8wa4JXAE6rqu0nuO6h4JEmSpLE15klLN4N89ccC26tqR1XdBlwEnDyjzAuA86rquwBV9c0BxiNJkiSNpxXpvoyxQSY1hwI3dmzvbPd1eijw0CRXJPlckhNmqyjJuiSbk2y++eabBxSuJEmSNIIS2G+/7ssYG3Y71X7AGuB44FTgbUnuObNQVa2vqsmqmly1atW+jVCSJElayqafU2NLzdyS3C/JO5J8uN1em+T0Huq+CTi8Y/uwdl+nncBUVd1eVV8DrqdJciRJkiT1xIkCenl1FwIbgQe229cDL+3hvE3AmiRHJDkAOAWYmlHmn2haaUiykqY72o4e6pYkSZI0zaSmq5VVdTGwB6CqdgG7u53UljuDJiH6MnBxVW1Jcm6Sk9piG4FvJ9kKXAq8vKq+vRevQ5IkSVqeAlmRrss462XE0A+T3AcogCSPA27ppfKq2gBsmLHvnI71As5qF0mSJEkLlrFviemml6TmLJpuY0cmuQJYBTxnoFFJkiRJ6k2A/SaGHcVQdU1qquqLSZ4EPIzmR7atqm4feGSSJEmSemBLTS+zn70YOLiqtlTVdcDBSX5v8KFJkiRJ6sopnXuaKOAFVfW96Y2q+i7wgoFFJEmSJGlhlvnsZ72MqZlIknZQP0kmgAMGG5YkSZKknsTuZ728+o8A/5DkqUmeCry33SdJkiRpKdhvovvSgyQnJNmWZHuSs+co82tJtibZkuQ9fX0de6mXlpo/Al4IvKjd/hjw9oFFJEmSJKl3fWqpaXtknQc8HdgJbEoyVVVbO8qsAV4JPKGqvpvkvou+cB/0MvvZHuD8dpEkSZK01PRnIoBjge1VtQMgyUXAycDWjjIvAM5rx9lTVd/sx4UXq5fZz56Q5GNJrk+yI8nXkuzYF8FJkiRJ6iL0OlHAyiSbO5Z1M2o6FLixY3tnu6/TQ4GHJrkiyeeSnDCw17UAvXQ/ewfwB8CVwO7BhiNJkiRpYQLpqfvZt6pqcpEX2w9YAxwPHAZcnuSRnbMlD0MvSc0tVfXhgUciSZIkae/0Z/azm4DDO7YPa/d12gl8vqpuB76W5HqaJGdTPwLYW728+kuTvD7J45McPb0MPDJJkiRJ3SWwYr/uS3ebgDVJjkhyAHAKMDWjzD/RtNKQZCVNd7ShD03p5dUd1/7b2VRVwFP6H44kSZKkBeut+9m8qmpXkjOAjcAEcEFVbUlyLrC5qqbaY7+UZCvN0JSXV9W3F33xRepl9rMn74tAJEmSJO2N/j18s6o2ABtm7DunY72As9plyehl9rP7JXlHkg+322uTnD740CRJkiT1JCu6L2Osl1d3IU0z0wPb7euBl/ZSebcnkiY5LcnNSa5ql//WY9ySJEmSoBlTY1LT1cqquhjYA01fO3qY2rnjiaTPANYCpyZZO0vRf6iqx7TL23sPXZIkSRLQr4kCRlYvSc0Pk9yHZnIAkjwOuKWH8+54ImlV3QZMP5FUkiRJUt+k14dvjq1eXt1ZNFO5HZnkCuBdwJk9nNfLE0kBnp3kmiSXJDl8luMkWTf95NObb765h0tLkiRJy0RY9t3P5m2HaruQPaldHkbzI9vWPmynH/4ZeG9V3ZrkhcA7mWWq6KpaD6wHmJycrD5dW5IkSRoDGcukJclTgEe0m9dV1aVzlZ331VfVbuDUqtpVVVuq6roFJDRdn0haVd+uqlvbzbcDx/RYtyRJkqRWsqLrMiqS3D/JZ4E/BR7cLn+a5DNJ7jfbOb2MGLoiyVuAfwB+OL2zqr7Y5bw7nkhKk8ycAjxvRsAPqKpvtJsnAV/uIR5JkiRJ09K/59QsEW8C3jFzErEkLwD+Bjh15gm9JDWPaf89t2NfMUs3sU49PpH0JUlOAnYB3wFO6yEeSZIkSXcIrNh/2EH00zFV9dyZO6vqbUleMdsJXZOaqnry3kbTwxNJXwm8cm/rlyRJksS4jan58TzHvjfbzq6vPsn9krwjyYfb7bVJTt+7+CRJkiT13XjNfnZDkkfO3Nnu+3+zndDLq7uQpgvZA9vt64GX7l18kiRJkvoqY/ecmpcCz0ryxnb5lXb/IcyRh/Ty6lZW1cXAHmjGygC7Fx+rJEmSpL4Yr5aadcDjgWva5YVJXl9VV1TV9tlO6GWigB8muQ/N5AAkeRxwS58CliRJkrQoY/ecmhOBR1fVnnb7wiTXAi+f64RekpqzgCngyCRXAKuA5yw2UkmSJEl9EGCil4/1I2MPcB/gZoAk9233zWnOV5/kV6vqfcB3gScBD6P5kW1bwAM4JUmSJA3U2LXUvBr4QpJP0fQWO555Wmlg/paaVwLvA95fVUcDW/oUpCRJkqR+SoYdQd9U1SVJLgeObXe9oqpmnfVs2nxJzXeSfBT4uSRTs1zspL0PVZIkSVK/VNWwQ+ibJA9qV69t/z2wYx9V9W8zz5kvqTkROBp4N/CGfgUpSZIkqZ+KPfMPORk1/zzPsQA/8wyb+ZKad1TVbyR5W1V9ctGhSZIkSeq7Anbv2TXsMPqmqh610HPmS2qOSfJA4PlJ3kaTFXVe7DsLvZgkSZKkfitqjFpqktwF+D3gF9tdnwbOq6pb5zpnvqTmrcDHgZ8DruTOSU21+yVJkiQNURXsqfFJaoDzgd3Am9vtX2/3/c5cJ8yZ1FTVm4E3Jzm/ql7UzyglSZIk9ct4tdQAkzO6oF2W5Jr5TpjvOTWHVNX3gT9Ocu+Zx+1+JkmSJC0NY9ZSc3uSh1bV9QBJHgbM+5zM+bqfvQf4rzRdz2ay+5kkSZK0RNR4JTV/AGxMciNN3vFg4LfmO2G+7mf/tf33iL2NJskJwJuACeDtVfUXc5R7NnAJ8PNVtXlvrydJkiQtN0Wxu+ZtyBgpVXV5kocCD2t3XV9Vt813znwtNSTZD3gG8PB211ZgY1V1nTMuyQRwHvB0YCewKclUVW2dUe7uwO8Dn+9WpyRJkqQ7K2qsup8lmdkqc0wSquqdc52zYp7KDgW2AH8IPBA4FHgFsKWd6rmbY4HtVbWjzawuAk6epdyrgdcBP+mhTkmSJEkzFHu6LiPkmI7liTT5wq/Md8J8LTV/DpxfVX/TuTPJS4DX0qVfG00SdGPH9k7guBl1HQ0cXlUfSvLyuSpKsg5YB7B69eoul5UkSZKWkRqvlpqqeknndpJ7AP843zlzttQAj5uZ0LQXeTPwuL0JsFOSFcAbaVqC5lVV66tqsqomV61atdhLS5IkSWNlzFpq7qSqbgFWtMNbZjVfS82P5zn2ox6ufxNweMf2Ye2+aXcHjqKZdxrg/sBUkpOcLECSJEnqzbiNqZlNVT15vuPzJTX3SDJb37UAh/Rw7U3AmiRH0CQzpwDP6wjsFmDlHZUmlwEvM6GRJEmSFmZ393m8xtp8Sc0ngV+e49jl3Squql1JzgA20kzpfEFVbUlyLrC5qqYWHK0kSZKkOylq3J5Ts2DzPafmtxdbeVVtADbM2HfOHGWPX+z1JEmSpOVo3LufdTPvc2okSZIkLXU10hMB9MN8s59JkiRJWuKqmpaabksvkpyQZFuS7UnOnqfcs5NUksm+vZBFsKVGkiRJGmnVl4kC2imTzwOeTvOMyU1Jpqpq64xydwd+H/j8oi/aJ3O21CT5+ST379j+zSQfTPLmJPfeN+FJkiRJ6qZqT9elB8cC26tqR1XdBlwEnDxLuVcDrwN+0r9XsDjzdT/7O+A2gCRPBP4CeBdwC7B+8KFJkiRJ6mb6OTU9dD9bmWRzx7JuRlWHAjd2bO9s990hydHA4VX1oYG+qAWar/vZRFV9p11/LrC+qt4PvD/JVQOPTJIkSVJP9lC9FPtWVe31GJgkK4A3AqftbR2DMl9LzUSS6aTnqcAnOo45FkeSJElaApqJAqrr0oObgMM7tg9r9027O3AUcFmSG4DHAVNLYbKA+ZKT9wKfTPIt4MfApwCSPISmC5okSZKkJaBPz6nZBKxJcgRNMnMK8Lzpg1V1C7ByejvJZcDLqmpzPy6+GPM9fPPPk3wceADw0ao70rsVwJn7IjhJkiRJ8yuKXXsWn9RU1a4kZwAbgQnggqrakuRcYHNVTS36IgMyZ1KT5ECaJqWHAPdN8o6q2lVV1++z6CRJkiR11aeWGqpqA7Bhxr5z5ih7fF8u2gfzdT97J3A7TbezZwBraeajliRJkrRETI+pWc7mS2rWVtUjAZK8A/jCvglJkiRJUu+q19nPxtZ8Sc3t0ytt/7p9EI4kSZKkhbKlZm6PTvJ9YDqbuWvHdlXVIQOPTpIkSdK8iv6NqRlV881+NrEvA5EkSZK0cP2a/WyUzfnwzSQHJnlpkrckWdfxIM6eJTkhybYk25OcPcvx301ybZKrknw6ydqFXkOSJEla1qppqem2jLM5kxqa2c8mgWuBE4E3LKTiJBPAefx05rRTZ0la3lNVj6yqxwB/CbxxIdeQJEmS1Iyp6baMs0HOfnYssL2qdrR1XAScDGydLlBV3+8ofxAs82kbJEmSpAVqxtQs74/Rg5z97FDgxo7tncBxMwsleTFwFnAA8JTZKkqyDlgHsHr16oXGIUmSJI2xYg/j3b2sm/m6nz06yffb5QfAo6bX21nQ+qKqzquqI4E/Av5kjjLrq2qyqiZXrVrVr0tLkiRJI6+AXXv2dF3G2SBnP7sJOLxj+7B231wuAs5f5DUlSZKk5aXsfjZfS81ibQLWJDkiyQHAKcBUZ4Ekazo2/wvwlQHGI0mSJI2dopb97GcLnqa5V+04nDOAjcAEcEFVbUlyLrC5qqaAM5I8jWb8zneB3xpUPJIkSdK4Wu4tNQNLagCqagOwYca+czrWf3+Q15ckSZLGnbOfDTipkSRJkjRozn5mUiNJkiSNsCq4fcxnN+vGpEaSJEkacXuWd+8zkxpJkiRplBWw2zE1kiRJkkZVAcu895lJjSRJkjTSCnYv74YakxpJkiRplBVw+zIfVGNSI0mSJI2w5jk1w45iuExqJEmSpBFn9zNJkiRJI6uq2OPsZ5IkSZJGmS01kiRJkkaWY2pMaiRJkqSRVgW3L/OmGpMaSZIkacQt85zGpEaSJEkaZXY/gxWDrDzJCUm2Jdme5OxZjp+VZGuSa5J8PMmDBhmPJEmSNI52V/dlnA0sqUkyAZwHPANYC5yaZO2MYl8CJqvqUcAlwF8OKh5JkiRpHDUtNdV1GWeDbKk5FtheVTuq6jbgIuDkzgJVdWlV/ajd/Bxw2ADjkSRJksZPD600495SM8gxNYcCN3Zs7wSOm6f86cCHZzuQZB2wDmD16tX9ik+SJEkaeQXcvswH1Qx0TE2vkvw6MAm8frbjVbW+qiaranLVqlX7NjhJkiRpCZueKKDbMs4GmdTcBBzesX1Yu+9OkjwN+GPgpKq6dYDxSJIkSWOpX93PRnWir0EmNZuANUmOSHIAcAow1VkgyWOBv6NJaL45wFgkSZKksVQFe/Z0X7oZ5Ym+BpbUVNUu4AxgI/Bl4OKq2pLk3CQntcVeDxwMvC/JVUmm5qhOkiRJ0hx2V3VdejCyE30N9OGbVbUB2DBj3zkd608b5PUlSZKkcVdUrxMFrEyyuWN7fVWt79ju20Rf+9pAkxpJkiRJg1UFu3voXgZ8q6om+3HNjom+ntSP+hbLpEaSJEkacT12L+tmoRN9PWmpTPRlUiNJkiSNsAJ292fO5jsm+qJJZk4BntdZoGOirxOW0kRfJjWSJEnSCKvqT0tNVe1KMj3R1wRwwfREX8DmqprizhN9AXy9qk6as9J9xKRGkiRJGnG9Poemm1Gd6MukRpIkSRpheyhu63GmgHFlUiNJkiSNsurbmJqRZVIjSZIkjbCif93PRpVJjSRJkjTibKmRJEmSNLL6NfvZKDOpkSRJkkZYH59TM7JMaiRJkqQRVlXctswH1ZjUSJIkSSPO7meSJEmSRlYz+5lJjSRJkqQR1YypGXYUw7VikJUnOSHJtiTbk5w9y/EnJvlikl1JnjPIWCRJkqSx1M5+1m0ZZwNrqUkyAZwHPB3YCWxKMlVVWzuKfR04DXjZoOKQJEmSxllR3LbMm2oG2f3sWGB7Ve0ASHIRcDJwR1JTVTe0x5b3b0GSJEnaS1V2PxtkUnMocGPH9k7guAFeT5IkSVp2nChgRCYKSLIOWAewevXqIUcjSZIkLS3L/eGbg5wo4Cbg8I7tw9p9C1ZV66tqsqomV61a1ZfgJEmSpHFQThQw0JaaTcCaJEfQJDOnAM8b4PUkSZKkZWmPY2oGo6p2JTkD2AhMABdU1ZYk5wKbq2oqyc8DHwDuBfxykj+rqkcMKqbFuv//OmnYIWiI/u+ZU8MOQZIk6WdUFXt2Le+sZqBjaqpqA7Bhxr5zOtY30XRLkyRJkrSXasy7l3UzEhMFSJIkSZrbnmU+UYBJjTQi7vP6E4cdgobo2y/f0L2QJGl5KiiTGkmSJEmjqiiTmmEHIEmSJGkRbKkxqZEkSZJGnbOfSZIkSRpdttSY1EiSJEmjzDE1JjWSJEnSyPM5NZIkdXHwOU8ddggaov849+PDDkHSfOx+ZlIjSZIkjbRyogCTGkmSJGmEOabGpEaSJEkaeSY1kiRJkkaXY2pMaiRJkqRRZ1IjSZIkaXTZUmNSI0mSJI2yotize3nPfrZikJUnOSHJtiTbk5w9y/G7JPmH9vjnkzx4kPFIkiRJY6dtqem29GJUP78PLKlJMgGcBzwDWAucmmTtjGKnA9+tqocAfw28blDxSJIkSeOqH0nNKH9+H2RLzbHA9qraUVW3ARcBJ88oczLwznb9EuCpSTLAmCRJkqSx06eWmpH9/D7IMTWHAjd2bO8EjpurTFXtSnILcB/gW52FkqwD1rWb/5Fk20AiVjcrmfG7WU7ykqH/f13ulvf99wrvvyFb3vffq73/hmxZ339D9qBhB9CTm3+4kbd+fmUPJQ9Msrlje31Vre/Y7tvn931tJCYKaH/Y67sW1EAl2VxVk8OOQ8uT95+GyftPw+T9p26q6oRhxzBsg+x+dhNweMf2Ye2+Wcsk2Q+4B/DtAcYkSZIkaXYj+/l9kEnNJmBNkiOSHACcAkzNKDMF/Fa7/hzgE1W1vCfZliRJkoZjZD+/D6z7WdvH7gxgIzABXFBVW5KcC2yuqingHcC7k2wHvkPzg9PSZRdADZP3n4bJ+0/D5P2nfWKUP79nCSRWkiRJkrTXBvrwTUmSJEkaNJMaSZIkSSPNpGYZSHJ8kn/Zi/MemOSSOY5dlmSyXf/vHfsfnOS6Hut/aZLfXGhcs9RzRpLfWWw9WpgkpyV5YA/lLkzynL2o/3dnuz8677Ekj0lyYsexVyV5WQ91J8knkhyy0Lhmqetfk9xrsfWov+Z639vb98MervfMzqdud75HdjnvAf2IJ8mqJB9ZbD2a32Lf9/b2/bCH6/l3WMueSY3mVFX/XlW9vPn+9+5F7qydAvB3gPcsOLCfdQFwZh/q0cKcBnT94763quqtVfWuLsUeA5zYpcxsTgSurqrv78W5M70b+L0+1KPR9kxgbbdCszgLeNtiL15VNwPfSPKExdaleZ3GAN/3FsG/w1r2TGqWgCQHJflQkquTXJfkue3+Y5J8MsmVSTYmeUC7/7Ikb0pyVVv+2Hb/sUk+m+RLST6T5GFdrvuhJI9q17+U5Jx2/dwkL5jxjfhdk1yU5MtJPgDctd3/F8Bd21j+vq16IsnbkmxJ8tEkd53l8k8BvlhVu9p6HtJ+4311ki8mObL9RvWTST6YZEeSv0jy/CRfSHJtkiMBqupHwA3TPwctXPu7/j9J/r79HV+S5G7tsZ+5D9tvGieBv29/93dNck6STe09uT7JnI8gT3LfJFe2649OUklWt9tfTXK3zlaXNoark1wNvLjddwBwLvDcNobnttWvbf+P7EjykjlCeD7wwY54fjPJNe013t3uuzDJ+Uk+19Z1fJIL2p/PhR11TQGnLvBHvuwN631vlhguaN9TvpTk5Hb/aUn+MclHknwlyV92nHN6kuvbc96W5C1JfgE4CXh9G9+RbfFfbctdn+QX5wjj2cBH2ronkvxV+/quSXJmu/+GJK9t696c5Oj2Z/PVJL/bUdc/0dzb6sG+ft+b5frz3euvm3nvtO+LFyfZmuQDST6fZDL+HZYaVeUy5IXmj9rbOrbvAewPfAZY1e57Ls20egCXTZcHnghc164fAuzXrj8NeH+7fjzwL7Nc92yaD4j3oJmXfGO7/1LgYcCDO+o+q+P6jwJ2AZPt9n901Png9thj2u2LgV+f5dp/BpzZsf154Fnt+oHA3dq4vwc8ALgLzcOe/qwt8/vA33Sc/8fAHw77dzmqS/t7K+AJ7fYFwMt6uA8nO+q4d8f6u4FfbtcvBJ4zyzW3tPfsGe3993zgQcBn2+OvAl7Wrl8DPLFdf33HfXka8JaOOl/VxnsXYCXNw8D2n+Xa/wbcvV1/BHA9sLLzdbRxXwQEOBn4PvBImi+Drpy+x9uyXwHuM+zf4ygtDO997479wP+kfX8C7tneBwe199WONqYD2/vlcJpv6G8A7t3G+qnp+2/mfd7G+4Z2/UTgX2eJ5Qjgyo7tFwGXdLye6XvxBuBF7fpft/8f7g6sAv5fx/mHAtcO+3c7KgvDed+7kOa5Ht2u8TP3Thvb37XrR+HfYReXOy0De06NFuRa4A1JXkfzx/ZTSY6iedP6WPvFzwTwjY5z3gtQVZcnOSTJPWn+yL0zyRqaN+r9u1z3U8BLgK8BHwKe3n5LdURVbUvy4I6yTwTe3F7zmiTXzFPv16rqqnb9Spo32JkeAHwZIMndgUOr6gNt/T9p9wNsqqpvtNtfBT7ann8t8OSO+r4JPLzL69X8bqyqK9r1/01zb3yE+e/DTk9O8gqaP4T3pkla/nme630GeALNvfU/gRNoEohPdRZq7+17VtXl7a53A8+Yp94PVdWtwK1JvgncD9g5o8y9q+oH7fpTgPdV1bcAquo7HeX+uaoqybU0Hx6vbWPaQnNfX9WW+ybNB96hP1F5hAzrfa/TLwEn5afjsA4EVrfrH6+qWwCSbKVJuFcCn5y+R5K8D3joPPX/Y/vvfO+DN3dsPw14a7XfnM+4F6cffnctcHB7//4gya1J7llV3+On96F6t6/f96Y9rMs1Zrt3/jPwJoCqus6/w9KdmdQsAVV1fZKjab6ReU2SjwMfALZU1ePnOm2W7VcDl1bVs9qE5LIul95E05S+A/gYzR/sF9C8AS7GrR3ru2m7qs3wY5oPEAupa0/H9h7ufP8e2NapvTfbPRXmvw8BSHIg8Lc03xremORVdP/9Xg78Is2HxQ8Cf9Re80MLD/1OZt5/s73P7Uqyoqr29FhX5703ve39twhDfN/rFODZVbXtTjuT4+jtPupmuo65zu/1fbCzrvnuRe/DhdvX73t3nN7lGt3unW78O6xlxzE1S0CamVR+VFX/m6ZrzdHANmBVkse3ZfZP8oiO06b7n/9n4Jb2G8V70DQNQ9N9Yl5VdRtwI/CrwGdpviF/Gc2HzZkuB57XXvMomi5o025PspBvR6H5dughbRw/AHYmeWZb/12m+zUvwEOBnmZ70ZxWT99vNL/rTzP/ffgDmm/J4ad/GL+V5GCa7hXdfAr4deArbXLxHZoPuJ/uLNR+A/299l6HO48Z6IxhIbYBP9euf4Jm7MN9AJLceyEVtX3o70/TRUg9Gtb73gwbgTOnx0EkeWyX8puAJyW5V5pB1s/uOLY39+L13Pkb9I8BL2zrXvC9iO+De2Nfv+9N63avz+YK4Nfa8mtpusNO8++wlj2TmqXhkcAXklwF/CnwmjbheA7wujSDo68CfqHjnJ8k+RLwVuD0dt9fAq9t9/f6zc6ngG9W1Y/b9cOY0f2ndT5wcJIv0wzO7mzNWQ9ck58OUOzFh2m6HU37DeAlbXP6Z2g+JC7EE2g+EGjvbQNe3P6O7wWc3+U+vBB4a3vf3kozg9N1NB8UN3W7WFXdQPNt5XQS/Wnge1X13VmK/zZwXnutzoG4l9JMDNA5UUAvPkTTV5yq2gL8OfDJ9jW+cQH1ABwDfG66y5B6Nsz3vWmvpumudk3bpfDV8xWuqptoukp+geYD5g3ALe3hi4CXp5lw4MjZa/iZ+n4IfDXJQ9pdbwe+3sZzNe0XSQvwZBbf0rnc7NP3vWk93Ouz+VuaRGgr8Bqarm7T959/h7XspWpmy6uWuiSX0Qyg3jzsWBYjzSxqr6iqryyynscCZ1XVb/QnsuWn7bbzL1V11LBj2RfSzDL0rqp6eh/qehMwVVUfX3xkmstSed9LcnBV/UfbmvIBmsHdH1hEfc8CjqmqP+lDbJcDJ8/xxYBmGLX3vSQTNBOf/KRNnP8VeFibIO1tnf4d1thwTI2G6WyagYqLejOlGQv0PxYfjpaLqvpGmulOD6nFP6vmOhOaZeVVSZ5G0/XoozTTKO+1qvrAdNfHxUiyCnijCc1YuxtwadvNLMDvLSahafl3WGPDlhpJkiRJI80xNZIkSZJGmkmNJEmSpJFmUiNJkiRppJnUSNISk2R3O0319PLgvajjme2zLCRJGnvOfiZJS8+Pq+oxi6zjmcC/AFt7PSHJfj5vR5I0imypkaQRkOSYJJ9McmWSje2zdkjygiSbklyd5P1J7pbkF4CTgNe3LT1HJrksyWR7zsokN7TrpyWZSvIJ4ONJDkpyQZIvtA+SPLkt94h231VJrkmyZjg/CUmSfpZJjSQtPXft6Hr2gfa5FP8LeE5VHQNcAPx5W/Yfq+rnq+rRwJeB06vqM8AU8PKqekxVfbXL9Y5u634S8MfAJ6rqWJon1L8+yUHA7wJvaluQJoGd/X3JkiTtPbufSdLSc6fuZ0mOAo4CPpYEYAL4Rnv4qCSvAe4JHAxs3IvrfayqvtOu/xJwUpKXtdsHAquBzwJ/nOQwmkRqsQ/rkySpb0xqJGnpC7Clqh4/y7ELgWdW1dVJTgOOn6OOXfy0df7AGcd+OONaz66qbTPKfDnJ54H/AmxI8sKq+kTvL0GSpMGx+5kkLX3bgFVJHg+QZP8kj2iP3R34RttF7fkd5/ygPTbtBuCYdv0581xrI3Bm2iahJI9t//05YEdVvRn4IPCoRb0iSZL6yKRGkpa4qrqNJhF5XZKrgauAX2gP/w/g88AVwP/pOO0i4OXtYP8jgb8CXpTkS8DKeS73amB/4JokW9ptgF8DrktyFU1XuHf14aVJktQXqaphxyBJkiRJe82WGkmSJEkjzaRGkiRJ0kgzqZEkSZI00kxqJEmSJI00kxpJkiRJI82kRpIkSdJIM6mRJEmSNNL+P0wKIFdG1NQyAAAAAElFTkSuQmCC\n",
-      "text/plain": [
-       "<Figure size 1080x288 with 2 Axes>"
-      ]
-     },
-     "metadata": {
-      "needs_background": "light"
-     },
-     "output_type": "display_data"
-    },
-    {
-     "data": {
-      "text/html": [
-       "The PPS represents the ability of a feature to single-handedly predict another feature or label."
-      ]
-     },
-     "metadata": {},
-     "output_type": "display_data"
-    },
-    {
-     "data": {
-      "text/html": [
-       "A high PPS (close to 1) can mean that this feature's success in predicting the label is actually due to data"
-      ]
-     },
-     "metadata": {},
-     "output_type": "display_data"
-    },
-    {
-     "data": {
-      "text/html": [
-       "leakage - meaning that the feature holds information that is based on the label to begin with."
-      ]
-     },
-     "metadata": {},
-     "output_type": "display_data"
-    },
-    {
-     "data": {
-      "text/html": []
-     },
-     "metadata": {},
-     "output_type": "display_data"
-    },
-    {
-     "data": {
-      "text/html": [
-       "When we compare train PPS to validation PPS, A high difference can strongly indicate leakage, as a feature"
-      ]
-     },
-     "metadata": {},
-     "output_type": "display_data"
-    },
-    {
-     "data": {
-      "text/html": [
-       "that was powerful in train but not in validation can be explained by leakage in train that is not relevant to a new dataset."
-      ]
-     },
-     "metadata": {},
-     "output_type": "display_data"
-    },
-    {
-     "data": {
-      "text/html": [
-       "<h4>Train Validation Difference Overfit</h4>"
-      ]
-     },
-     "metadata": {},
-     "output_type": "display_data"
-    },
-    {
-     "data": {
-      "text/html": [
-       "<p>Visualize overfit by displaying the difference between model metrics on train and on validation data.</p>"
-      ]
-     },
-     "metadata": {},
-     "output_type": "display_data"
-    },
-    {
-     "data": {
-      "image/png": "iVBORw0KGgoAAAANSUhEUgAAAhMAAAE3CAYAAAAQdsOZAAAAOXRFWHRTb2Z0d2FyZQBNYXRwbG90bGliIHZlcnNpb24zLjQuMywgaHR0cHM6Ly9tYXRwbG90bGliLm9yZy/MnkTPAAAACXBIWXMAAAsTAAALEwEAmpwYAAAxfElEQVR4nO3deXhV1dn+8e8TwiiITIISEKpMAUWF4ohaBUWsOCBWUamiYnmLE851qsPbV5x/FscqVVERlUqpWi3OUx1ARJmCOAKKgAwyk5Dn98faRw8xIYGdneQk9+e6uMzZU1Y8yTn3WXutZ5m7IyIiIrKtsiq7ASIiIpLZFCZEREQkFoUJERERiUVhQkRERGJRmBAREZFYsiu7AVurefPm3q5du8puhohIRpk6depSd29R2e2Q6injwkS7du2YMmVKZTdDRCSjmNnX5Xm9qVOn7pidnf0g0A31ctcEhcCMgoKCs3r06LG46M6MCxMiIlL5srOzH2zVqlWXFi1aLM/KylLBomqusLDQlixZkrto0aIHgQFF9ytNiojItujWokWLHxUkaoasrCxv0aLFSkJP1C/3V3B7RESkeshSkKhZoue72NygMCEiIiKxaMyEiIjEds5bT/Qoz+vd33vw1C3tX7RoUa1DDjmkE8DSpUtrZ2VledOmTQsAPv7449n16tUrsdfkzTffbDBmzJhmDz/88PwtfY+99tqr87Rp0+ZsS/vTPffcc42OPvrojrfddtvXI0eOXArw7rvv1j/ggANyr7766gXXX3/99yWdO3bs2B1yc3PX9+jRY31x+2+++eYWDRo0KBwxYsQPcdsZh8KEiIhknFatWm2aM2fOLICRI0fu3LBhw03pb8r5+fnUrl272HMPOuigtQcddNDa0r5HeQSJlA4dOqybMGFCk1SYGDt2bNNOnTqtK+28iRMn7lBQULCyuDCRn5/PpZdeuqS82hhHYrc5zGyMmS02sxkl7Dczu8vM5pnZJ2a2d1JtERGR6m/gwIHtBg8e3HaPPfboPHz48JzXXnutwZ577tm5S5cuuXvttVfn6dOn14XQU/Cb3/xmNwhBZNCgQe169erVKScnZ/cbb7xxx9T1GjRosFfq+F69enXq16/fr9q3b991wIAB7QsLCwEYP3584/bt23ft2rVrl9NPP71N6rpFtW7deuOGDRuy5s+fn11YWMirr77a+LDDDluZ2j9z5sy6vXv37tC1a9cuPXr06DRt2rR6kydP3u7ll1/e4aqrrsrp3Llz7syZM+v26tWr09ChQ9t069aty4033thy5MiRO19zzTUtAWbMmFF3//3379ipU6fc3NzcLjNnzqz79ddf1+7Zs2enzp0753bo0KHriy++2DCJ//dJ9kw8DIwGHi1h/5FAh+jfPsC90X9FRES2yXfffVfno48+mpOdnc2yZcuyPvzwwzm1a9dm4sSJjS699NKcl1566fOi58ybN6/eu+++m7dixYpaXbp06XbJJZcsqVu37ma3SWbPnl3/448//qJdu3b5PXr06Dx58uSGvXv3XnP++efv8vrrr8/p3LnzxqOPPrr9ltp27LHHLh87dmyTnj17rt19993Xpn+Ps846a5cHHnjg6913333Dq6++ut3w4cPbvvfee3P79Omz4re//e3KM844Y3nq2I0bN9qMGTNmQwhDqe2DBw9uf/HFFy8aMmTIirVr19qmTZvs1ltvbXHYYYetHDVq1KKCggJWrVqVSCdCYmHC3d80s3ZbOOQY4FF3d+A9M9vBzHZy9++SapOIiFRvxx9//PLs7PDWtmzZslq/+93v2n/11Vf1zMzz8/OtuHMOP/zwFfXr1/f69esXNG3aNH/BggXZu+66a376Mbvvvvua1LauXbuu/fzzz+s0atRoU5s2bTZ07tx5I8BJJ5207MEHHyyxyuiQIUOWDRw4cNc5c+bUHzx48LK33367IcDKlSuzpk2b1nDQoEG7po7duHFjsW0FOPnkk5cV3bZ8+fKs77//vs6QIUNWADRo0MAB33fffdecc8457fLz87NOOOGE5fvvv3+pt1a2RWWOmWgNpA9+WRBt+0WYMLNhwDCAtm3bbvM3POetJ7b53K1xz4evJP49ao18KPHvUZ1UxHNfEc876LnfWnrua5aGDRsWpr6+7LLLWh988MGrJk+e/HleXl6dQw89tFNx56T3ENSqVYuCgoJfvJGX5ZjStG3btqB27dr+5ptvbj9mzJhvUmFi06ZNNGrUqCA1BqQ0jRo1Kiz9qODII49c/eabb+ZNmDCh8dChQ9uPGDHi+yQGa2bE1FB3f8Dde7p7zxYtVFpeRERK9+OPP9bKycnZCHD//fc3L+/r77HHHuvnz59fNy8vrw7A+PHjm5Z2znXXXbfwhhtuWJDqPQFo2rRpYU5OzsYxY8Y0ASgsLOS///1vfYCGDRtu+vHHH0t9r27SpElhq1atNo4dO3YHgHXr1tmqVauy5s6dWycnJyf/oosuWjpkyJAlH330UYNt+2m3rDJ7JhYCbdIe50TbREQkw5Q2lbMyXHbZZYvOOuus9qNGjdq5b9++K8r7+g0bNvTbb7/96379+nVo0KBBYffu3deUdk7fvn2LPWbcuHFfnH322buMGjVqp4KCAjvuuOOW7bfffutOOeWUZcOHD2933333tXzmmWd+Md4j3WOPPfbl2WefvcsNN9ywc+3atf3pp5/+/JVXXml01113tcrOzvYGDRpsevzxx7/c1p93SywMWUhGNGbiOXf/RflNMzsKGAH0Jwy8vMvde5V2zZ49e/q2LvSl2xw1l7q6ay4994GZTXX3nuXVlunTp3/VvXv3peV1vUy1cuXKrMaNGxcWFhYyZMiQth06dFh/7bXX/mIhrOpi+vTpzbt3796u6PbEeibMbBxwCNDczBYA1wK1Adz9PuAFQpCYB6wFzkiqLSIiIkm48847m48bN655fn6+de3adW2qjkRNk+RsjpNL2e/AH5P6/iIiIkm79tprF1fnnoiyyogBmCIiIlJ1KUyIiIhILAoTIiIiEovChIiIiMSiVUNFRCS2TbefWa5LkNca+dAW61bss88+HS+99NJFAwcO/DG17frrr98xLy+v3uOPP/5Ncef06tWr06233jr/oIMOWnvwwQfvNmHChC+bN2++Kf2Y4lYgLarosuAXXHDBzocccsiqY489dtXW/ZSby+SlytUzISIiGWfQoEHLxo0bt1nFyQkTJjQ99dRTf7FuRXHeeOONeUWDRFlNnDhxh08++aR+6vGdd975bdwgkZJaqjz1eGuWKk9vU7rUUuVJBQlQmBARkQx02mmnLX/11Vcbr1+/3gDy8vLqLF68uPYRRxyx+pRTTmnbrVu3LrvttlvXCy+8cOfizm/duvXu3333XTbAZZdd1qpdu3bdevTo0emzzz6rmzrmtttua96tW7cunTp1yj3iiCN2XbVqVVZxy4IPHDiw3d///vcmAP/85z8bdenSJbdjx465gwYNardu3TpLfb8LL7xw59zc3C4dO3bMnTZtWr0S2pWRS5UrTIiISMZp2bLlpu7du6955plnGgM88sgjTY8++ujlWVlZ3H777QtnzJgxe86cOTPfeeedRu+//36xn9gB3nrrrQbPPvts008//XTW5MmTP5s+ffp2qX2nnHLK8hkzZszOy8ub1alTp3V33XVX8759+67p06fPihtvvHHBnDlzZnXt2nVD6vi1a9faOeec0378+PGfz507d1ZBQQG33HLLTwtKNW/evGDWrFmzhw4duuSmm25qWVKbUkuVv/zyy9sVt1T5Pffc883MmTNn33LLLQuGDx/etqQ2pZYqv+666za7PTJ48OD2f/jDHxbn5eXNmjJlypy2bdvmjxkzpulhhx22cs6cObNmz549c5999lm7Nc+HwoSIiGSkE088cdn48eObAPzjH/9oetpppy2DECxyc3O75Obm5n722Wf1pk+fXmwvAMBrr73WsH///isaNWpU2LRp08LDDz98RWrf1KlT6/fo0aNTx44dcydMmNBs5syZJV4HYPr06fVycnI27LHHHhsATj/99B/efvvtRqn9gwcPXg7Qq1evtfPnz69b0nWGDBmy7Nlnn2362GOPNRs8ePBPt23Slyrv3Llz7v/8z//ssnjx4tolXaesS5U3atSocN99910zbty45iNHjtz5gw8+qN+kSZMyr0wKChMiIpKhBg8evOKdd97Z/u23326wfv36rN69e6+dM2dOndGjR7d844035s6dO3fWoYceunL9+vXb9F43bNiw9qNHj/5m7ty5sy677LJvN2zYEOs9s169eg6QnZ3tW1rCPH2p8gEDBvw0wDR9qfLUvy+++GJmSdfZlqXKW7duvXHo0KHtR48e3ays54LChIiIZKjGjRsX7rfffqvOOuusdscdd9wygOXLl9eqX79+YdOmTTfNnz8/+/XXX2+8pWsceuihq1944YUdVq9ebcuXL8+aPHnyDql9a9euzWrbtm3+hg0b7Mknn/xpsGdJy4J37959/cKFC+vMmDGjLsCjjz7arHfv3ts0MDPTlirX1FAREYmttKmcSTnppJOWDRkyZNdx48Z9AbDffvut69at29pdd92120477bSxR48eq7d0/oEHHrj2uOOOW9atW7euzZo1y99jjz1+WiL88ssv/7ZXr15dmjZtWrD33nuvXr16dS2AkpYFb9Cggd93331fDRo0aNdNmzbRvXv3tRdffPGSbfm5Mm2p8kSXIE+CliAPtAz11tEy1DWXnvtAS5BLeShpCXLd5hAREZFYFCZEREQkFoUJERHZFoWFhYUlzkiQ6id6voudIaIwISIi22LGkiVLGitQ1AyFhYW2ZMmSxsCM4vZrNoeIiGy1goKCsxYtWvTgokWLuqEPpjVBITCjoKDgrOJ2KkyIiMhW69Gjx2JgQGW3Q6oGpUkRERGJRWFCREREYlGYEBERkVgUJkRERCQWhQkRERGJRWFCREREYlGYEBERkVgUJkRERCQWhQkRERGJRWFCREREYlGYEBERkVgUJkRERCQWhQkRERGJJdEwYWb9zCzPzOaZ2eXF7G9rZq+Z2TQz+8TM+ifZHhERESl/iYUJM6sF3A0cCeQCJ5tZbpHDrgKecve9gJOAe5Jqj4iIiCQjyZ6JXsA8d//C3TcCTwLHFDnGge2jrxsD3ybYHhEREUlAkmGiNTA/7fGCaFu6PwOnmtkC4AXg3OIuZGbDzGyKmU1ZsmRJEm0VERGRbVTZAzBPBh529xygPzDWzH7RJnd/wN17unvPFi1aVHgjRUREpGRJhomFQJu0xznRtnRnAk8BuPt/gXpA8wTbJCIiIuUsyTDxIdDBzNqbWR3CAMtJRY75BjgMwMy6EMKE7mOIiIhkkMTChLsXACOAl4DZhFkbM83sejMbEB12EXC2mU0HxgGnu7sn1SYREREpf9lJXtzdXyAMrEzfdk3a17OAA5Jsg4iIiCSrsgdgioiISIZTmBAREZFYFCZEREQkFoUJERERiUVhQkRERGJRmBAREZFYFCZEREQkFoUJERERiUVhQkRERGJRmBAREZFYFCZEREQkFoUJERERiUVhQkRERGJRmBAREZFYFCZEREQkFoUJERERiUVhQkRERGJRmBAREZFYFCZEREQkFoUJERERiUVhQkRERGJRmBAREZFYFCZEREQkFoUJERERiUVhQkRERGJRmBAREZFYFCZEREQkFoUJERERiUVhQkRERGJRmBAREZFYFCZEREQkFoUJERERiSXRMGFm/cwsz8zmmdnlJRxzopnNMrOZZvZEku0RERGR8ped1IXNrBZwN9AXWAB8aGaT3H1W2jEdgCuAA9x9uZntmFR7REREJBlJ9kz0Aua5+xfuvhF4EjimyDFnA3e7+3IAd1+cYHtEREQkAUmGidbA/LTHC6Jt6ToCHc3sHTN7z8z6FXchMxtmZlPMbMqSJUsSaq6IiIhsizKFCTM738y2t+AhM/vIzA4vh++fDXQADgFOBv5mZjsUPcjdH3D3nu7es0WLFuXwbUVERKS8lLVnYqi7/wgcDjQBTgNuKuWchUCbtMc50bZ0C4BJ7p7v7l8CcwnhQkRERDJEWcOERf/tD4x195lp20ryIdDBzNqbWR3gJGBSkWMmEnolMLPmhNseX5SxTSIiIlIFlDVMTDWz/xDCxEtm1ggo3NIJ7l4AjABeAmYDT7n7TDO73swGRIe9BPxgZrOA14BL3P2HbflBREREpHKUdWromcCewBfuvtbMmgFnlHaSu78AvFBk2zVpXzswMvonIiIiGaisPRPHAJ+7+4ro8SbgV4m0SERERDJKWcPEte6+MvUgChXXJtIiERERyShlDRPFHZdY9UwRERHJHGUNE1PM7HYz2zX6dzswNcmGiYiISGYoa5g4F9gIjI/+bQD+mFSjREREJHOU6VaFu68Bil31U0RERGq2LYYJM7vT3S8ws38BXnS/uw8o5jQRERGpQUrrmRgb/ffWpBsiIiIimWmLYcLdp5pZLWCYu59SQW0SERGRDFLqAEx33wTsEq2vISIiIrKZstaK+AJ4x8wmAWtSG9399kRaJSIiIhmjrGHi8+hfFtAo2vaLAZkiIiJS85Q1TMxy96fTN5jZoATaIyIiIhmmrEWrrijjNhEREalhSqszcSTQH2htZnel7doeKEiyYSIiIpIZSrvN8S0wBRjA5mtxrAIuTKpRIiIikjlKqzMxHZhuZk9Ex7Z197wKaZmIiIhkhLKOmegHfAy8CGBme0bTREVERKSGK2uY+DPQC1gB4O4fA+0TaZGIiIhklLKGiXx3X1lkm+pMiIiISJnrTMw0s8FALTPrAJwHvJtcs0RERCRTlLVn4lygK7ABGAf8CFyQUJtEREQkg5SpZ8Ld1wJXRv9EREREflJa0aotzthw9wHl2xwRERHJNKX1TOwHzCfc2ngfsMRbJCIiIhmltDDRCugLnAwMBp4Hxrn7zKQbJiIiIplhiwMw3X2Tu7/o7r8H9gXmAa+b2YgKaZ2IiIhUeaUOwDSzusBRhN6JdsBdwLPJNktEREQyRWkDMB8FugEvANe5+4wKaZWIiIhkjNJ6Jk4F1gDnA+eZ/TT+0gB39+0TbJuIiIhkgNJWDS1rUSsRERGpoRQWREREJBaFCREREYkl0TBhZv3MLM/M5pnZ5Vs4bqCZuZn1TLI9IiIiUv4SCxNmVgu4GzgSyAVONrPcYo5rRBjg+X5SbREREZHkJNkz0QuY5+5fuPtG4EngmGKOuwEYBaxPsC0iIiKSkCTDRGvCuh4pC6JtPzGzvYE27v78li5kZsPMbIqZTVmyZEn5t1RERES2WaUNwDSzLOB24KLSjnX3B9y9p7v3bNGiRfKNExERkTJLMkwsBNqkPc6JtqU0IlTXfN3MviKs/TFJgzBFREQyS5Jh4kOgg5m1N7M6wEnApNROd1/p7s3dvZ27twPeAwa4+5QE2yQiIiLlLLEw4e4FwAjgJWA28JS7zzSz681sQFLfV0RERCpWqauGxuHuLxAWCUvfdk0Jxx6SZFtEREQkGaqAKSIiIrEoTIiIiEgsChMiIiISi8KEiIiIxKIwISIiIrEoTIiIiEgsChMiIiISi8KEiIiIxKIwISIiIrEoTIiIiEgsChMiIiISi8KEiIiIxKIwISIiIrEoTIiIiEgsChMiIiISi8KEiIiIxKIwISIiIrEoTIiIiEgsChMiIiISi8KEiIiIxKIwISIiIrEoTIiIiEgsChMiIiISi8KEiIiIxKIwISIiIrEoTIiIiEgsChMiIiISi8KEiIiIxKIwISIiIrEoTIiIiEgsChMiIiISi8KEiIiIxJJomDCzfmaWZ2bzzOzyYvaPNLNZZvaJmb1iZrsk2R4REREpf4mFCTOrBdwNHAnkAiebWW6Rw6YBPd19D+AZ4Oak2iMiIiLJSLJnohcwz92/cPeNwJPAMekHuPtr7r42evgekJNge0RERCQBSYaJ1sD8tMcLom0lORP4d3E7zGyYmU0xsylLliwpxyaKiIhIXFViAKaZnQr0BG4pbr+7P+DuPd29Z4sWLSq2cSIiIrJF2QleeyHQJu1xTrRtM2bWB7gSONjdNyTYHhEREUlAkj0THwIdzKy9mdUBTgImpR9gZnsB9wMD3H1xgm0RERGRhCQWJty9ABgBvATMBp5y95lmdr2ZDYgOuwVoCDxtZh+b2aQSLiciIiJVVJK3OXD3F4AXimy7Ju3rPkl+fxEREUlelRiAKSIiIplLYUJERERiUZgQERGRWBQmREREJBaFCREREYlFYUJERERiUZgQERGRWBQmREREJBaFCREREYlFYUJERERiUZgQERGRWBQmREREJBaFCREREYlFYUJERERiUZgQERGRWBQmREREJBaFCREREYlFYUJERERiUZgQERGRWBQmREREJBaFCREREYlFYUJERERiUZgQERGRWBQmREREJBaFCREREYlFYUJERERiUZgQERGRWBQmREREJBaFCREREYlFYUJERERiUZgQERGRWBQmREREJBaFCREREYkl0TBhZv3MLM/M5pnZ5cXsr2tm46P975tZuyTbIyIiIuUvsTBhZrWAu4EjgVzgZDPLLXLYmcByd98NuAMYlVR7REREJBlJ9kz0Aua5+xfuvhF4EjimyDHHAI9EXz8DHGZmlmCbREREpJyZuydzYbMTgH7uflb0+DRgH3cfkXbMjOiYBdHjz6Njlha51jBgWPSwE5CXSKPLT3NgaalHSXWj573myoTnfhd3b1HZjZDqKbuyG1AW7v4A8EBlt6OszGyKu/es7HZIxdLzXnPpuZeaLsnbHAuBNmmPc6JtxR5jZtlAY+CHBNskIiIi5SzJMPEh0MHM2ptZHeAkYFKRYyYBv4++PgF41ZO67yIiIiKJSOw2h7sXmNkI4CWgFjDG3Wea2fXAFHefBDwEjDWzecAyQuCoDjLmloyUKz3vNZeee6nREhuAKSIiIjWDKmCKiIhILAoTIiIiEovCRBWigl0iUhHMTK/9Uq70C1WFpGaymFndym6L1FxRKXyphizi7oXRY70HSLnQL1IlS/VGRH/j9c3sYqB7JTdLaqjojWZT9PUeZta6stsk5ccjZvYbM3sMuEQLLEp5UJioZKneiOhvfB3wW2A30G0PqXjRG007M3sB+D/gbjM7MioqJxko1dOU9t9BwJXAnUBn4GYz61BpDZRqQWGighXtVjSzQ83sYjPbN9r0GNAVfg4aIkkpoZv798Dj7n4U0BI4nVCdVjJIKjykepqA1O3TlsDfgBbAPsDb7v5ZxbdQqhOFiQqWdq/yt1FRrx+BjcCtZrYzUJ9QwEv3riVxab+PvzOzfmm7Djazd4GPgKHurjL3GSbtdlUPM3sReCra1RC4GTgN6Ovud5lZQzPbvpKaKtWAui4rWFRafDSQC9wBfOTuU8ysCTAcaA+0Bm5L+0QhkggzOwo4gtAbVht4kfBm0xE4z92nRMcNAia5+4bKaqtsHTPbgRAgVhGWNzjfzLoDHwBdgPvdfWHUK3ot4dbHR5XUXMlwChMJMrNaxQSCpoQX7X7uvjqtm/kGYA/CfeqGZtZBXY9Snswsy90Lo0GWbmZdCL9vVwJvAhea2RnAI0Bb4CAzWwtcTViQ7z1gfiU1X7aghNea5sAidx8SHbMGeMDd9zGz3YA7zOwrwgebv7q7goRsM5XTrgBm1h+Y7+6fRp8CHnH3TlGQMHffZGbZ0Xom3YH7gKPdfWmlNlyqhVSIiL62tCnIZwC93H149Lu4H3BP9N9uwImEAXrvuvtfKqf1sjXM7DTgU2A6cChwg7vvb2Z13H2jmX0PnO/uT0aDLtsDr7v7xkpstlQDChPlrMgL997AX4FFhK7GN9z972b2MjDR3UdHxx0IfOXuC6LHLwF/cfc3KuWHkGohPThEj88BjiHcyngMaAW8AHRx93Vm1gb4F/C8u18ZnVPP3ddHXxf36VcqSZHXmgOBu4BZwPfAYncfZWZzgOvcfVx03NNAN3fvUuRaem4lFt3mKCepP+yoG7kl4XbGEcAV7v6mmb0FtDGz+cBI4F/R1M9fAz2AwWb2LXAckAN8Xjk/iWS61JTitB6IZoRbGa2AC4FbgXbAdYTw8DfgVMKU5HeB3ma2m7vPc/f1Ua+F682maijyWvMrYCfCmJfTgc+AyeEwmwIMBe41sxzgN8DbwA5mNiBauRnYbMaHyDbRbI6YUmMe0j4hHEV4gW5O+KSw2symE/6IXyN8MpwBHA8UADPcvau7T4+u8Wb0eEHF/zRSHaQVJmpsZncDHYDxwDBCaOhImB54LHAF0NLMngf+H/AfYGaR6xVqmnLVEYWIumb2W2AcUEjoaWoIvE94/XkUOAOYCpwC1AIeAu4GFgIfV3zLpTpTmIgpFSIAzOwaYAJwkbu/5e5rCEWoHnT3Kwh/xH2B4e4+1d3vdfebo3Ozo+stqfAfQjJeKtSm/fcCwi2279z9PXd/HzgTaODunYCvgEFAK3fvC4xw9z0IIbgzoKmgVUQJtUDuJHxYudrd/xu91vQBRrn7KGATsCcw0t1nALcTpqC/BqwEvquApksNojCxDdJfuM2siZndEHU33gRsYPMCP2uA4Wa2JzAAeBx4rsj1zN0LKqTxUu1Evz+pUFsvbdepwINpjw8Hvom+ziL0jHVLu86jQH/gVHdfnlyLZWuk9Xr2NrMTo81XEwJDepXcBsB5ZvYbYCAhTD4a7duOMOX8THc/393zK6TxUmNoAOY2KjIw7R/AB+5+k5ldBPw++pSXOvYOwrTPZ9z93sppsVRnZtYLuBhYAPzD3d82s9nAne5+f3TMUYTxEt8D6wl1JOZG+xoCzdz960r5AWQz6dN4CSHhIaAZYUxLe8LtqdOAfd392LTz/pfQI/G4uz9R0e2WmkthogyKjnS2sDDO5cA/3f3fZnYA4Y/7Bnd/38xmEF7EH4yOrw0UpA2Iy0r7JCkSi5n9GhgFXAP0InwqPYPwSfRJd2+ZduyBQGN3fz5t22azPqRqiIKEAZ2AAdHsjL8ARwFnufuH0Xisa919YnROdnovp55bqSi6zVEG/nNZ2uPN7HRCCez5wG+i+dvvALMJA9wALgHuTTs/PxoQt9lgTZE4zOyoKNg2J4zgrw0MAV4CvnT314APzeyR1Dnu/nYqSNjPazfozaaKiT6A3EG4VdUCGBbNCGsFHOHuH0aH3gbclPbaUhCdn3qs51YqhMJECVLT6yxoFM3PvgBY4e7LgLcI3Y/HR6c8CpxkZr9z938TFtDZjEKEbK3U72Ex23MIszFaEj69nkv4/TzW3a8HsiystTAcqG/FrPOi6YCVr+jzYqGsPoRFudYSatR8TRgw+6y7D3X3RWZ2RDS981HgmKKvLXqtkYqmMFFEeqKPbm844R7lMnc/KNWdSKhhPw041ULVyiOANwj3rHGVppWYzKwTYQ2F1OOWZnYEQDR1OIdwH30m8Dxh7YyvzKwb8CxhEaf57n6igkPVEn1IuR14yqLlv83s4Ojxr9x9NWE653HROJYngNOj3qgxhB6JHwHcPa+k0ClSURQmikgbOX0ecJeZNSfUrt8r2l4nChmrgYmENQ0eIqxdMDC65SESS/QJ9THCm8sJ0eYDgD+Z2fDo8dPA76I3m8cIs4bGERZ3+o+7T0i7nlagrVqyCT2bLQlrZPT0UPH2HeBOC9Vz/0aoAdLM3R8CbiEUuFsI7O7ur6cuptsZUtlq/ADMaBrVV+7+ZfR4e8KI952Aq9x9upm1IASG+9PuNx8c/fET/bH/EH2twZVSLszsOWAxsI5QL+JGM+tJ+P38G+H2xs7APR4WjWtOqGyZ5+6romtoAF4VZWa3EQpOvQtcSqhP866FNVMOJpTgXwLc5+6LizlfJbClyqjR5bTNrCmh7sM8M3s0mn1Rm/ACfVraXPtlhG7Gu82sHmGcRBczG0gIIj+kRl4rSEhcaW8SrxLqQIwCnjCzpcDDhJlE/QmD8+amCp95WBhuafo1FCSqnrQPHE8BN7r7JWa2EbjCzCa6+0NmNpNwq2onwmvP4iLXMAUJqUpqdJggFH35iHC/+Uwz20Cobf8d0NzM1rj7xuiP9kkzW0eoFzHd3U9Jv1D0oq0Xbokt7U1iLtDI3b8xsweAawl1BU63sO7CXsBu0WDMhenBQW80VUNxPZVpj7MIs23aEVZo3R3oFH0weZxQ5K6ju88r2sOkkChVTY0NE9Ef50ozW06oaX8eYW5+B2AXQmhYDiw1s1OApe7+T+CfaddQN6NsszL8/hQAfcysPuHN5k5ggJmNBf4CDE7dzpCqxdIW4yqyPT0UfA4MJrzuPOnu7aJBmCcTbms9T1hbQ+FBqrwaO2Yi9UdtZscRlmD+i5ldSJhKt4awNHNHwuqfhcCwtHEVm63KKBKHhaW/v3f3jUU/yVpYQno+cEIUflsTBmI+72E9hl8UKpLKU7QHwcyOBfYDZkbTOFPba7n7JgvVcdf6z0u+1wLquvvaCm66SCw1tmci7Q9+O2BPMxtP6Gb8X8L8/VaEWyAfuPsrJZwrslXSw0I0pXg0YaBdXTM7zd2/jfYZodbAM8BbUZDIdveFhHvtP1GQqBqKPLdZhLofgwirsf7JzFoBj0XPcWF0zI/ASjOrQ6iSuwlYq4Gzkmk0NTQsutUHWOzuue7+CGGA28Pu/n+pIKGpdRJHWv2SwmjWBcBlwBPu3h/IA642s2bRce5h7Zf9CD1km4UG1RWoeqLntraZ3Ur4YNINuMndnwSGEmba5KYfT1gnZV40NqswbZ+ChGQUhYmwHO/DwCT4qfsxz93fih6nbmlobIRstbTfn9Qn1t8DH5vZ4UA+8Gl06EWE0LBndFydaPvZhN6LzejNpvJZkaXBzawPodcoi1C58gegsYVFAacQeoL7RoenwuU97j6p4lotkgyFiWBXoF5x0630oi3bwsLy9D91VZtZPTO7DPgT0Mvd/0O4jdHIzLZz93XAh4ReMtx9Y3SpL6OxPfpbrUKi5zYVEDuZWSPCGinHEBb5+54wpXw3QqEpCMFxCejDiVQ/Nf4FKnqxP8Pd/6XgIOUlGsnvZraXhZUeGxHG4DQhlMGGUEfiFOBkC6WzewD/LnIdT12vwhovpYqe21Zm9jgwhvCcPkVYcO2s6LCxhMHc15vZU8Afgf9URntFklZjZ3MUR4OepDyZ2VWEwbyPAncTBvteBOzo7sOjYwYReiM6Af9w97sqp7WyJWmzL9J7m/4KrHP3S9OO60Woltvf3eebWV3CNPNd3P2ZSmm8SAVQmBCJqbjCRNGbyGjgVnfPS9veHbgSeMR/Ls1eF9jkPy8frVBbRRSdBm5mDT2ULt8BuA/4s7vPicZFrI+OuRnY1d0HFnM91aaRaqnG3+YQiSvt3nlvMzso2tyYMNhuZbSvfrT9K8Ly9eemXWKjuxekZgwpSFQ+Cyu0ZkezatzM9jOzfwG3mtlR7r6CsLjfXgBpQaI5cA+wJhpHsRkFCamu1DMhspXMbDfgQMJtiR/NrC2hlkAjwhL0MwhLRP8VqO3u50TnpaYFrgSaufsnFd54KZWZXQkMA05399fM7HhgBHA1YWrnyYTepWzCLaxTCSHxf4FpwF81xkVqGvVMiGwFM6tNKGU9Cvh1tPlIQjnkPkAtQonkIYQ3n8PM7Mro/vpzQDt3X6ggUaWtIQS+AywsBvghMJBQyO48wrTPEcB/CaHxVGAiYTGu0UUKV4nUCDW2AqbI1kiVrHb3fDNbSFhXoXtU7voBIMfM3gJmEz6tHkoID/0JoWM7YO+oe1yqEDM7hlDzY7K75xPK5y+PtvVz9yfMrAMhJB4F1CGs5Hmuu98R3Z5q4mHV1p/GvKh3QmoSJWeRLTCzncxsOnBj9IYC8C4hiHckVKjMAvYBZrj7MOA14CBCOeUv3f1xd/+Tu69QJdWqJSpxPZowvXNktPlZQu/EdkCumbUnzLZp7+7fAC2Ab4FWZrY9YZjL0qK1RURqEo2ZENmCaHzEXcBOhPEQAwlvLAcQihS1Am4GWgMvA/sTBleuAx5w90/TrqU3mirGzLKB4whjJLYjrMy6CmhJKDDVF/jU3R8ys4+Bbwilss919+cqo80iVZFuc4hs2efA3wllrvclLBfdntAbcQPhzedId7/fzK4FbiEsDndV0QspSFQ90SyaDwjraOxG6JG4mnCrYwChSumhZrY70Jtwy+p9/3nF1l9MCxapiXSbQ2QLogDwEeEe+gzCmIguwDmEapbPAH3NbB93vxUYkAoSGoCXMRYAbxKm834CjAO2JwSMtwjBoou7r3L3V919Tdo0XgUJEXSbQ6RMzKwfoZrl34H1wPHA39x9gZmNJMzmSC0fnkW08GdltVe2TjRrYySQ7e6Xm1lH4HsPS7/v6O6LK7mJIlWawoRIGURLgw8hrMFwFbABBYYqKzU+JTULp8i+YqtQmtlewJ8JY12eL+maiTVaJIOpG1YkTUm3Jtz9B8IsjubA71ILeaWdZxXURCmFmbUm3I5KjYnY7LlJBQkza1zk1LmExddaF3ddBQmRkilMSI0STd8r8fc+reDQiWbWM/o69Wb0CaGGxKRiztMbTSUzsx5mtou7LwR+MLNbo11ZRY77dTQz4/T07dGgynvd/YGKaK9IdaLbHFJjpI+8jz69Lnf3tUWO2Z5QFvlA4A/u/n4J11KXdxVjZvcRakEcEdWGmA50jVbvzHL3wmhsxB+Bee4+bgvX0vMrshUUJqRGicph/x8wCJhMWF/jhbQlpusC+7r7G5XaUCmT9MGu0XP3EXCxu//bzO4mhIv+JYUDTe0UKR+6zSHVVtHbGWZ2BKEA1TrCtL83CetsEAWJWu6+IRUkVK2y6kqrNlkYBYk67r6BsGLnNQDu/kfg12bWJzUYM+381NLiChIi5UBhQqqlIrc0dog2/0goc704qhnwKPCNmV1X3DW0XHTVlRYi9jWzh4Bzouf8bsDN7ILo0GuAO6JzCtLOV5esSDlSmJBqw8yapEboR/fHdzWzx4BHzGwE8DGhIFF7M2sYnXY1cHY0cE/hoQpL7ymy4EZCxdHHCGWv7452XwoMN7Md3P1eoKWZnVPhDRapQRQmpFqIBtydSahciJnVAf4KTCMsE92N8An1dmBvYJ/ok+x04Mlov1RhaVM6c6OehZeBo4EdCIuuHWBmx7j728BUwvMPoQz6QxXfYpGaQwMwJaMVuZ1hQAdgU/RvjLsfGu2rT1jNcyjhzeVY4Gx3/74y2i1bz8yOBG4CXgBuiqpTngacTFis63zCQmx9CKWxryHM3NgU9VRpsKVIQtQzIRkrGjCZChLbA80I1SkPd/evCEtEHwbg7uuADwhh41FCgaKNaddS0akqpOjgVzPLAS4BLnH3K9x9ZbRrZ8I0zw3APGAX4DB3X+Duw9w9P/U7oiAhkhyFCckoZtYg6mVIzcDIMbMHgSvcfSnwCtDRzDoTSiPfYWZ1zWxHIBf4zt0L3P1id1+euq4G5FUNabMsNplZvWgqL4QQ+JW7/8fMaqfNzJhFGAPzLPAHYLi7T0y7nl7jRCqA/tAkY5jZbsBl/DwuYm9gImFcxE3RYZMJ62YMcPenCPfOHwTeBl529w/Srqff/yomFerM7I+EnqRro5kZecAR0TH5aTMz3iMUGfsQON7dn43O19RPkQqkMRNS5RUZF5FNWDvhB2Af4CJCAaruhCXBpxC6uocCE9x9spm1AHD3JZXQfNmC6DbUIOBpYLq7LzWzY4GjgCuBwwlhsGF0zDJCbZCdgT8BV7v7lLTraVyESCVQmJAqrUiQaAQ0AB4B7icMxHsVWEkYA9EFaOXu3c3sJuBLwpLh+VFNglpAoW5pVL6onPlooD7wKdCWMPbhSjP7M/A5sCchMN7h7hOiUthXAW2AlsDoqPcpdU2VwBapJNmlHyJSeaJR+M0I4x82uvtFZjaZsHbGO0CfaHBlajrok9F99lujMRTp11IdiarjQOAYd88CMLOBwMHRviWEwHiWu18U7d8T+MHdR5pZK3dfVPSCChIilUf3jKVKKaYEdntC9/ZKotLXwOOEpcD7AXXMbLuogNFHwH+je+pLo/M1S6MKcvfxwEdmdnG06XNCbwPAvYTeinwzqxVN/7yHn2uBfA8qdy5SlahnQqqE6E3f0m5p1Ip6EtoD6939qmh7trsvinon9iMMzFtBuId+jLt/nn5dfVqt0kYAz5nZFMIgytZmdj8wFjgBuBEYQhhQO9Ld34Ofn1P1NIlUHQoTUiVEbxBuZrsD5wIzzOyJaPdXZtbG3eenjeIfBxxJGCcx1t2HwuarSFbwjyBbyd3fM7PnCTNw+gCfAScB4wlBYjjQ0N2/gc1maOi5FaliNABTKk3RkfdmdgJwHuGN5CSgHqHUdX/gPXd/OAoLVxJudax298UlXU+qvmgRtq+BjqlqpGY2ANjO3celHVdLPREiVZd6JqRSpJaPjr6+DHgLyCesn7GGsH7GP919UvSJdIiZ9SeM8P8HsMDdN6ZdyxUkMo+7rzCzOwizcrpG2yYVc5yChEgVpp4JqTBmdihwDPAUYYBdXcIiXLUIqz8eT6g58BmhfsD0aJCdEeoM7AN87e5zKqH5kiAzexE4xd1/SNumqZ4iGUJhQhIX1RT4K7AdIUS0AeYA7xJmahzv7i+b2RBCoLjU3eea2a+A/wf8b2rwXXQ9jYsQEalCdJtDKsKBwLFpNQVOIAye/I5QT+BEwnLSYwlrMNxhZssJtzoeTg8SoBLJ1ZXGRYhkLtWZkMQVU1PgS6ApoWrl34EdzeywqKdhFGEQ5r+A3u5+c2W0WSqegoRI5lLPhFSU9JoCIwnLRW8kjI+YDPwReMXdVwOrCUWMUoWJVAJbRKQKU5iQChHVFHiOsER4P3efHO1aZWavAblm1s7dv0qdEw3A06dVEZEqTgMwpcKk1RTYzd2XmFl9d1+n+hAiIplNYyakwrj7CkIdidejx+ui/6bqTej3UUQkA+nFWyqUu/8ZmG9mzYouwqXeCRGRzKTbHCIiIhKLeiakUmj5aBGR6kM9EyIiIhKLeiZEREQkFoUJERERiUVhQkRERGJRmBAREZFYFCZEREQklv8PEGirPz8vsuUAAAAASUVORK5CYII=\n",
-      "text/plain": [
-       "<Figure size 432x288 with 1 Axes>"
-      ]
-     },
-     "metadata": {
-      "needs_background": "light"
-     },
-     "output_type": "display_data"
-    },
-    {
-     "data": {
-      "text/html": [
-       "<h4>Performance Report - Train Dataset</h4>"
-      ]
-     },
-     "metadata": {},
-     "output_type": "display_data"
-    },
-    {
-     "data": {
-      "text/html": [
-       "<p>Summarize given metrics on a dataset and model.</p>"
-      ]
-     },
-     "metadata": {},
-     "output_type": "display_data"
-    },
-    {
-     "data": {
-      "text/html": [
-       "<style type=\"text/css\">\n",
-       "#T_60081_ th {\n",
-       "  text-align: left;\n",
-       "}\n",
-       "#T_60081_ td {\n",
-       "  text-align: left;\n",
-       "}\n",
-       "</style>\n",
-       "<table id=\"T_60081_\">\n",
-       "  <thead>\n",
-       "    <tr>\n",
-       "      <th class=\"blank level0\" >&nbsp;</th>\n",
-       "      <th class=\"col_heading level0 col0\" >Score</th>\n",
-       "    </tr>\n",
-       "    <tr>\n",
-       "      <th class=\"index_name level0\" >Metric</th>\n",
-       "      <th class=\"blank col0\" >&nbsp;</th>\n",
-       "    </tr>\n",
-       "  </thead>\n",
-       "  <tbody>\n",
-       "    <tr>\n",
-       "      <th id=\"T_60081_level0_row0\" class=\"row_heading level0 row0\" >Accuracy</th>\n",
-       "      <td id=\"T_60081_row0_col0\" class=\"data row0 col0\" >1.000000</td>\n",
-       "    </tr>\n",
-       "    <tr>\n",
-       "      <th id=\"T_60081_level0_row1\" class=\"row_heading level0 row1\" >Precision - Macro Average</th>\n",
-       "      <td id=\"T_60081_row1_col0\" class=\"data row1 col0\" >1.000000</td>\n",
-       "    </tr>\n",
-       "    <tr>\n",
-       "      <th id=\"T_60081_level0_row2\" class=\"row_heading level0 row2\" >Recall - Macro Average</th>\n",
-       "      <td id=\"T_60081_row2_col0\" class=\"data row2 col0\" >1.000000</td>\n",
-       "    </tr>\n",
-       "  </tbody>\n",
-       "</table>\n"
-      ]
-     },
-     "metadata": {},
-     "output_type": "display_data"
-    },
-    {
-     "data": {
-      "text/html": [
-       "<h4>Performance Report - Validation Dataset</h4>"
-      ]
-     },
-     "metadata": {},
-     "output_type": "display_data"
-    },
-    {
-     "data": {
-      "text/html": [
-       "<p>Summarize given metrics on a dataset and model.</p>"
-      ]
-     },
-     "metadata": {},
-     "output_type": "display_data"
-    },
-    {
-     "data": {
-      "text/html": [
-       "<style type=\"text/css\">\n",
-<<<<<<< HEAD
-       "#T_3eaca_ th {\n",
-       "  text-align: left;\n",
-       "}\n",
-       "#T_3eaca_ td {\n",
-       "  text-align: left;\n",
-       "}\n",
-       "</style>\n",
-       "<table id=\"T_3eaca_\">\n",
-=======
-       "#T_e4555_ th {\n",
-       "  text-align: left;\n",
-       "}\n",
-       "#T_e4555_ td {\n",
-       "  text-align: left;\n",
-       "}\n",
-       "</style>\n",
-       "<table id=\"T_e4555_\">\n",
->>>>>>> 1d399050
-       "  <thead>\n",
-       "    <tr>\n",
-       "      <th class=\"blank level0\" >&nbsp;</th>\n",
-       "      <th class=\"col_heading level0 col0\" >Score</th>\n",
-       "    </tr>\n",
-       "    <tr>\n",
-       "      <th class=\"index_name level0\" >Metric</th>\n",
-       "      <th class=\"blank col0\" >&nbsp;</th>\n",
-       "    </tr>\n",
-       "  </thead>\n",
-       "  <tbody>\n",
-       "    <tr>\n",
-<<<<<<< HEAD
-       "      <th id=\"T_3eaca_level0_row0\" class=\"row_heading level0 row0\" >2</th>\n",
-       "      <td id=\"T_3eaca_row0_col0\" class=\"data row0 col0\" >5.800000</td>\n",
-       "      <td id=\"T_3eaca_row0_col1\" class=\"data row0 col1\" >2.700000</td>\n",
-       "      <td id=\"T_3eaca_row0_col2\" class=\"data row0 col2\" >5.100000</td>\n",
-       "      <td id=\"T_3eaca_row0_col3\" class=\"data row0 col3\" >1.900000</td>\n",
-       "      <td id=\"T_3eaca_row0_col4\" class=\"data row0 col4\" >2</td>\n",
-=======
-       "      <th id=\"T_e4555_level0_row0\" class=\"row_heading level0 row0\" >Accuracy</th>\n",
-       "      <td id=\"T_e4555_row0_col0\" class=\"data row0 col0\" >1.000000</td>\n",
-       "    </tr>\n",
-       "    <tr>\n",
-       "      <th id=\"T_e4555_level0_row1\" class=\"row_heading level0 row1\" >Precision - Macro Average</th>\n",
-       "      <td id=\"T_e4555_row1_col0\" class=\"data row1 col0\" >1.000000</td>\n",
-       "    </tr>\n",
-       "    <tr>\n",
-       "      <th id=\"T_e4555_level0_row2\" class=\"row_heading level0 row2\" >Recall - Macro Average</th>\n",
-       "      <td id=\"T_e4555_row2_col0\" class=\"data row2 col0\" >1.000000</td>\n",
->>>>>>> 1d399050
-       "    </tr>\n",
-       "  </tbody>\n",
-       "</table>\n"
-      ]
-     },
-     "metadata": {},
-     "output_type": "display_data"
-    },
-    {
-     "data": {
-      "text/html": [
-       "<h4>Naive Model Comparison</h4>"
-      ]
-     },
-     "metadata": {},
-     "output_type": "display_data"
-    },
-    {
-     "data": {
-      "text/html": [
-       "<p>Compare naive model score to given model score.</p>"
-      ]
-     },
-     "metadata": {},
-     "output_type": "display_data"
-    },
-    {
-     "data": {
-      "text/html": [
-       "The ratio between the naive model's Accuracy and the checked model's Accuracy is 0.34.<br>RandomForestClassifier model prediction has achieved 1 compared to Naive statistical prediction which achieved 0.34 on tested data."
-      ]
-     },
-     "metadata": {},
-     "output_type": "display_data"
-    },
-    {
-     "data": {
-      "image/png": "iVBORw0KGgoAAAANSUhEUgAAAeMAAAE/CAYAAAB1i6tsAAAAOXRFWHRTb2Z0d2FyZQBNYXRwbG90bGliIHZlcnNpb24zLjQuMywgaHR0cHM6Ly9tYXRwbG90bGliLm9yZy/MnkTPAAAACXBIWXMAAAsTAAALEwEAmpwYAAAXl0lEQVR4nO3de7RmdX3f8ffHGRAEhOhMrGXAIWZQCRHUWdRLG1FsFmiBRmOABUEoZSQVolHT0sZagrkYWFYbISqmFrRVLt466ihNEMUiEIaLA8NFJ4hhCKuOykVEQeDbP/Y+zsPhnDPPDGfP7wzn/VrrrLP37/ntvb/PZT+fZ1+e/aSqkCRJ7TyldQGSJM13hrEkSY0ZxpIkNWYYS5LUmGEsSVJjhrEkSY0tbF3A5lq0aFEtXbq0dRmSJG2Wa6655gdVtXiq27a5MF66dCmrV69uXYYkSZslyfemu83d1JIkNWYYS5LUmGEsSVJjhrEkSY0ZxpIkNWYYS5LUmGEsSVJjhrEkSY0NFsZJPpbk+0lunOb2JPnLJOuSrEny4qFqkSRpLhtyy/hc4OAZbj8EWNb/rQA+NGAtkiTNWYOFcVVdBvxohi6HAx+vzpXAbkmePVQ9kiTNVS2PGe8O3DEyvr5vkyRpXtkmfigiyQq6XdnsueeejauRtLmWnvql1iVIm+32975uqy2r5ZbxncAeI+NL+rbHqapzqmp5VS1fvHjKX5+SJGmb1TKMVwLH9mdVvxS4t6rualiPJElNDLabOsmngAOBRUnWA/8F2A6gqj4MrAJeC6wDHgCOH6oWSZLmssHCuKqO2sTtBbxlqOVLkrSt8ApckiQ1ZhhLktSYYSxJUmOGsSRJjRnGkiQ1ZhhLktSYYSxJUmOGsSRJjRnGkiQ1ZhhLktSYYSxJUmOGsSRJjRnGkiQ1ZhhLktSYYSxJUmOGsSRJjRnGkiQ1ZhhLktSYYSxJUmOGsSRJjRnGkiQ1ZhhLktSYYSxJUmOGsSRJjRnGkiQ1ZhhLktSYYSxJUmOGsSRJjRnGkiQ1ZhhLktSYYSxJUmOGsSRJjRnGkiQ1ZhhLktSYYSxJUmOGsSRJjRnGkiQ1ZhhLktSYYSxJUmOGsSRJjRnGkiQ1ZhhLktSYYSxJUmOGsSRJjRnGkiQ1ZhhLktTYoGGc5OAktyZZl+TUKW7fM8mlSa5LsibJa4esR5KkuWiwME6yADgbOATYBzgqyT6Tur0LuLCqXgQcCfzVUPVIkjRXDbllfACwrqpuq6qHgPOBwyf1KeDp/fCuwD8OWI8kSXPSkGG8O3DHyPj6vm3UacAxSdYDq4BTpppRkhVJVidZvWHDhiFqlSSpmdYncB0FnFtVS4DXAp9I8riaquqcqlpeVcsXL1681YuUJGlIQ4bxncAeI+NL+rZRJwAXAlTVFcAOwKIBa5Ikac4ZMoyvBpYl2SvJ9nQnaK2c1OcfgIMAkryALozdDy1JmlcGC+Oqehg4GbgYuJnurOm1SU5Pcljf7R3AiUm+BXwKOK6qaqiaJEmaixYOOfOqWkV3YtZo27tHhm8CXjFkDZIkzXWtT+CSJGneM4wlSWrMMJYkqTHDWJKkxgxjSZIaM4wlSWrMMJYkqTHDWJKkxgxjSZIaM4wlSWrMMJYkqTHDWJKkxgxjSZIaM4wlSWrMMJYkqTHDWJKkxgxjSZIaM4wlSWrMMJYkqTHDWJKkxgxjSZIaM4wlSWrMMJYkqTHDWJKkxgxjSZIaM4wlSWrMMJYkqTHDWJKkxgxjSZIaM4wlSWrMMJYkqTHDWJKkxgxjSZIaM4wlSWrMMJYkqTHDWJKkxgxjSZIaM4wlSWrMMJYkqTHDWJKkxgxjSZIaM4wlSWrMMJYkqTHDWJKkxgxjSZIaM4wlSWps0DBOcnCSW5OsS3LqNH1+J8lNSdYm+eSQ9UiSNBctHGrGSRYAZwP/ElgPXJ1kZVXdNNJnGfAfgVdU1d1JfnmoeiRJmquG3DI+AFhXVbdV1UPA+cDhk/qcCJxdVXcDVNX3B6xHkqQ5aZNhnOTQJFsS2rsDd4yMr+/bRu0N7J3k8iRXJjl4mhpWJFmdZPWGDRu2oBRJkuaucUL2COA7Sc5I8vxZXv5CYBlwIHAU8NEku03uVFXnVNXyqlq+ePHiWS5BkqS2NhnGVXUM8CLg74Fzk1zRb6nusolJ7wT2GBlf0reNWg+srKqfV9V3gW/ThbMkSfPGWLufq+o+4NN0x32fDfwWcG2SU2aY7GpgWZK9kmwPHAmsnNTn83RbxSRZRLfb+rbNqF+SpG3eOMeMD0vyOeBrwHbAAVV1CLAf8I7ppquqh4GTgYuBm4ELq2ptktOTHNZ3uxj4YZKbgEuBP6yqHz6ROyRJ0rZmnK82vQF4f1VdNtpYVQ8kOWGmCatqFbBqUtu7R4YLeHv/J0nSvDROGJ8G3DUxkmRH4FlVdXtVXTJUYZIkzRfjHDO+CHh0ZPyRvk2SJM2CccJ4YX/RDgD64e2HK0mSpPllnDDeMHLCFUkOB34wXEmSJM0v4xwzPgn4X0nOAkJ3Va1jB61KkqR5ZJNhXFV/D7w0yc79+P2DVyVJ0jwy1q82JXkd8GvADkkAqKrTB6xLkqR5Y5yLfnyY7vrUp9Dtpn4j8JyB65Ikad4Y5wSul1fVscDdVfXHwMvoLlspSZJmwThh/LP+/wNJ/inwc7rrU0uSpFkwzjHjL/Q/a3gmcC1QwEeHLEqSpPlkxjBO8hTgkqq6B/hMki8CO1TVvVujOEmS5oMZd1NX1aPA2SPjDxrEkiTNrnGOGV+S5A2Z+E6TJEmaVeOE8ZvpfhjiwST3JflxkvsGrkuSpHljnCtw7bI1CpEkab7aZBgn+Y2p2qvqstkvR5Kk+Wecrzb94cjwDsABwDXAqwepSJKkeWac3dSHjo4n2QP4wFAFSZI034xzAtdk64EXzHYhkiTNV+McM/4g3VW3oAvv/emuxCVJkmbBOMeMV48MPwx8qqouH6geSZLmnXHC+NPAz6rqEYAkC5I8raoeGLY0SZLmh7GuwAXsODK+I/C3w5QjSdL8M04Y71BV90+M9MNPG64kSZLml3HC+CdJXjwxkuQlwE+HK0mSpPllnGPGbwMuSvKPQIB/AhwxZFGSJM0n41z04+okzwee1zfdWlU/H7YsSZLmj03upk7yFmCnqrqxqm4Edk7y74YvTZKk+WGcY8YnVtU9EyNVdTdw4mAVSZI0z4wTxguSZGIkyQJg++FKkiRpfhnnBK6vABck+Ug//mbgy8OVJEnS/DJOGP8HYAVwUj++hu6MakmSNAs2uZu6qh4FrgJup/st41cDNw9bliRJ88e0W8ZJ9gaO6v9+AFwAUFWv2jqlSZI0P8y0m/oW4BvAv6qqdQBJ/mCrVCVJ0jwy027q1wN3AZcm+WiSg+iuwCVJkmbRtGFcVZ+vqiOB5wOX0l0W85eTfCjJb26l+iRJetIb5wSun1TVJ6vqUGAJcB3dGdaSJGkWjHPRj1+oqrur6pyqOmiogiRJmm82K4wlSdLsM4wlSWrMMJYkqTHDWJKkxgxjSZIaGzSMkxyc5NYk65KcOkO/NySpJMuHrEeSpLlosDDuf/f4bOAQYB/gqCT7TNFvF+CtdD9GIUnSvDPklvEBwLqquq2qHgLOBw6fot97gL8AfjZgLZIkzVlDhvHuwB0j4+v7tl9I8mJgj6r60oB1SJI0pzU7gSvJU4D/CrxjjL4rkqxOsnrDhg3DFydJ0lY0ZBjfCewxMr6kb5uwC7Av8LUktwMvBVZOdRJXfwnO5VW1fPHixQOWLEnS1jdkGF8NLEuyV5LtgSOBlRM3VtW9VbWoqpZW1VLgSuCwqlo9YE2SJM05g4VxVT0MnAxcDNwMXFhVa5OcnuSwoZYrSdK2ZuGQM6+qVcCqSW3vnqbvgUPWIknSXOUVuCRJaswwliSpMcNYkqTGDGNJkhozjCVJaswwliSpMcNYkqTGDGNJkhozjCVJaswwliSpMcNYkqTGBr029bZg6alfal2CtNluf+/rWpcgaRa5ZSxJUmOGsSRJjRnGkiQ1ZhhLktSYYSxJUmOGsSRJjRnGkiQ1ZhhLktSYYSxJUmOGsSRJjRnGkiQ1ZhhLktSYYSxJUmOGsSRJjRnGkiQ1ZhhLktSYYSxJUmOGsSRJjRnGkiQ1ZhhLktSYYSxJUmOGsSRJjRnGkiQ1ZhhLktSYYSxJUmOGsSRJjRnGkiQ1ZhhLktSYYSxJUmOGsSRJjRnGkiQ1ZhhLktSYYSxJUmOGsSRJjQ0axkkOTnJrknVJTp3i9rcnuSnJmiSXJHnOkPVIkjQXDRbGSRYAZwOHAPsARyXZZ1K364DlVfVC4NPAGUPVI0nSXDXklvEBwLqquq2qHgLOBw4f7VBVl1bVA/3olcCSAeuRJGlOGjKMdwfuGBlf37dN5wTgywPWI0nSnLSwdQEASY4BlgOvnOb2FcAKgD333HMrViZJ0vCG3DK+E9hjZHxJ3/YYSV4D/BFwWFU9ONWMquqcqlpeVcsXL148SLGSJLUyZBhfDSxLsleS7YEjgZWjHZK8CPgIXRB/f8BaJEmaswYL46p6GDgZuBi4GbiwqtYmOT3JYX23M4GdgYuSXJ9k5TSzkyTpSWvQY8ZVtQpYNant3SPDrxly+ZIkbQu8ApckSY0ZxpIkNWYYS5LUmGEsSVJjhrEkSY0ZxpIkNWYYS5LUmGEsSVJjhrEkSY0ZxpIkNWYYS5LUmGEsSVJjhrEkSY0ZxpIkNWYYS5LUmGEsSVJjhrEkSY0ZxpIkNWYYS5LUmGEsSVJjhrEkSY0ZxpIkNWYYS5LUmGEsSVJjhrEkSY0ZxpIkNWYYS5LUmGEsSVJjhrEkSY0ZxpIkNWYYS5LUmGEsSVJjhrEkSY0ZxpIkNWYYS5LUmGEsSVJjhrEkSY0ZxpIkNWYYS5LUmGEsSVJjhrEkSY0ZxpIkNWYYS5LUmGEsSVJjhrEkSY0ZxpIkNTZoGCc5OMmtSdYlOXWK25+a5IL+9quSLB2yHkmS5qLBwjjJAuBs4BBgH+CoJPtM6nYCcHdV/SrwfuAvhqpHkqS5asgt4wOAdVV1W1U9BJwPHD6pz+HAef3wp4GDkmTAmiRJmnOGDOPdgTtGxtf3bVP2qaqHgXuBZw5YkyRJc87C1gWMI8kKYEU/en+SW1vWo7EtAn7Quogno3hARxu5ng1kgPXsOdPdMGQY3wnsMTK+pG+bqs/6JAuBXYEfTp5RVZ0DnDNQnRpIktVVtbx1HdKTmevZk8OQu6mvBpYl2SvJ9sCRwMpJfVYCb+qHfxv4alXVgDVJkjTnDLZlXFUPJzkZuBhYAHysqtYmOR1YXVUrgf8OfCLJOuBHdIEtSdK8EjdENZQkK/pDDJIG4nr25GAYS5LUmJfDlCSpMcN4K0pSSd43Mv7OJKdtYprDprqUaEtJDkzyxSfaZ8xl7Z/ktZvbb1OP2+b238Syb0+yaEum1dSSPJLk+iQ3JvlCkt1mab7HJTlrluZ1e5Ib+jqvT/Ly2ZjvFMt53DqQ5JAkq5PclOS6ifeVJKcleecsLvubI8NnJlnb/z8pybGztZwnIsnSJDc+0T6tbRPfM34SeRB4fZI/r6qxvhfYn+g2+Sz0+WR/YDmwanP6jfG4bW5/bV0/rar9AZKcB7wF+NOmFU3tVeOuyxOSLOwvcjSu/Rl5rSbZFzgLeF1V3dJfenjF9JNvuaoa/YCxAnhGVT2yufPZgvs877hlvHU9TPd96T+YfEOSQ/sfy7guyd8meVbfflySs5LsmuR7SZ7St++U5I4k2yV5bpKvJLkmyTeSPH+K+Z+W5Lz+9u8leX2SM/pP9l9Jsl3f76C+hhuSfCzJU/v2g5PckuRa4PUj892p7/d3/XSTL3k6tiRv7LeEvpXksv4rcacDR/RbHkckOSDJFf2yvpnkedP0+8UW0JjzHe3/rCSf6/t/a2KLJ8nn+8d4bboL0WjruIL+6n1TPf99+3FJPtu/lr+T5IyJiZMcn+TbSf4OeMVI+9IkX02yJsklSfbs289N8qEkVya5Ld1eno8luTnJuTMVuol5fjjJVcAZ062z47xWgX8P/GlV3QJQVY9U1YemqOXEJFf38/pMkqdNtYy+7df6dfj6vvZlffv9/f+VwM7ANf368ost8Bnuy2Pu86TajuvXp79Jt4fh5CRv75/XK5M8o++3fz++pl8nf6lvf8nE+kn3QW1ivgvSbblf3U/z5pmerzmlqvzbSn/A/cDTgdvpLnDyTuC0/rZfYuMJdf8WeF8/fBxwVj/8v+k+iQMcAfx1P3wJsKwf/md039eevOzTgP8LbAfsBzwAHNLf9jngXwM70F2edO++/ePA20balwEBLgS+2Pf5M+CYfng34NvATsCBE3024/G5Adh9Yl6T738//nRgYT/8GuAz0/QbfdzGme9o/wuAt/XDC4Bd++Fn9P93BG4EntmP3w4sav36ejL9AfePPP4XAQeP8fzfRrde7QB8j+6CQs8G/gFYDGwPXD7yPH8BeFM//G+Az/fD59JdSz9018+/D/h1uo2Xa4D9R573G4DrgavGmOcXgQX9+JTr7Jiv1WuB/aZ53E4D3tkPP3Ok/U+AU2ZYxgeBo/vh7YEdR5+HKYZHlzPdfXnMfZ5U53HAOmCX/rm5Fzipv+39bFz/1gCv7IdPBz4w0v4b/fCZwI398ArgXf3wU4HVwF7A0ok+c/XP3dRbWVXdl+TjwO8DPx25aQlwQZJn060M351i8gvoQvhSuu9k/1WSnYGXAxdl429sPHWaxX+5qn6e5Aa6N7mv9O030L1Ynwd8t6q+3bdP7B78Wt/+HYAk/5ONu8V+EzgsG49T7QDsuYmHYTqXA+cmuRD47DR9dgXO6z+5F92Hi9mY76hXA8dCt9VB90YB8PtJfqsf3oPuw8njrhinWbFjkuvptohvBv6mb5/p+b+kqu4FSHIT3aUHFwFfq6oNffsFwN59/5excS/PJ3js1tsXqqr6deX/VdUN/fRr6daV6/t+k3dTzzTPi6rqkU2ss5v7Wp3Jvkn+hO5D8s5013yYbhlXAH+UZAnw2Yl1fVPGeP+5qKbfrX1pVf0Y+HGSe+k+yED3fvTCJLvSfVj4et9+Xr+c3fr2y/r2T9D9OiB070cvTPLb/fiudOvpxHvanOVu6jY+QPfzkTuNtH2Q7tPvrwNvpgu1yVYCB/e7cF4CfJXuObynqvYf+XvBNMt9EKCqHgV+Xv3HR+BRtvz8gQBvGFn2nlV187Sdk//R7wp73DHgqjoJeBdd0F2TZKofDXkP3Uq8L3AoUz9OWzLfGSU5kG5L7GVVtR9w3TjL1habOGb8HLrX2MSuyJme/wdHhh/hiZ0TMzGvRyfN94msKz/p/0+7zo75Wl1Lt/5vyrnAyf17yh/TP1ZTLaOqPgkcRreBsCrJq8e8T5t6//nJdBPy+Md19DF/Iu9Hp4zUsldV/Z8tnNdWZRg3UFU/otvVe8JI865svHb3mx43UTfd/XSXGf1vdLuAH6mq+4DvJnkjQDr7bWFptwJLk/xqP/67wNeBW/r25/btR41MczFwSvqPxUleNNMCqur4fiV53BnSSZ5bVVdV1buBDXRvFj+m25U1YfRxOm6kfXK/zZ3vqEuA3+unXdB/Qt+V7re3H+iPib10pvup2VFVD9DtRXpHNl6/fqrnfzpXAa9M8sx050W8ceS2b7Lxqn9HA9+YhZI3Oc+Z1tkxX6tnAv8pyd79NE9JctIUtewC3NXf76MnGqdaRpJfAW6rqr+kOxz2wnHu7Cy//0ye973A3Un+Rd/0u8DXq+oe4J4k/7xvP3pksouB38vGc2D2TjK60TNnGcbtvI9uF9qE0+h2wVzDzL/AcgFwTP9/wtHACf3JDGt5/O9Gj6WqfgYc39dxA90n1A/37SuAL6U7gev7I5O9h25X4Zp+F957tmTZvTPTnTh2I92b2rfodsnvk40nr5wB/HmS63jsp+fJ/TZ3vqPeCryqfwyuAfah26W/MMnNwHuBK5/A/dRmqKrr6I4RHsX0z/90095Ft25dQbd7dnSvzSnA8UnW0L3Rv3UWyh13ntOts5t8rVbVGrpzOT7Vvx5vBH5limX8Z7oPI5fTfaCeMNUyfge4sT80sC/d+SLjmpX3n2m8qa93Dd1Z5af37ccDZ/f1ZqT/XwM3Adf29+8jbCPfGvIKXJIkNeaWsSRJjRnGkiQ1ZhhLktSYYSxJUmOGsSRJjRnGkiQ1ZhhLktSYYSxJUmP/H/jnulznUOk9AAAAAElFTkSuQmCC\n",
-      "text/plain": [
-       "<Figure size 432x288 with 1 Axes>"
-      ]
-     },
-     "metadata": {
-      "needs_background": "light"
-     },
-     "output_type": "display_data"
-    }
-   ],
-   "source": [
-    "OverallGenericCheckSuite.run(train_dataset=ds_train, validation_dataset=ds_val, model=rf_clf, check_datasets_policy='both')"
-   ]
-  },
-  {
-   "cell_type": "markdown",
-   "id": "37bac0e0",
-   "metadata": {},
-   "source": [
-    "## Let's see what would've happened with a different train-val split:"
-   ]
-  },
-  {
-   "cell_type": "code",
-   "execution_count": 8,
-   "id": "c015149c",
-   "metadata": {
-    "ExecuteTime": {
-     "end_time": "2021-11-03T23:09:21.853452Z",
-     "start_time": "2021-11-03T23:09:21.846459Z"
-    }
-   },
-   "outputs": [],
-   "source": [
-    "train_len = round(0.67*iris_df.shape[0])\n",
-    "alternative_train_df = Dataset(iris_df[:train_len], label = label_col)\n",
-    "alternative_val_df = Dataset(iris_df[train_len:], label = label_col)"
-   ]
-  },
-  {
-   "cell_type": "code",
-   "execution_count": 9,
-   "id": "67d894f5",
-   "metadata": {
-    "ExecuteTime": {
-     "end_time": "2021-11-03T23:10:58.563611Z",
-     "start_time": "2021-11-03T23:10:58.327413Z"
-    },
-    "scrolled": false
-   },
-   "outputs": [
-    {
-     "data": {
-      "application/vnd.jupyter.widget-view+json": {
-       "model_id": "",
-       "version_major": 2,
-       "version_minor": 0
-      },
-      "text/plain": [
-       "VBox(children=(HTML(value=''), IntProgress(value=0, bar_style='info', max=15, style=ProgressStyle(bar_color='#…"
       ]
      },
      "metadata": {},
@@ -1846,14 +946,14 @@
      "data": {
       "text/html": [
        "<style type=\"text/css\">\n",
-       "#T_86e81_ th {\n",
-       "  text-align: left;\n",
-       "}\n",
-       "#T_86e81_ td {\n",
+       "#T_37a07_ th {\n",
+       "  text-align: left;\n",
+       "}\n",
+       "#T_37a07_ td {\n",
        "  text-align: left;\n",
        "}\n",
        "</style>\n",
-       "<table id=\"T_86e81_\">\n",
+       "<table id=\"T_37a07_\">\n",
        "  <thead>\n",
        "    <tr>\n",
        "      <th class=\"col_heading level0 col0\" >Status</th>\n",
@@ -1864,46 +964,46 @@
        "  </thead>\n",
        "  <tbody>\n",
        "    <tr>\n",
-       "      <td id=\"T_86e81_row0_col0\" class=\"data row0 col0\" ><div style=\"color: green;text-align: center\">✓</div></td>\n",
-       "      <td id=\"T_86e81_row0_col1\" class=\"data row0 col1\" >Mixed Nulls - Train Dataset</td>\n",
-       "      <td id=\"T_86e81_row0_col2\" class=\"data row0 col2\" >Not more than 1 different null types for all columns</td>\n",
-       "      <td id=\"T_86e81_row0_col3\" class=\"data row0 col3\" ></td>\n",
-       "    </tr>\n",
-       "    <tr>\n",
-       "      <td id=\"T_86e81_row1_col0\" class=\"data row1 col0\" ><div style=\"color: green;text-align: center\">✓</div></td>\n",
-       "      <td id=\"T_86e81_row1_col1\" class=\"data row1 col1\" >Mixed Nulls - Validation Dataset</td>\n",
-       "      <td id=\"T_86e81_row1_col2\" class=\"data row1 col2\" >Not more than 1 different null types for all columns</td>\n",
-       "      <td id=\"T_86e81_row1_col3\" class=\"data row1 col3\" ></td>\n",
-       "    </tr>\n",
-       "    <tr>\n",
-       "      <td id=\"T_86e81_row2_col0\" class=\"data row2 col0\" ><div style=\"color: green;text-align: center\">✓</div></td>\n",
-       "      <td id=\"T_86e81_row2_col1\" class=\"data row2 col1\" >Mixed Types - Train Dataset</td>\n",
-       "      <td id=\"T_86e81_row2_col2\" class=\"data row2 col2\" >Rare type ratio is not less than 1.00% of samples in all columns</td>\n",
-       "      <td id=\"T_86e81_row2_col3\" class=\"data row2 col3\" ></td>\n",
-       "    </tr>\n",
-       "    <tr>\n",
-       "      <td id=\"T_86e81_row3_col0\" class=\"data row3 col0\" ><div style=\"color: green;text-align: center\">✓</div></td>\n",
-       "      <td id=\"T_86e81_row3_col1\" class=\"data row3 col1\" >Mixed Types - Validation Dataset</td>\n",
-       "      <td id=\"T_86e81_row3_col2\" class=\"data row3 col2\" >Rare type ratio is not less than 1.00% of samples in all columns</td>\n",
-       "      <td id=\"T_86e81_row3_col3\" class=\"data row3 col3\" ></td>\n",
-       "    </tr>\n",
-       "    <tr>\n",
-       "      <td id=\"T_86e81_row4_col0\" class=\"data row4 col0\" ><div style=\"color: green;text-align: center\">✓</div></td>\n",
-       "      <td id=\"T_86e81_row4_col1\" class=\"data row4 col1\" >String Mismatch - Train Dataset</td>\n",
-       "      <td id=\"T_86e81_row4_col2\" class=\"data row4 col2\" >No string variants for all columns</td>\n",
-       "      <td id=\"T_86e81_row4_col3\" class=\"data row4 col3\" ></td>\n",
-       "    </tr>\n",
-       "    <tr>\n",
-       "      <td id=\"T_86e81_row5_col0\" class=\"data row5 col0\" ><div style=\"color: green;text-align: center\">✓</div></td>\n",
-       "      <td id=\"T_86e81_row5_col1\" class=\"data row5 col1\" >String Mismatch - Validation Dataset</td>\n",
-       "      <td id=\"T_86e81_row5_col2\" class=\"data row5 col2\" >No string variants for all columns</td>\n",
-       "      <td id=\"T_86e81_row5_col3\" class=\"data row5 col3\" ></td>\n",
-       "    </tr>\n",
-       "    <tr>\n",
-       "      <td id=\"T_86e81_row6_col0\" class=\"data row6 col0\" ><div style=\"color: green;text-align: center\">✓</div></td>\n",
-       "      <td id=\"T_86e81_row6_col1\" class=\"data row6 col1\" >String Mismatch Comparison</td>\n",
-       "      <td id=\"T_86e81_row6_col2\" class=\"data row6 col2\" >No new variants allowed in validation data for all columns</td>\n",
-       "      <td id=\"T_86e81_row6_col3\" class=\"data row6 col3\" ></td>\n",
+       "      <td id=\"T_37a07_row0_col0\" class=\"data row0 col0\" ><div style=\"color: green;text-align: center\">✓</div></td>\n",
+       "      <td id=\"T_37a07_row0_col1\" class=\"data row0 col1\" >Mixed Nulls - Train Dataset</td>\n",
+       "      <td id=\"T_37a07_row0_col2\" class=\"data row0 col2\" >Not more than 1 different null types for all columns</td>\n",
+       "      <td id=\"T_37a07_row0_col3\" class=\"data row0 col3\" ></td>\n",
+       "    </tr>\n",
+       "    <tr>\n",
+       "      <td id=\"T_37a07_row1_col0\" class=\"data row1 col0\" ><div style=\"color: green;text-align: center\">✓</div></td>\n",
+       "      <td id=\"T_37a07_row1_col1\" class=\"data row1 col1\" >Mixed Nulls - Validation Dataset</td>\n",
+       "      <td id=\"T_37a07_row1_col2\" class=\"data row1 col2\" >Not more than 1 different null types for all columns</td>\n",
+       "      <td id=\"T_37a07_row1_col3\" class=\"data row1 col3\" ></td>\n",
+       "    </tr>\n",
+       "    <tr>\n",
+       "      <td id=\"T_37a07_row2_col0\" class=\"data row2 col0\" ><div style=\"color: green;text-align: center\">✓</div></td>\n",
+       "      <td id=\"T_37a07_row2_col1\" class=\"data row2 col1\" >Mixed Types - Train Dataset</td>\n",
+       "      <td id=\"T_37a07_row2_col2\" class=\"data row2 col2\" >Rare type ratio is not less than 1.00% of samples in all columns</td>\n",
+       "      <td id=\"T_37a07_row2_col3\" class=\"data row2 col3\" ></td>\n",
+       "    </tr>\n",
+       "    <tr>\n",
+       "      <td id=\"T_37a07_row3_col0\" class=\"data row3 col0\" ><div style=\"color: green;text-align: center\">✓</div></td>\n",
+       "      <td id=\"T_37a07_row3_col1\" class=\"data row3 col1\" >Mixed Types - Validation Dataset</td>\n",
+       "      <td id=\"T_37a07_row3_col2\" class=\"data row3 col2\" >Rare type ratio is not less than 1.00% of samples in all columns</td>\n",
+       "      <td id=\"T_37a07_row3_col3\" class=\"data row3 col3\" ></td>\n",
+       "    </tr>\n",
+       "    <tr>\n",
+       "      <td id=\"T_37a07_row4_col0\" class=\"data row4 col0\" ><div style=\"color: green;text-align: center\">✓</div></td>\n",
+       "      <td id=\"T_37a07_row4_col1\" class=\"data row4 col1\" >String Mismatch - Train Dataset</td>\n",
+       "      <td id=\"T_37a07_row4_col2\" class=\"data row4 col2\" >No string variants for all columns</td>\n",
+       "      <td id=\"T_37a07_row4_col3\" class=\"data row4 col3\" ></td>\n",
+       "    </tr>\n",
+       "    <tr>\n",
+       "      <td id=\"T_37a07_row5_col0\" class=\"data row5 col0\" ><div style=\"color: green;text-align: center\">✓</div></td>\n",
+       "      <td id=\"T_37a07_row5_col1\" class=\"data row5 col1\" >String Mismatch - Validation Dataset</td>\n",
+       "      <td id=\"T_37a07_row5_col2\" class=\"data row5 col2\" >No string variants for all columns</td>\n",
+       "      <td id=\"T_37a07_row5_col3\" class=\"data row5 col3\" ></td>\n",
+       "    </tr>\n",
+       "    <tr>\n",
+       "      <td id=\"T_37a07_row6_col0\" class=\"data row6 col0\" ><div style=\"color: green;text-align: center\">✓</div></td>\n",
+       "      <td id=\"T_37a07_row6_col1\" class=\"data row6 col1\" >String Mismatch Comparison</td>\n",
+       "      <td id=\"T_37a07_row6_col2\" class=\"data row6 col2\" >No new variants allowed in validation data for all columns</td>\n",
+       "      <td id=\"T_37a07_row6_col3\" class=\"data row6 col3\" ></td>\n",
        "    </tr>\n",
        "  </tbody>\n",
        "</table>\n"
@@ -1925,14 +1025,14 @@
      "data": {
       "text/html": [
        "<style type=\"text/css\">\n",
-       "#T_857e0_ th {\n",
-       "  text-align: left;\n",
-       "}\n",
-       "#T_857e0_ td {\n",
+       "#T_4c502_ th {\n",
+       "  text-align: left;\n",
+       "}\n",
+       "#T_4c502_ td {\n",
        "  text-align: left;\n",
        "}\n",
        "</style>\n",
-       "<table id=\"T_857e0_\">\n",
+       "<table id=\"T_4c502_\">\n",
        "  <thead>\n",
        "    <tr>\n",
        "      <th class=\"col_heading level0 col0\" >Check</th>\n",
@@ -1941,72 +1041,72 @@
        "  </thead>\n",
        "  <tbody>\n",
        "    <tr>\n",
-       "      <td id=\"T_857e0_row0_col0\" class=\"data row0 col0\" >Single Value in Column - Train Dataset</td>\n",
-       "      <td id=\"T_857e0_row0_col1\" class=\"data row0 col1\" ><div style=\"text-align: center\">No</div></td>\n",
-       "    </tr>\n",
-       "    <tr>\n",
-       "      <td id=\"T_857e0_row1_col0\" class=\"data row1 col0\" >Single Value in Column - Validation Dataset</td>\n",
-       "      <td id=\"T_857e0_row1_col1\" class=\"data row1 col1\" ><div style=\"text-align: center\">Yes</div></td>\n",
-       "    </tr>\n",
-       "    <tr>\n",
-       "      <td id=\"T_857e0_row2_col0\" class=\"data row2 col0\" >Data Duplicates - Train Dataset</td>\n",
-       "      <td id=\"T_857e0_row2_col1\" class=\"data row2 col1\" ><div style=\"text-align: center\">No</div></td>\n",
-       "    </tr>\n",
-       "    <tr>\n",
-       "      <td id=\"T_857e0_row3_col0\" class=\"data row3 col0\" >Data Duplicates - Validation Dataset</td>\n",
-       "      <td id=\"T_857e0_row3_col1\" class=\"data row3 col1\" ><div style=\"text-align: center\">Yes</div></td>\n",
-       "    </tr>\n",
-       "    <tr>\n",
-       "      <td id=\"T_857e0_row4_col0\" class=\"data row4 col0\" >Rare Format Detection - Train Dataset</td>\n",
-       "      <td id=\"T_857e0_row4_col1\" class=\"data row4 col1\" ><div style=\"text-align: center\">No</div></td>\n",
-       "    </tr>\n",
-       "    <tr>\n",
-       "      <td id=\"T_857e0_row5_col0\" class=\"data row5 col0\" >Rare Format Detection - Validation Dataset</td>\n",
-       "      <td id=\"T_857e0_row5_col1\" class=\"data row5 col1\" ><div style=\"text-align: center\">No</div></td>\n",
-       "    </tr>\n",
-       "    <tr>\n",
-       "      <td id=\"T_857e0_row6_col0\" class=\"data row6 col0\" >Special Characters - Train Dataset</td>\n",
-       "      <td id=\"T_857e0_row6_col1\" class=\"data row6 col1\" ><div style=\"text-align: center\">No</div></td>\n",
-       "    </tr>\n",
-       "    <tr>\n",
-       "      <td id=\"T_857e0_row7_col0\" class=\"data row7 col0\" >Special Characters - Validation Dataset</td>\n",
-       "      <td id=\"T_857e0_row7_col1\" class=\"data row7 col1\" ><div style=\"text-align: center\">No</div></td>\n",
-       "    </tr>\n",
-       "    <tr>\n",
-       "      <td id=\"T_857e0_row8_col0\" class=\"data row8 col0\" >Category Mismatch Train Validation</td>\n",
-       "      <td id=\"T_857e0_row8_col1\" class=\"data row8 col1\" ><div style=\"text-align: center\">No</div></td>\n",
-       "    </tr>\n",
-       "    <tr>\n",
-       "      <td id=\"T_857e0_row9_col0\" class=\"data row9 col0\" >Data Sample Leakage Report</td>\n",
-       "      <td id=\"T_857e0_row9_col1\" class=\"data row9 col1\" ><div style=\"text-align: center\">No</div></td>\n",
-       "    </tr>\n",
-       "    <tr>\n",
-       "      <td id=\"T_857e0_row10_col0\" class=\"data row10 col0\" >Single Feature Contribution - Train Dataset</td>\n",
-       "      <td id=\"T_857e0_row10_col1\" class=\"data row10 col1\" ><div style=\"text-align: center\">Yes</div></td>\n",
-       "    </tr>\n",
-       "    <tr>\n",
-       "      <td id=\"T_857e0_row11_col0\" class=\"data row11 col0\" >Single Feature Contribution - Validation Dataset</td>\n",
-       "      <td id=\"T_857e0_row11_col1\" class=\"data row11 col1\" ><div style=\"text-align: center\">Yes</div></td>\n",
-       "    </tr>\n",
-       "    <tr>\n",
-       "      <td id=\"T_857e0_row12_col0\" class=\"data row12 col0\" >Single Feature Contribution Train-Validation</td>\n",
-       "      <td id=\"T_857e0_row12_col1\" class=\"data row12 col1\" ><div style=\"text-align: center\">Yes</div></td>\n",
-       "    </tr>\n",
-       "    <tr>\n",
-       "      <td id=\"T_857e0_row13_col0\" class=\"data row13 col0\" >Train Validation Difference Overfit</td>\n",
-       "      <td id=\"T_857e0_row13_col1\" class=\"data row13 col1\" ><div style=\"text-align: center\">Yes</div></td>\n",
-       "    </tr>\n",
-       "    <tr>\n",
-       "      <td id=\"T_857e0_row14_col0\" class=\"data row14 col0\" >Performance Report - Train Dataset</td>\n",
-       "      <td id=\"T_857e0_row14_col1\" class=\"data row14 col1\" ><div style=\"text-align: center\">Yes</div></td>\n",
-       "    </tr>\n",
-       "    <tr>\n",
-       "      <td id=\"T_857e0_row15_col0\" class=\"data row15 col0\" >Performance Report - Validation Dataset</td>\n",
-       "      <td id=\"T_857e0_row15_col1\" class=\"data row15 col1\" ><div style=\"text-align: center\">Yes</div></td>\n",
-       "    </tr>\n",
-       "    <tr>\n",
-       "      <td id=\"T_857e0_row16_col0\" class=\"data row16 col0\" >Naive Model Comparison</td>\n",
-       "      <td id=\"T_857e0_row16_col1\" class=\"data row16 col1\" ><div style=\"text-align: center\">Yes</div></td>\n",
+       "      <td id=\"T_4c502_row0_col0\" class=\"data row0 col0\" >Single Value in Column - Train Dataset</td>\n",
+       "      <td id=\"T_4c502_row0_col1\" class=\"data row0 col1\" ><div style=\"text-align: center\">No</div></td>\n",
+       "    </tr>\n",
+       "    <tr>\n",
+       "      <td id=\"T_4c502_row1_col0\" class=\"data row1 col0\" >Single Value in Column - Validation Dataset</td>\n",
+       "      <td id=\"T_4c502_row1_col1\" class=\"data row1 col1\" ><div style=\"text-align: center\">Yes</div></td>\n",
+       "    </tr>\n",
+       "    <tr>\n",
+       "      <td id=\"T_4c502_row2_col0\" class=\"data row2 col0\" >Data Duplicates - Train Dataset</td>\n",
+       "      <td id=\"T_4c502_row2_col1\" class=\"data row2 col1\" ><div style=\"text-align: center\">No</div></td>\n",
+       "    </tr>\n",
+       "    <tr>\n",
+       "      <td id=\"T_4c502_row3_col0\" class=\"data row3 col0\" >Data Duplicates - Validation Dataset</td>\n",
+       "      <td id=\"T_4c502_row3_col1\" class=\"data row3 col1\" ><div style=\"text-align: center\">Yes</div></td>\n",
+       "    </tr>\n",
+       "    <tr>\n",
+       "      <td id=\"T_4c502_row4_col0\" class=\"data row4 col0\" >Rare Format Detection - Train Dataset</td>\n",
+       "      <td id=\"T_4c502_row4_col1\" class=\"data row4 col1\" ><div style=\"text-align: center\">No</div></td>\n",
+       "    </tr>\n",
+       "    <tr>\n",
+       "      <td id=\"T_4c502_row5_col0\" class=\"data row5 col0\" >Rare Format Detection - Validation Dataset</td>\n",
+       "      <td id=\"T_4c502_row5_col1\" class=\"data row5 col1\" ><div style=\"text-align: center\">No</div></td>\n",
+       "    </tr>\n",
+       "    <tr>\n",
+       "      <td id=\"T_4c502_row6_col0\" class=\"data row6 col0\" >Special Characters - Train Dataset</td>\n",
+       "      <td id=\"T_4c502_row6_col1\" class=\"data row6 col1\" ><div style=\"text-align: center\">No</div></td>\n",
+       "    </tr>\n",
+       "    <tr>\n",
+       "      <td id=\"T_4c502_row7_col0\" class=\"data row7 col0\" >Special Characters - Validation Dataset</td>\n",
+       "      <td id=\"T_4c502_row7_col1\" class=\"data row7 col1\" ><div style=\"text-align: center\">No</div></td>\n",
+       "    </tr>\n",
+       "    <tr>\n",
+       "      <td id=\"T_4c502_row8_col0\" class=\"data row8 col0\" >Category Mismatch Train Validation</td>\n",
+       "      <td id=\"T_4c502_row8_col1\" class=\"data row8 col1\" ><div style=\"text-align: center\">No</div></td>\n",
+       "    </tr>\n",
+       "    <tr>\n",
+       "      <td id=\"T_4c502_row9_col0\" class=\"data row9 col0\" >Data Sample Leakage Report</td>\n",
+       "      <td id=\"T_4c502_row9_col1\" class=\"data row9 col1\" ><div style=\"text-align: center\">No</div></td>\n",
+       "    </tr>\n",
+       "    <tr>\n",
+       "      <td id=\"T_4c502_row10_col0\" class=\"data row10 col0\" >Single Feature Contribution - Train Dataset</td>\n",
+       "      <td id=\"T_4c502_row10_col1\" class=\"data row10 col1\" ><div style=\"text-align: center\">Yes</div></td>\n",
+       "    </tr>\n",
+       "    <tr>\n",
+       "      <td id=\"T_4c502_row11_col0\" class=\"data row11 col0\" >Single Feature Contribution - Validation Dataset</td>\n",
+       "      <td id=\"T_4c502_row11_col1\" class=\"data row11 col1\" ><div style=\"text-align: center\">Yes</div></td>\n",
+       "    </tr>\n",
+       "    <tr>\n",
+       "      <td id=\"T_4c502_row12_col0\" class=\"data row12 col0\" >Single Feature Contribution Train-Validation</td>\n",
+       "      <td id=\"T_4c502_row12_col1\" class=\"data row12 col1\" ><div style=\"text-align: center\">Yes</div></td>\n",
+       "    </tr>\n",
+       "    <tr>\n",
+       "      <td id=\"T_4c502_row13_col0\" class=\"data row13 col0\" >Train Validation Difference Overfit</td>\n",
+       "      <td id=\"T_4c502_row13_col1\" class=\"data row13 col1\" ><div style=\"text-align: center\">Yes</div></td>\n",
+       "    </tr>\n",
+       "    <tr>\n",
+       "      <td id=\"T_4c502_row14_col0\" class=\"data row14 col0\" >Performance Report - Train Dataset</td>\n",
+       "      <td id=\"T_4c502_row14_col1\" class=\"data row14 col1\" ><div style=\"text-align: center\">Yes</div></td>\n",
+       "    </tr>\n",
+       "    <tr>\n",
+       "      <td id=\"T_4c502_row15_col0\" class=\"data row15 col0\" >Performance Report - Validation Dataset</td>\n",
+       "      <td id=\"T_4c502_row15_col1\" class=\"data row15 col1\" ><div style=\"text-align: center\">Yes</div></td>\n",
+       "    </tr>\n",
+       "    <tr>\n",
+       "      <td id=\"T_4c502_row16_col0\" class=\"data row16 col0\" >Naive Model Comparison</td>\n",
+       "      <td id=\"T_4c502_row16_col1\" class=\"data row16 col1\" ><div style=\"text-align: center\">Yes</div></td>\n",
        "    </tr>\n",
        "  </tbody>\n",
        "</table>\n"
@@ -2064,14 +1164,14 @@
      "data": {
       "text/html": [
        "<style type=\"text/css\">\n",
-       "#T_206f0_ th {\n",
-       "  text-align: left;\n",
-       "}\n",
-       "#T_206f0_ td {\n",
+       "#T_dafed_ th {\n",
+       "  text-align: left;\n",
+       "}\n",
+       "#T_dafed_ td {\n",
        "  text-align: left;\n",
        "}\n",
        "</style>\n",
-       "<table id=\"T_206f0_\">\n",
+       "<table id=\"T_dafed_\">\n",
        "  <thead>\n",
        "    <tr>\n",
        "      <th class=\"blank level0\" >&nbsp;</th>\n",
@@ -2080,8 +1180,8 @@
        "  </thead>\n",
        "  <tbody>\n",
        "    <tr>\n",
-       "      <th id=\"T_206f0_level0_row0\" class=\"row_heading level0 row0\" >Single unique value</th>\n",
-       "      <td id=\"T_206f0_row0_col0\" class=\"data row0 col0\" >2</td>\n",
+       "      <th id=\"T_dafed_level0_row0\" class=\"row_heading level0 row0\" >Single unique value</th>\n",
+       "      <td id=\"T_dafed_row0_col0\" class=\"data row0 col0\" >2</td>\n",
        "    </tr>\n",
        "  </tbody>\n",
        "</table>\n"
@@ -2121,14 +1221,14 @@
      "data": {
       "text/html": [
        "<style type=\"text/css\">\n",
-       "#T_7eb43_ th {\n",
-       "  text-align: left;\n",
-       "}\n",
-       "#T_7eb43_ td {\n",
+       "#T_eaaf9_ th {\n",
+       "  text-align: left;\n",
+       "}\n",
+       "#T_eaaf9_ td {\n",
        "  text-align: left;\n",
        "}\n",
        "</style>\n",
-       "<table id=\"T_7eb43_\">\n",
+       "<table id=\"T_eaaf9_\">\n",
        "  <thead>\n",
        "    <tr>\n",
        "      <th class=\"blank level0\" >&nbsp;</th>\n",
@@ -2149,12 +1249,12 @@
        "  </thead>\n",
        "  <tbody>\n",
        "    <tr>\n",
-       "      <th id=\"T_7eb43_level0_row0\" class=\"row_heading level0 row0\" >2</th>\n",
-       "      <td id=\"T_7eb43_row0_col0\" class=\"data row0 col0\" >5.800000</td>\n",
-       "      <td id=\"T_7eb43_row0_col1\" class=\"data row0 col1\" >2.700000</td>\n",
-       "      <td id=\"T_7eb43_row0_col2\" class=\"data row0 col2\" >5.100000</td>\n",
-       "      <td id=\"T_7eb43_row0_col3\" class=\"data row0 col3\" >1.900000</td>\n",
-       "      <td id=\"T_7eb43_row0_col4\" class=\"data row0 col4\" >2</td>\n",
+       "      <th id=\"T_eaaf9_level0_row0\" class=\"row_heading level0 row0\" >2</th>\n",
+       "      <td id=\"T_eaaf9_row0_col0\" class=\"data row0 col0\" >5.800000</td>\n",
+       "      <td id=\"T_eaaf9_row0_col1\" class=\"data row0 col1\" >2.700000</td>\n",
+       "      <td id=\"T_eaaf9_row0_col2\" class=\"data row0 col2\" >5.100000</td>\n",
+       "      <td id=\"T_eaaf9_row0_col3\" class=\"data row0 col3\" >1.900000</td>\n",
+       "      <td id=\"T_eaaf9_row0_col4\" class=\"data row0 col4\" >2</td>\n",
        "    </tr>\n",
        "  </tbody>\n",
        "</table>\n"
@@ -2411,25 +1511,14 @@
      "data": {
       "text/html": [
        "<style type=\"text/css\">\n",
-<<<<<<< HEAD
-       "#T_df80d_ th {\n",
-       "  text-align: left;\n",
-       "}\n",
-       "#T_df80d_ td {\n",
+       "#T_ee9e4_ th {\n",
+       "  text-align: left;\n",
+       "}\n",
+       "#T_ee9e4_ td {\n",
        "  text-align: left;\n",
        "}\n",
        "</style>\n",
-       "<table id=\"T_df80d_\">\n",
-=======
-       "#T_83036_ th {\n",
-       "  text-align: left;\n",
-       "}\n",
-       "#T_83036_ td {\n",
-       "  text-align: left;\n",
-       "}\n",
-       "</style>\n",
-       "<table id=\"T_83036_\">\n",
->>>>>>> 1d399050
+       "<table id=\"T_ee9e4_\">\n",
        "  <thead>\n",
        "    <tr>\n",
        "      <th class=\"blank level0\" >&nbsp;</th>\n",
@@ -2442,29 +1531,16 @@
        "  </thead>\n",
        "  <tbody>\n",
        "    <tr>\n",
-<<<<<<< HEAD
-       "      <th id=\"T_df80d_level0_row0\" class=\"row_heading level0 row0\" >Accuracy</th>\n",
-       "      <td id=\"T_df80d_row0_col0\" class=\"data row0 col0\" >1</td>\n",
-       "    </tr>\n",
-       "    <tr>\n",
-       "      <th id=\"T_df80d_level0_row1\" class=\"row_heading level0 row1\" >Precision</th>\n",
-       "      <td id=\"T_df80d_row1_col0\" class=\"data row1 col0\" >1</td>\n",
-       "    </tr>\n",
-       "    <tr>\n",
-       "      <th id=\"T_df80d_level0_row2\" class=\"row_heading level0 row2\" >Recall</th>\n",
-       "      <td id=\"T_df80d_row2_col0\" class=\"data row2 col0\" >1</td>\n",
-=======
-       "      <th id=\"T_83036_level0_row0\" class=\"row_heading level0 row0\" >Accuracy</th>\n",
-       "      <td id=\"T_83036_row0_col0\" class=\"data row0 col0\" >1.000000</td>\n",
-       "    </tr>\n",
-       "    <tr>\n",
-       "      <th id=\"T_83036_level0_row1\" class=\"row_heading level0 row1\" >Precision</th>\n",
-       "      <td id=\"T_83036_row1_col0\" class=\"data row1 col0\" >1.000000</td>\n",
-       "    </tr>\n",
-       "    <tr>\n",
-       "      <th id=\"T_83036_level0_row2\" class=\"row_heading level0 row2\" >Recall</th>\n",
-       "      <td id=\"T_83036_row2_col0\" class=\"data row2 col0\" >1.000000</td>\n",
->>>>>>> 1d399050
+       "      <th id=\"T_ee9e4_level0_row0\" class=\"row_heading level0 row0\" >Accuracy</th>\n",
+       "      <td id=\"T_ee9e4_row0_col0\" class=\"data row0 col0\" >1.000000</td>\n",
+       "    </tr>\n",
+       "    <tr>\n",
+       "      <th id=\"T_ee9e4_level0_row1\" class=\"row_heading level0 row1\" >Precision</th>\n",
+       "      <td id=\"T_ee9e4_row1_col0\" class=\"data row1 col0\" >1.000000</td>\n",
+       "    </tr>\n",
+       "    <tr>\n",
+       "      <th id=\"T_ee9e4_level0_row2\" class=\"row_heading level0 row2\" >Recall</th>\n",
+       "      <td id=\"T_ee9e4_row2_col0\" class=\"data row2 col0\" >1.000000</td>\n",
        "    </tr>\n",
        "  </tbody>\n",
        "</table>\n"
@@ -2495,25 +1571,14 @@
      "data": {
       "text/html": [
        "<style type=\"text/css\">\n",
-<<<<<<< HEAD
-       "#T_47d2c_ th {\n",
-       "  text-align: left;\n",
-       "}\n",
-       "#T_47d2c_ td {\n",
+       "#T_00cb9_ th {\n",
+       "  text-align: left;\n",
+       "}\n",
+       "#T_00cb9_ td {\n",
        "  text-align: left;\n",
        "}\n",
        "</style>\n",
-       "<table id=\"T_47d2c_\">\n",
-=======
-       "#T_ab2a5_ th {\n",
-       "  text-align: left;\n",
-       "}\n",
-       "#T_ab2a5_ td {\n",
-       "  text-align: left;\n",
-       "}\n",
-       "</style>\n",
-       "<table id=\"T_ab2a5_\">\n",
->>>>>>> 1d399050
+       "<table id=\"T_00cb9_\">\n",
        "  <thead>\n",
        "    <tr>\n",
        "      <th class=\"blank level0\" >&nbsp;</th>\n",
@@ -2526,29 +1591,16 @@
        "  </thead>\n",
        "  <tbody>\n",
        "    <tr>\n",
-<<<<<<< HEAD
-       "      <th id=\"T_47d2c_level0_row0\" class=\"row_heading level0 row0\" >Accuracy</th>\n",
-       "      <td id=\"T_47d2c_row0_col0\" class=\"data row0 col0\" >1</td>\n",
-       "    </tr>\n",
-       "    <tr>\n",
-       "      <th id=\"T_47d2c_level0_row1\" class=\"row_heading level0 row1\" >Precision</th>\n",
-       "      <td id=\"T_47d2c_row1_col0\" class=\"data row1 col0\" >0</td>\n",
-       "    </tr>\n",
-       "    <tr>\n",
-       "      <th id=\"T_47d2c_level0_row2\" class=\"row_heading level0 row2\" >Recall</th>\n",
-       "      <td id=\"T_47d2c_row2_col0\" class=\"data row2 col0\" >0</td>\n",
-=======
-       "      <th id=\"T_ab2a5_level0_row0\" class=\"row_heading level0 row0\" >Accuracy</th>\n",
-       "      <td id=\"T_ab2a5_row0_col0\" class=\"data row0 col0\" >1.000000</td>\n",
-       "    </tr>\n",
-       "    <tr>\n",
-       "      <th id=\"T_ab2a5_level0_row1\" class=\"row_heading level0 row1\" >Precision</th>\n",
-       "      <td id=\"T_ab2a5_row1_col0\" class=\"data row1 col0\" >0.000000</td>\n",
-       "    </tr>\n",
-       "    <tr>\n",
-       "      <th id=\"T_ab2a5_level0_row2\" class=\"row_heading level0 row2\" >Recall</th>\n",
-       "      <td id=\"T_ab2a5_row2_col0\" class=\"data row2 col0\" >0.000000</td>\n",
->>>>>>> 1d399050
+       "      <th id=\"T_00cb9_level0_row0\" class=\"row_heading level0 row0\" >Accuracy</th>\n",
+       "      <td id=\"T_00cb9_row0_col0\" class=\"data row0 col0\" >1.000000</td>\n",
+       "    </tr>\n",
+       "    <tr>\n",
+       "      <th id=\"T_00cb9_level0_row1\" class=\"row_heading level0 row1\" >Precision</th>\n",
+       "      <td id=\"T_00cb9_row1_col0\" class=\"data row1 col0\" >0.000000</td>\n",
+       "    </tr>\n",
+       "    <tr>\n",
+       "      <th id=\"T_00cb9_level0_row2\" class=\"row_heading level0 row2\" >Recall</th>\n",
+       "      <td id=\"T_00cb9_row2_col0\" class=\"data row2 col0\" >0.000000</td>\n",
        "    </tr>\n",
        "  </tbody>\n",
        "</table>\n"
@@ -2740,14 +1792,14 @@
      "data": {
       "text/html": [
        "<style type=\"text/css\">\n",
-       "#T_e6d2d_ th {\n",
-       "  text-align: left;\n",
-       "}\n",
-       "#T_e6d2d_ td {\n",
+       "#T_d42f3_ th {\n",
+       "  text-align: left;\n",
+       "}\n",
+       "#T_d42f3_ td {\n",
        "  text-align: left;\n",
        "}\n",
        "</style>\n",
-       "<table id=\"T_e6d2d_\">\n",
+       "<table id=\"T_d42f3_\">\n",
        "  <thead>\n",
        "    <tr>\n",
        "      <th class=\"col_heading level0 col0\" >Check</th>\n",
@@ -2756,36 +1808,36 @@
        "  </thead>\n",
        "  <tbody>\n",
        "    <tr>\n",
-       "      <td id=\"T_e6d2d_row0_col0\" class=\"data row0 col0\" >Model Info</td>\n",
-       "      <td id=\"T_e6d2d_row0_col1\" class=\"data row0 col1\" ><div style=\"text-align: center\">Yes</div></td>\n",
-       "    </tr>\n",
-       "    <tr>\n",
-       "      <td id=\"T_e6d2d_row1_col0\" class=\"data row1 col0\" >Performance Report - Train Dataset</td>\n",
-       "      <td id=\"T_e6d2d_row1_col1\" class=\"data row1 col1\" ><div style=\"text-align: center\">Yes</div></td>\n",
-       "    </tr>\n",
-       "    <tr>\n",
-       "      <td id=\"T_e6d2d_row2_col0\" class=\"data row2 col0\" >Performance Report - Validation Dataset</td>\n",
-       "      <td id=\"T_e6d2d_row2_col1\" class=\"data row2 col1\" ><div style=\"text-align: center\">Yes</div></td>\n",
-       "    </tr>\n",
-       "    <tr>\n",
-       "      <td id=\"T_e6d2d_row3_col0\" class=\"data row3 col0\" >Train Validation Difference Overfit</td>\n",
-       "      <td id=\"T_e6d2d_row3_col1\" class=\"data row3 col1\" ><div style=\"text-align: center\">Yes</div></td>\n",
-       "    </tr>\n",
-       "    <tr>\n",
-       "      <td id=\"T_e6d2d_row4_col0\" class=\"data row4 col0\" >Confusion Matrix Report - Train Dataset</td>\n",
-       "      <td id=\"T_e6d2d_row4_col1\" class=\"data row4 col1\" ><div style=\"text-align: center\">Yes</div></td>\n",
-       "    </tr>\n",
-       "    <tr>\n",
-       "      <td id=\"T_e6d2d_row5_col0\" class=\"data row5 col0\" >Confusion Matrix Report - Validation Dataset</td>\n",
-       "      <td id=\"T_e6d2d_row5_col1\" class=\"data row5 col1\" ><div style=\"text-align: center\">Yes</div></td>\n",
-       "    </tr>\n",
-       "    <tr>\n",
-       "      <td id=\"T_e6d2d_row6_col0\" class=\"data row6 col0\" >Naive Model Comparison</td>\n",
-       "      <td id=\"T_e6d2d_row6_col1\" class=\"data row6 col1\" ><div style=\"text-align: center\">Yes</div></td>\n",
-       "    </tr>\n",
-       "    <tr>\n",
-       "      <td id=\"T_e6d2d_row7_col0\" class=\"data row7 col0\" >Naive Model Comparison</td>\n",
-       "      <td id=\"T_e6d2d_row7_col1\" class=\"data row7 col1\" ><div style=\"text-align: center\">Yes</div></td>\n",
+       "      <td id=\"T_d42f3_row0_col0\" class=\"data row0 col0\" >Model Info</td>\n",
+       "      <td id=\"T_d42f3_row0_col1\" class=\"data row0 col1\" ><div style=\"text-align: center\">Yes</div></td>\n",
+       "    </tr>\n",
+       "    <tr>\n",
+       "      <td id=\"T_d42f3_row1_col0\" class=\"data row1 col0\" >Performance Report - Train Dataset</td>\n",
+       "      <td id=\"T_d42f3_row1_col1\" class=\"data row1 col1\" ><div style=\"text-align: center\">Yes</div></td>\n",
+       "    </tr>\n",
+       "    <tr>\n",
+       "      <td id=\"T_d42f3_row2_col0\" class=\"data row2 col0\" >Performance Report - Validation Dataset</td>\n",
+       "      <td id=\"T_d42f3_row2_col1\" class=\"data row2 col1\" ><div style=\"text-align: center\">Yes</div></td>\n",
+       "    </tr>\n",
+       "    <tr>\n",
+       "      <td id=\"T_d42f3_row3_col0\" class=\"data row3 col0\" >Train Validation Difference Overfit</td>\n",
+       "      <td id=\"T_d42f3_row3_col1\" class=\"data row3 col1\" ><div style=\"text-align: center\">Yes</div></td>\n",
+       "    </tr>\n",
+       "    <tr>\n",
+       "      <td id=\"T_d42f3_row4_col0\" class=\"data row4 col0\" >Confusion Matrix Report - Train Dataset</td>\n",
+       "      <td id=\"T_d42f3_row4_col1\" class=\"data row4 col1\" ><div style=\"text-align: center\">Yes</div></td>\n",
+       "    </tr>\n",
+       "    <tr>\n",
+       "      <td id=\"T_d42f3_row5_col0\" class=\"data row5 col0\" >Confusion Matrix Report - Validation Dataset</td>\n",
+       "      <td id=\"T_d42f3_row5_col1\" class=\"data row5 col1\" ><div style=\"text-align: center\">Yes</div></td>\n",
+       "    </tr>\n",
+       "    <tr>\n",
+       "      <td id=\"T_d42f3_row6_col0\" class=\"data row6 col0\" >Naive Model Comparison</td>\n",
+       "      <td id=\"T_d42f3_row6_col1\" class=\"data row6 col1\" ><div style=\"text-align: center\">Yes</div></td>\n",
+       "    </tr>\n",
+       "    <tr>\n",
+       "      <td id=\"T_d42f3_row7_col0\" class=\"data row7 col0\" >Naive Model Comparison</td>\n",
+       "      <td id=\"T_d42f3_row7_col1\" class=\"data row7 col1\" ><div style=\"text-align: center\">Yes</div></td>\n",
        "    </tr>\n",
        "  </tbody>\n",
        "</table>\n"
@@ -2843,25 +1895,14 @@
      "data": {
       "text/html": [
        "<style type=\"text/css\">\n",
-<<<<<<< HEAD
-       "#T_bbf1e_ th {\n",
-       "  text-align: left;\n",
-       "}\n",
-       "#T_bbf1e_ td {\n",
+       "#T_dc7ac_ th {\n",
+       "  text-align: left;\n",
+       "}\n",
+       "#T_dc7ac_ td {\n",
        "  text-align: left;\n",
        "}\n",
        "</style>\n",
-       "<table id=\"T_bbf1e_\">\n",
-=======
-       "#T_65005_ th {\n",
-       "  text-align: left;\n",
-       "}\n",
-       "#T_65005_ td {\n",
-       "  text-align: left;\n",
-       "}\n",
-       "</style>\n",
-       "<table id=\"T_65005_\">\n",
->>>>>>> 1d399050
+       "<table id=\"T_dc7ac_\">\n",
        "  <thead>\n",
        "    <tr>\n",
        "      <th class=\"blank level0\" >&nbsp;</th>\n",
@@ -2871,190 +1912,94 @@
        "  </thead>\n",
        "  <tbody>\n",
        "    <tr>\n",
-<<<<<<< HEAD
-       "      <th id=\"T_bbf1e_level0_row0\" class=\"row_heading level0 row0\" >0</th>\n",
-       "      <td id=\"T_bbf1e_row0_col0\" class=\"data row0 col0\" >bootstrap</td>\n",
-       "      <td id=\"T_bbf1e_row0_col1\" class=\"data row0 col1\" >True</td>\n",
-       "    </tr>\n",
-       "    <tr>\n",
-       "      <th id=\"T_bbf1e_level0_row1\" class=\"row_heading level0 row1\" >1</th>\n",
-       "      <td id=\"T_bbf1e_row1_col0\" class=\"data row1 col0\" >ccp_alpha</td>\n",
-       "      <td id=\"T_bbf1e_row1_col1\" class=\"data row1 col1\" >0.000000</td>\n",
-       "    </tr>\n",
-       "    <tr>\n",
-       "      <th id=\"T_bbf1e_level0_row2\" class=\"row_heading level0 row2\" >2</th>\n",
-       "      <td id=\"T_bbf1e_row2_col0\" class=\"data row2 col0\" >class_weight</td>\n",
-       "      <td id=\"T_bbf1e_row2_col1\" class=\"data row2 col1\" >None</td>\n",
-       "    </tr>\n",
-       "    <tr>\n",
-       "      <th id=\"T_bbf1e_level0_row3\" class=\"row_heading level0 row3\" >3</th>\n",
-       "      <td id=\"T_bbf1e_row3_col0\" class=\"data row3 col0\" >criterion</td>\n",
-       "      <td id=\"T_bbf1e_row3_col1\" class=\"data row3 col1\" >gini</td>\n",
-       "    </tr>\n",
-       "    <tr>\n",
-       "      <th id=\"T_bbf1e_level0_row4\" class=\"row_heading level0 row4\" >4</th>\n",
-       "      <td id=\"T_bbf1e_row4_col0\" class=\"data row4 col0\" >max_depth</td>\n",
-       "      <td id=\"T_bbf1e_row4_col1\" class=\"data row4 col1\" >None</td>\n",
-       "    </tr>\n",
-       "    <tr>\n",
-       "      <th id=\"T_bbf1e_level0_row5\" class=\"row_heading level0 row5\" >5</th>\n",
-       "      <td id=\"T_bbf1e_row5_col0\" class=\"data row5 col0\" >max_features</td>\n",
-       "      <td id=\"T_bbf1e_row5_col1\" class=\"data row5 col1\" >auto</td>\n",
-       "    </tr>\n",
-       "    <tr>\n",
-       "      <th id=\"T_bbf1e_level0_row6\" class=\"row_heading level0 row6\" >6</th>\n",
-       "      <td id=\"T_bbf1e_row6_col0\" class=\"data row6 col0\" >max_leaf_nodes</td>\n",
-       "      <td id=\"T_bbf1e_row6_col1\" class=\"data row6 col1\" >None</td>\n",
-       "    </tr>\n",
-       "    <tr>\n",
-       "      <th id=\"T_bbf1e_level0_row7\" class=\"row_heading level0 row7\" >7</th>\n",
-       "      <td id=\"T_bbf1e_row7_col0\" class=\"data row7 col0\" >max_samples</td>\n",
-       "      <td id=\"T_bbf1e_row7_col1\" class=\"data row7 col1\" >None</td>\n",
-       "    </tr>\n",
-       "    <tr>\n",
-       "      <th id=\"T_bbf1e_level0_row8\" class=\"row_heading level0 row8\" >8</th>\n",
-       "      <td id=\"T_bbf1e_row8_col0\" class=\"data row8 col0\" >min_impurity_decrease</td>\n",
-       "      <td id=\"T_bbf1e_row8_col1\" class=\"data row8 col1\" >0.000000</td>\n",
-       "    </tr>\n",
-       "    <tr>\n",
-       "      <th id=\"T_bbf1e_level0_row9\" class=\"row_heading level0 row9\" >9</th>\n",
-       "      <td id=\"T_bbf1e_row9_col0\" class=\"data row9 col0\" >min_impurity_split</td>\n",
-       "      <td id=\"T_bbf1e_row9_col1\" class=\"data row9 col1\" >None</td>\n",
-       "    </tr>\n",
-       "    <tr>\n",
-       "      <th id=\"T_bbf1e_level0_row10\" class=\"row_heading level0 row10\" >10</th>\n",
-       "      <td id=\"T_bbf1e_row10_col0\" class=\"data row10 col0\" >min_samples_leaf</td>\n",
-       "      <td id=\"T_bbf1e_row10_col1\" class=\"data row10 col1\" >1</td>\n",
-       "    </tr>\n",
-       "    <tr>\n",
-       "      <th id=\"T_bbf1e_level0_row11\" class=\"row_heading level0 row11\" >11</th>\n",
-       "      <td id=\"T_bbf1e_row11_col0\" class=\"data row11 col0\" >min_samples_split</td>\n",
-       "      <td id=\"T_bbf1e_row11_col1\" class=\"data row11 col1\" >2</td>\n",
-       "    </tr>\n",
-       "    <tr>\n",
-       "      <th id=\"T_bbf1e_level0_row12\" class=\"row_heading level0 row12\" >12</th>\n",
-       "      <td id=\"T_bbf1e_row12_col0\" class=\"data row12 col0\" >min_weight_fraction_leaf</td>\n",
-       "      <td id=\"T_bbf1e_row12_col1\" class=\"data row12 col1\" >0.000000</td>\n",
-       "    </tr>\n",
-       "    <tr>\n",
-       "      <th id=\"T_bbf1e_level0_row13\" class=\"row_heading level0 row13\" >13</th>\n",
-       "      <td id=\"T_bbf1e_row13_col0\" class=\"data row13 col0\" >n_estimators</td>\n",
-       "      <td id=\"T_bbf1e_row13_col1\" class=\"data row13 col1\" >100</td>\n",
-       "    </tr>\n",
-       "    <tr>\n",
-       "      <th id=\"T_bbf1e_level0_row14\" class=\"row_heading level0 row14\" >14</th>\n",
-       "      <td id=\"T_bbf1e_row14_col0\" class=\"data row14 col0\" >n_jobs</td>\n",
-       "      <td id=\"T_bbf1e_row14_col1\" class=\"data row14 col1\" >None</td>\n",
-       "    </tr>\n",
-       "    <tr>\n",
-       "      <th id=\"T_bbf1e_level0_row15\" class=\"row_heading level0 row15\" >15</th>\n",
-       "      <td id=\"T_bbf1e_row15_col0\" class=\"data row15 col0\" >oob_score</td>\n",
-       "      <td id=\"T_bbf1e_row15_col1\" class=\"data row15 col1\" >False</td>\n",
-       "    </tr>\n",
-       "    <tr>\n",
-       "      <th id=\"T_bbf1e_level0_row16\" class=\"row_heading level0 row16\" >16</th>\n",
-       "      <td id=\"T_bbf1e_row16_col0\" class=\"data row16 col0\" >random_state</td>\n",
-       "      <td id=\"T_bbf1e_row16_col1\" class=\"data row16 col1\" >None</td>\n",
-       "    </tr>\n",
-       "    <tr>\n",
-       "      <th id=\"T_bbf1e_level0_row17\" class=\"row_heading level0 row17\" >17</th>\n",
-       "      <td id=\"T_bbf1e_row17_col0\" class=\"data row17 col0\" >verbose</td>\n",
-       "      <td id=\"T_bbf1e_row17_col1\" class=\"data row17 col1\" >0</td>\n",
-       "    </tr>\n",
-       "    <tr>\n",
-       "      <th id=\"T_bbf1e_level0_row18\" class=\"row_heading level0 row18\" >18</th>\n",
-       "      <td id=\"T_bbf1e_row18_col0\" class=\"data row18 col0\" >warm_start</td>\n",
-       "      <td id=\"T_bbf1e_row18_col1\" class=\"data row18 col1\" >False</td>\n",
-=======
-       "      <th id=\"T_65005_level0_row0\" class=\"row_heading level0 row0\" >0</th>\n",
-       "      <td id=\"T_65005_row0_col0\" class=\"data row0 col0\" >bootstrap</td>\n",
-       "      <td id=\"T_65005_row0_col1\" class=\"data row0 col1\" >True</td>\n",
-       "    </tr>\n",
-       "    <tr>\n",
-       "      <th id=\"T_65005_level0_row1\" class=\"row_heading level0 row1\" >1</th>\n",
-       "      <td id=\"T_65005_row1_col0\" class=\"data row1 col0\" >ccp_alpha</td>\n",
-       "      <td id=\"T_65005_row1_col1\" class=\"data row1 col1\" >0.000000</td>\n",
-       "    </tr>\n",
-       "    <tr>\n",
-       "      <th id=\"T_65005_level0_row2\" class=\"row_heading level0 row2\" >2</th>\n",
-       "      <td id=\"T_65005_row2_col0\" class=\"data row2 col0\" >class_weight</td>\n",
-       "      <td id=\"T_65005_row2_col1\" class=\"data row2 col1\" >None</td>\n",
-       "    </tr>\n",
-       "    <tr>\n",
-       "      <th id=\"T_65005_level0_row3\" class=\"row_heading level0 row3\" >3</th>\n",
-       "      <td id=\"T_65005_row3_col0\" class=\"data row3 col0\" >criterion</td>\n",
-       "      <td id=\"T_65005_row3_col1\" class=\"data row3 col1\" >gini</td>\n",
-       "    </tr>\n",
-       "    <tr>\n",
-       "      <th id=\"T_65005_level0_row4\" class=\"row_heading level0 row4\" >4</th>\n",
-       "      <td id=\"T_65005_row4_col0\" class=\"data row4 col0\" >max_depth</td>\n",
-       "      <td id=\"T_65005_row4_col1\" class=\"data row4 col1\" >None</td>\n",
-       "    </tr>\n",
-       "    <tr>\n",
-       "      <th id=\"T_65005_level0_row5\" class=\"row_heading level0 row5\" >5</th>\n",
-       "      <td id=\"T_65005_row5_col0\" class=\"data row5 col0\" >max_features</td>\n",
-       "      <td id=\"T_65005_row5_col1\" class=\"data row5 col1\" >auto</td>\n",
-       "    </tr>\n",
-       "    <tr>\n",
-       "      <th id=\"T_65005_level0_row6\" class=\"row_heading level0 row6\" >6</th>\n",
-       "      <td id=\"T_65005_row6_col0\" class=\"data row6 col0\" >max_leaf_nodes</td>\n",
-       "      <td id=\"T_65005_row6_col1\" class=\"data row6 col1\" >None</td>\n",
-       "    </tr>\n",
-       "    <tr>\n",
-       "      <th id=\"T_65005_level0_row7\" class=\"row_heading level0 row7\" >7</th>\n",
-       "      <td id=\"T_65005_row7_col0\" class=\"data row7 col0\" >max_samples</td>\n",
-       "      <td id=\"T_65005_row7_col1\" class=\"data row7 col1\" >None</td>\n",
-       "    </tr>\n",
-       "    <tr>\n",
-       "      <th id=\"T_65005_level0_row8\" class=\"row_heading level0 row8\" >8</th>\n",
-       "      <td id=\"T_65005_row8_col0\" class=\"data row8 col0\" >min_impurity_decrease</td>\n",
-       "      <td id=\"T_65005_row8_col1\" class=\"data row8 col1\" >0.000000</td>\n",
-       "    </tr>\n",
-       "    <tr>\n",
-       "      <th id=\"T_65005_level0_row9\" class=\"row_heading level0 row9\" >9</th>\n",
-       "      <td id=\"T_65005_row9_col0\" class=\"data row9 col0\" >min_samples_leaf</td>\n",
-       "      <td id=\"T_65005_row9_col1\" class=\"data row9 col1\" >1</td>\n",
-       "    </tr>\n",
-       "    <tr>\n",
-       "      <th id=\"T_65005_level0_row10\" class=\"row_heading level0 row10\" >10</th>\n",
-       "      <td id=\"T_65005_row10_col0\" class=\"data row10 col0\" >min_samples_split</td>\n",
-       "      <td id=\"T_65005_row10_col1\" class=\"data row10 col1\" >2</td>\n",
-       "    </tr>\n",
-       "    <tr>\n",
-       "      <th id=\"T_65005_level0_row11\" class=\"row_heading level0 row11\" >11</th>\n",
-       "      <td id=\"T_65005_row11_col0\" class=\"data row11 col0\" >min_weight_fraction_leaf</td>\n",
-       "      <td id=\"T_65005_row11_col1\" class=\"data row11 col1\" >0.000000</td>\n",
-       "    </tr>\n",
-       "    <tr>\n",
-       "      <th id=\"T_65005_level0_row12\" class=\"row_heading level0 row12\" >12</th>\n",
-       "      <td id=\"T_65005_row12_col0\" class=\"data row12 col0\" >n_estimators</td>\n",
-       "      <td id=\"T_65005_row12_col1\" class=\"data row12 col1\" >100</td>\n",
-       "    </tr>\n",
-       "    <tr>\n",
-       "      <th id=\"T_65005_level0_row13\" class=\"row_heading level0 row13\" >13</th>\n",
-       "      <td id=\"T_65005_row13_col0\" class=\"data row13 col0\" >n_jobs</td>\n",
-       "      <td id=\"T_65005_row13_col1\" class=\"data row13 col1\" >None</td>\n",
-       "    </tr>\n",
-       "    <tr>\n",
-       "      <th id=\"T_65005_level0_row14\" class=\"row_heading level0 row14\" >14</th>\n",
-       "      <td id=\"T_65005_row14_col0\" class=\"data row14 col0\" >oob_score</td>\n",
-       "      <td id=\"T_65005_row14_col1\" class=\"data row14 col1\" >False</td>\n",
-       "    </tr>\n",
-       "    <tr>\n",
-       "      <th id=\"T_65005_level0_row15\" class=\"row_heading level0 row15\" >15</th>\n",
-       "      <td id=\"T_65005_row15_col0\" class=\"data row15 col0\" >random_state</td>\n",
-       "      <td id=\"T_65005_row15_col1\" class=\"data row15 col1\" >None</td>\n",
-       "    </tr>\n",
-       "    <tr>\n",
-       "      <th id=\"T_65005_level0_row16\" class=\"row_heading level0 row16\" >16</th>\n",
-       "      <td id=\"T_65005_row16_col0\" class=\"data row16 col0\" >verbose</td>\n",
-       "      <td id=\"T_65005_row16_col1\" class=\"data row16 col1\" >0</td>\n",
-       "    </tr>\n",
-       "    <tr>\n",
-       "      <th id=\"T_65005_level0_row17\" class=\"row_heading level0 row17\" >17</th>\n",
-       "      <td id=\"T_65005_row17_col0\" class=\"data row17 col0\" >warm_start</td>\n",
-       "      <td id=\"T_65005_row17_col1\" class=\"data row17 col1\" >False</td>\n",
->>>>>>> 1d399050
+       "      <th id=\"T_dc7ac_level0_row0\" class=\"row_heading level0 row0\" >0</th>\n",
+       "      <td id=\"T_dc7ac_row0_col0\" class=\"data row0 col0\" >bootstrap</td>\n",
+       "      <td id=\"T_dc7ac_row0_col1\" class=\"data row0 col1\" >True</td>\n",
+       "    </tr>\n",
+       "    <tr>\n",
+       "      <th id=\"T_dc7ac_level0_row1\" class=\"row_heading level0 row1\" >1</th>\n",
+       "      <td id=\"T_dc7ac_row1_col0\" class=\"data row1 col0\" >ccp_alpha</td>\n",
+       "      <td id=\"T_dc7ac_row1_col1\" class=\"data row1 col1\" >0.000000</td>\n",
+       "    </tr>\n",
+       "    <tr>\n",
+       "      <th id=\"T_dc7ac_level0_row2\" class=\"row_heading level0 row2\" >2</th>\n",
+       "      <td id=\"T_dc7ac_row2_col0\" class=\"data row2 col0\" >class_weight</td>\n",
+       "      <td id=\"T_dc7ac_row2_col1\" class=\"data row2 col1\" >None</td>\n",
+       "    </tr>\n",
+       "    <tr>\n",
+       "      <th id=\"T_dc7ac_level0_row3\" class=\"row_heading level0 row3\" >3</th>\n",
+       "      <td id=\"T_dc7ac_row3_col0\" class=\"data row3 col0\" >criterion</td>\n",
+       "      <td id=\"T_dc7ac_row3_col1\" class=\"data row3 col1\" >gini</td>\n",
+       "    </tr>\n",
+       "    <tr>\n",
+       "      <th id=\"T_dc7ac_level0_row4\" class=\"row_heading level0 row4\" >4</th>\n",
+       "      <td id=\"T_dc7ac_row4_col0\" class=\"data row4 col0\" >max_depth</td>\n",
+       "      <td id=\"T_dc7ac_row4_col1\" class=\"data row4 col1\" >None</td>\n",
+       "    </tr>\n",
+       "    <tr>\n",
+       "      <th id=\"T_dc7ac_level0_row5\" class=\"row_heading level0 row5\" >5</th>\n",
+       "      <td id=\"T_dc7ac_row5_col0\" class=\"data row5 col0\" >max_features</td>\n",
+       "      <td id=\"T_dc7ac_row5_col1\" class=\"data row5 col1\" >auto</td>\n",
+       "    </tr>\n",
+       "    <tr>\n",
+       "      <th id=\"T_dc7ac_level0_row6\" class=\"row_heading level0 row6\" >6</th>\n",
+       "      <td id=\"T_dc7ac_row6_col0\" class=\"data row6 col0\" >max_leaf_nodes</td>\n",
+       "      <td id=\"T_dc7ac_row6_col1\" class=\"data row6 col1\" >None</td>\n",
+       "    </tr>\n",
+       "    <tr>\n",
+       "      <th id=\"T_dc7ac_level0_row7\" class=\"row_heading level0 row7\" >7</th>\n",
+       "      <td id=\"T_dc7ac_row7_col0\" class=\"data row7 col0\" >max_samples</td>\n",
+       "      <td id=\"T_dc7ac_row7_col1\" class=\"data row7 col1\" >None</td>\n",
+       "    </tr>\n",
+       "    <tr>\n",
+       "      <th id=\"T_dc7ac_level0_row8\" class=\"row_heading level0 row8\" >8</th>\n",
+       "      <td id=\"T_dc7ac_row8_col0\" class=\"data row8 col0\" >min_impurity_decrease</td>\n",
+       "      <td id=\"T_dc7ac_row8_col1\" class=\"data row8 col1\" >0.000000</td>\n",
+       "    </tr>\n",
+       "    <tr>\n",
+       "      <th id=\"T_dc7ac_level0_row9\" class=\"row_heading level0 row9\" >9</th>\n",
+       "      <td id=\"T_dc7ac_row9_col0\" class=\"data row9 col0\" >min_samples_leaf</td>\n",
+       "      <td id=\"T_dc7ac_row9_col1\" class=\"data row9 col1\" >1</td>\n",
+       "    </tr>\n",
+       "    <tr>\n",
+       "      <th id=\"T_dc7ac_level0_row10\" class=\"row_heading level0 row10\" >10</th>\n",
+       "      <td id=\"T_dc7ac_row10_col0\" class=\"data row10 col0\" >min_samples_split</td>\n",
+       "      <td id=\"T_dc7ac_row10_col1\" class=\"data row10 col1\" >2</td>\n",
+       "    </tr>\n",
+       "    <tr>\n",
+       "      <th id=\"T_dc7ac_level0_row11\" class=\"row_heading level0 row11\" >11</th>\n",
+       "      <td id=\"T_dc7ac_row11_col0\" class=\"data row11 col0\" >min_weight_fraction_leaf</td>\n",
+       "      <td id=\"T_dc7ac_row11_col1\" class=\"data row11 col1\" >0.000000</td>\n",
+       "    </tr>\n",
+       "    <tr>\n",
+       "      <th id=\"T_dc7ac_level0_row12\" class=\"row_heading level0 row12\" >12</th>\n",
+       "      <td id=\"T_dc7ac_row12_col0\" class=\"data row12 col0\" >n_estimators</td>\n",
+       "      <td id=\"T_dc7ac_row12_col1\" class=\"data row12 col1\" >100</td>\n",
+       "    </tr>\n",
+       "    <tr>\n",
+       "      <th id=\"T_dc7ac_level0_row13\" class=\"row_heading level0 row13\" >13</th>\n",
+       "      <td id=\"T_dc7ac_row13_col0\" class=\"data row13 col0\" >n_jobs</td>\n",
+       "      <td id=\"T_dc7ac_row13_col1\" class=\"data row13 col1\" >None</td>\n",
+       "    </tr>\n",
+       "    <tr>\n",
+       "      <th id=\"T_dc7ac_level0_row14\" class=\"row_heading level0 row14\" >14</th>\n",
+       "      <td id=\"T_dc7ac_row14_col0\" class=\"data row14 col0\" >oob_score</td>\n",
+       "      <td id=\"T_dc7ac_row14_col1\" class=\"data row14 col1\" >False</td>\n",
+       "    </tr>\n",
+       "    <tr>\n",
+       "      <th id=\"T_dc7ac_level0_row15\" class=\"row_heading level0 row15\" >15</th>\n",
+       "      <td id=\"T_dc7ac_row15_col0\" class=\"data row15 col0\" >random_state</td>\n",
+       "      <td id=\"T_dc7ac_row15_col1\" class=\"data row15 col1\" >None</td>\n",
+       "    </tr>\n",
+       "    <tr>\n",
+       "      <th id=\"T_dc7ac_level0_row16\" class=\"row_heading level0 row16\" >16</th>\n",
+       "      <td id=\"T_dc7ac_row16_col0\" class=\"data row16 col0\" >verbose</td>\n",
+       "      <td id=\"T_dc7ac_row16_col1\" class=\"data row16 col1\" >0</td>\n",
+       "    </tr>\n",
+       "    <tr>\n",
+       "      <th id=\"T_dc7ac_level0_row17\" class=\"row_heading level0 row17\" >17</th>\n",
+       "      <td id=\"T_dc7ac_row17_col0\" class=\"data row17 col0\" >warm_start</td>\n",
+       "      <td id=\"T_dc7ac_row17_col1\" class=\"data row17 col1\" >False</td>\n",
        "    </tr>\n",
        "  </tbody>\n",
        "</table>\n"
@@ -3085,25 +2030,14 @@
      "data": {
       "text/html": [
        "<style type=\"text/css\">\n",
-<<<<<<< HEAD
-       "#T_fd7be_ th {\n",
-       "  text-align: left;\n",
-       "}\n",
-       "#T_fd7be_ td {\n",
+       "#T_b07e5_ th {\n",
+       "  text-align: left;\n",
+       "}\n",
+       "#T_b07e5_ td {\n",
        "  text-align: left;\n",
        "}\n",
        "</style>\n",
-       "<table id=\"T_fd7be_\">\n",
-=======
-       "#T_f5b5a_ th {\n",
-       "  text-align: left;\n",
-       "}\n",
-       "#T_f5b5a_ td {\n",
-       "  text-align: left;\n",
-       "}\n",
-       "</style>\n",
-       "<table id=\"T_f5b5a_\">\n",
->>>>>>> 1d399050
+       "<table id=\"T_b07e5_\">\n",
        "  <thead>\n",
        "    <tr>\n",
        "      <th class=\"blank level0\" >&nbsp;</th>\n",
@@ -3116,29 +2050,16 @@
        "  </thead>\n",
        "  <tbody>\n",
        "    <tr>\n",
-<<<<<<< HEAD
-       "      <th id=\"T_fd7be_level0_row0\" class=\"row_heading level0 row0\" >Accuracy</th>\n",
-       "      <td id=\"T_fd7be_row0_col0\" class=\"data row0 col0\" >1</td>\n",
-       "    </tr>\n",
-       "    <tr>\n",
-       "      <th id=\"T_fd7be_level0_row1\" class=\"row_heading level0 row1\" >Precision - Macro Average</th>\n",
-       "      <td id=\"T_fd7be_row1_col0\" class=\"data row1 col0\" >1</td>\n",
-       "    </tr>\n",
-       "    <tr>\n",
-       "      <th id=\"T_fd7be_level0_row2\" class=\"row_heading level0 row2\" >Recall - Macro Average</th>\n",
-       "      <td id=\"T_fd7be_row2_col0\" class=\"data row2 col0\" >1</td>\n",
-=======
-       "      <th id=\"T_f5b5a_level0_row0\" class=\"row_heading level0 row0\" >Accuracy</th>\n",
-       "      <td id=\"T_f5b5a_row0_col0\" class=\"data row0 col0\" >1.000000</td>\n",
-       "    </tr>\n",
-       "    <tr>\n",
-       "      <th id=\"T_f5b5a_level0_row1\" class=\"row_heading level0 row1\" >Precision - Macro Average</th>\n",
-       "      <td id=\"T_f5b5a_row1_col0\" class=\"data row1 col0\" >1.000000</td>\n",
-       "    </tr>\n",
-       "    <tr>\n",
-       "      <th id=\"T_f5b5a_level0_row2\" class=\"row_heading level0 row2\" >Recall - Macro Average</th>\n",
-       "      <td id=\"T_f5b5a_row2_col0\" class=\"data row2 col0\" >1.000000</td>\n",
->>>>>>> 1d399050
+       "      <th id=\"T_b07e5_level0_row0\" class=\"row_heading level0 row0\" >Accuracy</th>\n",
+       "      <td id=\"T_b07e5_row0_col0\" class=\"data row0 col0\" >1.000000</td>\n",
+       "    </tr>\n",
+       "    <tr>\n",
+       "      <th id=\"T_b07e5_level0_row1\" class=\"row_heading level0 row1\" >Precision - Macro Average</th>\n",
+       "      <td id=\"T_b07e5_row1_col0\" class=\"data row1 col0\" >1.000000</td>\n",
+       "    </tr>\n",
+       "    <tr>\n",
+       "      <th id=\"T_b07e5_level0_row2\" class=\"row_heading level0 row2\" >Recall - Macro Average</th>\n",
+       "      <td id=\"T_b07e5_row2_col0\" class=\"data row2 col0\" >1.000000</td>\n",
        "    </tr>\n",
        "  </tbody>\n",
        "</table>\n"
@@ -3169,25 +2090,14 @@
      "data": {
       "text/html": [
        "<style type=\"text/css\">\n",
-<<<<<<< HEAD
-       "#T_4b335_ th {\n",
-       "  text-align: left;\n",
-       "}\n",
-       "#T_4b335_ td {\n",
+       "#T_ebdf6_ th {\n",
+       "  text-align: left;\n",
+       "}\n",
+       "#T_ebdf6_ td {\n",
        "  text-align: left;\n",
        "}\n",
        "</style>\n",
-       "<table id=\"T_4b335_\">\n",
-=======
-       "#T_8e5c4_ th {\n",
-       "  text-align: left;\n",
-       "}\n",
-       "#T_8e5c4_ td {\n",
-       "  text-align: left;\n",
-       "}\n",
-       "</style>\n",
-       "<table id=\"T_8e5c4_\">\n",
->>>>>>> 1d399050
+       "<table id=\"T_ebdf6_\">\n",
        "  <thead>\n",
        "    <tr>\n",
        "      <th class=\"blank level0\" >&nbsp;</th>\n",
@@ -3200,29 +2110,16 @@
        "  </thead>\n",
        "  <tbody>\n",
        "    <tr>\n",
-<<<<<<< HEAD
-       "      <th id=\"T_4b335_level0_row0\" class=\"row_heading level0 row0\" >Accuracy</th>\n",
-       "      <td id=\"T_4b335_row0_col0\" class=\"data row0 col0\" >1</td>\n",
-       "    </tr>\n",
-       "    <tr>\n",
-       "      <th id=\"T_4b335_level0_row1\" class=\"row_heading level0 row1\" >Precision - Macro Average</th>\n",
-       "      <td id=\"T_4b335_row1_col0\" class=\"data row1 col0\" >1</td>\n",
-       "    </tr>\n",
-       "    <tr>\n",
-       "      <th id=\"T_4b335_level0_row2\" class=\"row_heading level0 row2\" >Recall - Macro Average</th>\n",
-       "      <td id=\"T_4b335_row2_col0\" class=\"data row2 col0\" >1</td>\n",
-=======
-       "      <th id=\"T_8e5c4_level0_row0\" class=\"row_heading level0 row0\" >Accuracy</th>\n",
-       "      <td id=\"T_8e5c4_row0_col0\" class=\"data row0 col0\" >1.000000</td>\n",
-       "    </tr>\n",
-       "    <tr>\n",
-       "      <th id=\"T_8e5c4_level0_row1\" class=\"row_heading level0 row1\" >Precision - Macro Average</th>\n",
-       "      <td id=\"T_8e5c4_row1_col0\" class=\"data row1 col0\" >1.000000</td>\n",
-       "    </tr>\n",
-       "    <tr>\n",
-       "      <th id=\"T_8e5c4_level0_row2\" class=\"row_heading level0 row2\" >Recall - Macro Average</th>\n",
-       "      <td id=\"T_8e5c4_row2_col0\" class=\"data row2 col0\" >1.000000</td>\n",
->>>>>>> 1d399050
+       "      <th id=\"T_ebdf6_level0_row0\" class=\"row_heading level0 row0\" >Accuracy</th>\n",
+       "      <td id=\"T_ebdf6_row0_col0\" class=\"data row0 col0\" >1.000000</td>\n",
+       "    </tr>\n",
+       "    <tr>\n",
+       "      <th id=\"T_ebdf6_level0_row1\" class=\"row_heading level0 row1\" >Precision - Macro Average</th>\n",
+       "      <td id=\"T_ebdf6_row1_col0\" class=\"data row1 col0\" >1.000000</td>\n",
+       "    </tr>\n",
+       "    <tr>\n",
+       "      <th id=\"T_ebdf6_level0_row2\" class=\"row_heading level0 row2\" >Recall - Macro Average</th>\n",
+       "      <td id=\"T_ebdf6_row2_col0\" class=\"data row2 col0\" >1.000000</td>\n",
        "    </tr>\n",
        "  </tbody>\n",
        "</table>\n"
