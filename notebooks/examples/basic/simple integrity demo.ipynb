--- conflicted
+++ resolved
@@ -61,47 +61,10 @@
   {
    "cell_type": "code",
    "execution_count": 4,
-   "id": "3d3360a5",
-   "metadata": {},
-   "outputs": [
-    {
-     "data": {
-      "text/plain": [
-       "Integrity Suite: [\n",
-       "\t0: IsSingleValue\n",
-       "\t1: MixedNulls(check_nan=True)\n",
-       "\t\tConditions:\n",
-       "\t\t\t0: Not more than 1 different null types for all columns\n",
-       "\t2: MixedTypes\n",
-       "\t\tConditions:\n",
-       "\t\t\t0: Rare type ratio is not less than 1.00% of samples in all columns\n",
-       "\t3: StringMismatch\n",
-       "\t\tConditions:\n",
-       "\t\t\t0: No string variants for all columns\n",
-       "\t4: DataDuplicates(n_to_show=5)\n",
-       "\t5: RareFormatDetection(patterns=[Pattern(digits and letters format (case sensitive)), Pattern(digits and letters format), Pattern(digits only format (ignoring letters)), Pattern(letters only format (ignoring digits)), Pattern(digits or letters format), Pattern(sequences of digits only format (ignoring letters)), Pattern(sequences of letters only format (ignoring letters)), Pattern(any sequence format)], rarity_threshold=0.05, min_unique_common_ratio=0.01, pattern_match_method=first)\n",
-       "\t6: SpecialCharacters(n_most_common=2)\n",
-       "\t7: StringMismatchComparison\n",
-       "\t\tConditions:\n",
-       "\t\t\t0: No new variants allowed in validation data for all columns\n",
-       "\t8: CategoryMismatchTrainValidation\n",
-       "]"
-      ]
-     },
-     "execution_count": 4,
-     "metadata": {},
-     "output_type": "execute_result"
-    }
-   ],
-   "source": [
-    "IntegrityCheckSuite"
-   ]
-  },
-  {
-   "cell_type": "code",
-   "execution_count": 5,
-   "id": "c006e219",
-   "metadata": {},
+   "id": "e39af288",
+   "metadata": {
+    "scrolled": true
+   },
    "outputs": [
     {
      "data": {
@@ -120,539 +83,15 @@
     {
      "data": {
       "text/html": [
-       "<h1>Integrity Suite</h1>"
-      ]
-     },
-     "metadata": {},
-     "output_type": "display_data"
-    },
-    {
-     "data": {
-      "text/html": [
-       "<h2>Checks Summary</h2>"
-      ]
-     },
-     "metadata": {},
-     "output_type": "display_data"
-    },
-    {
-     "data": {
-      "text/html": [
-       "<h3>With Conditions</h3>"
-      ]
-     },
-     "metadata": {},
-     "output_type": "display_data"
-    },
-    {
-     "data": {
-      "text/html": [
-       "<style type=\"text/css\">\n",
-       "#T_c297d_ th {\n",
-       "  text-align: left;\n",
-       "}\n",
-       "#T_c297d_ td {\n",
-       "  text-align: left;\n",
-       "}\n",
-       "</style>\n",
-       "<table id=\"T_c297d_\">\n",
-       "  <thead>\n",
-       "    <tr>\n",
-       "      <th class=\"col_heading level0 col0\" >Status</th>\n",
-       "      <th class=\"col_heading level0 col1\" >Check</th>\n",
-       "      <th class=\"col_heading level0 col2\" >Condition</th>\n",
-       "      <th class=\"col_heading level0 col3\" >More Info</th>\n",
-       "    </tr>\n",
-       "  </thead>\n",
-       "  <tbody>\n",
-       "    <tr>\n",
-       "      <td id=\"T_c297d_row0_col0\" class=\"data row0 col0\" ><div style=\"color: green;text-align: center\">✓</div></td>\n",
-       "      <td id=\"T_c297d_row0_col1\" class=\"data row0 col1\" >Mixed Nulls - Train Dataset</td>\n",
-       "      <td id=\"T_c297d_row0_col2\" class=\"data row0 col2\" >Not more than 1 different null types for all columns</td>\n",
-       "      <td id=\"T_c297d_row0_col3\" class=\"data row0 col3\" ></td>\n",
-       "    </tr>\n",
-       "    <tr>\n",
-       "      <td id=\"T_c297d_row1_col0\" class=\"data row1 col0\" ><div style=\"color: green;text-align: center\">✓</div></td>\n",
-       "      <td id=\"T_c297d_row1_col1\" class=\"data row1 col1\" >Mixed Nulls - Validation Dataset</td>\n",
-       "      <td id=\"T_c297d_row1_col2\" class=\"data row1 col2\" >Not more than 1 different null types for all columns</td>\n",
-       "      <td id=\"T_c297d_row1_col3\" class=\"data row1 col3\" ></td>\n",
-       "    </tr>\n",
-       "    <tr>\n",
-       "      <td id=\"T_c297d_row2_col0\" class=\"data row2 col0\" ><div style=\"color: green;text-align: center\">✓</div></td>\n",
-       "      <td id=\"T_c297d_row2_col1\" class=\"data row2 col1\" >Mixed Types - Train Dataset</td>\n",
-       "      <td id=\"T_c297d_row2_col2\" class=\"data row2 col2\" >Rare type ratio is not less than 1.00% of samples in all columns</td>\n",
-       "      <td id=\"T_c297d_row2_col3\" class=\"data row2 col3\" ></td>\n",
-       "    </tr>\n",
-       "    <tr>\n",
-       "      <td id=\"T_c297d_row3_col0\" class=\"data row3 col0\" ><div style=\"color: green;text-align: center\">✓</div></td>\n",
-       "      <td id=\"T_c297d_row3_col1\" class=\"data row3 col1\" >Mixed Types - Validation Dataset</td>\n",
-       "      <td id=\"T_c297d_row3_col2\" class=\"data row3 col2\" >Rare type ratio is not less than 1.00% of samples in all columns</td>\n",
-       "      <td id=\"T_c297d_row3_col3\" class=\"data row3 col3\" ></td>\n",
-       "    </tr>\n",
-       "    <tr>\n",
-       "      <td id=\"T_c297d_row4_col0\" class=\"data row4 col0\" ><div style=\"color: green;text-align: center\">✓</div></td>\n",
-       "      <td id=\"T_c297d_row4_col1\" class=\"data row4 col1\" >String Mismatch - Train Dataset</td>\n",
-       "      <td id=\"T_c297d_row4_col2\" class=\"data row4 col2\" >No string variants for all columns</td>\n",
-       "      <td id=\"T_c297d_row4_col3\" class=\"data row4 col3\" ></td>\n",
-       "    </tr>\n",
-       "    <tr>\n",
-       "      <td id=\"T_c297d_row5_col0\" class=\"data row5 col0\" ><div style=\"color: green;text-align: center\">✓</div></td>\n",
-       "      <td id=\"T_c297d_row5_col1\" class=\"data row5 col1\" >String Mismatch - Validation Dataset</td>\n",
-       "      <td id=\"T_c297d_row5_col2\" class=\"data row5 col2\" >No string variants for all columns</td>\n",
-       "      <td id=\"T_c297d_row5_col3\" class=\"data row5 col3\" ></td>\n",
-       "    </tr>\n",
-       "    <tr>\n",
-       "      <td id=\"T_c297d_row6_col0\" class=\"data row6 col0\" ><div style=\"color: green;text-align: center\">✓</div></td>\n",
-       "      <td id=\"T_c297d_row6_col1\" class=\"data row6 col1\" >String Mismatch Comparison</td>\n",
-       "      <td id=\"T_c297d_row6_col2\" class=\"data row6 col2\" >No new variants allowed in validation data for all columns</td>\n",
-       "      <td id=\"T_c297d_row6_col3\" class=\"data row6 col3\" ></td>\n",
-       "    </tr>\n",
-       "  </tbody>\n",
-       "</table>\n"
-      ]
-     },
-     "metadata": {},
-     "output_type": "display_data"
-    },
-    {
-     "data": {
-      "text/html": [
-       "<h3>Without Conditions</h3>"
-      ]
-     },
-     "metadata": {},
-     "output_type": "display_data"
-    },
-    {
-     "data": {
-      "text/html": [
-       "<style type=\"text/css\">\n",
-       "#T_82396_ th {\n",
-       "  text-align: left;\n",
-       "}\n",
-       "#T_82396_ td {\n",
-       "  text-align: left;\n",
-       "}\n",
-       "</style>\n",
-       "<table id=\"T_82396_\">\n",
-       "  <thead>\n",
-       "    <tr>\n",
-       "      <th class=\"col_heading level0 col0\" >Check</th>\n",
-       "      <th class=\"col_heading level0 col1\" >Has Display?</th>\n",
-       "    </tr>\n",
-       "  </thead>\n",
-       "  <tbody>\n",
-       "    <tr>\n",
-       "      <td id=\"T_82396_row0_col0\" class=\"data row0 col0\" >Single Value in Column - Train Dataset</td>\n",
-       "      <td id=\"T_82396_row0_col1\" class=\"data row0 col1\" ><div style=\"text-align: center\">No</div></td>\n",
-       "    </tr>\n",
-       "    <tr>\n",
-       "      <td id=\"T_82396_row1_col0\" class=\"data row1 col0\" >Single Value in Column - Validation Dataset</td>\n",
-       "      <td id=\"T_82396_row1_col1\" class=\"data row1 col1\" ><div style=\"text-align: center\">Yes</div></td>\n",
-       "    </tr>\n",
-       "    <tr>\n",
-       "      <td id=\"T_82396_row2_col0\" class=\"data row2 col0\" >Data Duplicates - Train Dataset</td>\n",
-       "      <td id=\"T_82396_row2_col1\" class=\"data row2 col1\" ><div style=\"text-align: center\">No</div></td>\n",
-       "    </tr>\n",
-       "    <tr>\n",
-       "      <td id=\"T_82396_row3_col0\" class=\"data row3 col0\" >Data Duplicates - Validation Dataset</td>\n",
-       "      <td id=\"T_82396_row3_col1\" class=\"data row3 col1\" ><div style=\"text-align: center\">Yes</div></td>\n",
-       "    </tr>\n",
-       "    <tr>\n",
-       "      <td id=\"T_82396_row4_col0\" class=\"data row4 col0\" >Rare Format Detection - Train Dataset</td>\n",
-       "      <td id=\"T_82396_row4_col1\" class=\"data row4 col1\" ><div style=\"text-align: center\">No</div></td>\n",
-       "    </tr>\n",
-       "    <tr>\n",
-       "      <td id=\"T_82396_row5_col0\" class=\"data row5 col0\" >Rare Format Detection - Validation Dataset</td>\n",
-       "      <td id=\"T_82396_row5_col1\" class=\"data row5 col1\" ><div style=\"text-align: center\">No</div></td>\n",
-       "    </tr>\n",
-       "    <tr>\n",
-       "      <td id=\"T_82396_row6_col0\" class=\"data row6 col0\" >Special Characters - Train Dataset</td>\n",
-       "      <td id=\"T_82396_row6_col1\" class=\"data row6 col1\" ><div style=\"text-align: center\">No</div></td>\n",
-       "    </tr>\n",
-       "    <tr>\n",
-       "      <td id=\"T_82396_row7_col0\" class=\"data row7 col0\" >Special Characters - Validation Dataset</td>\n",
-       "      <td id=\"T_82396_row7_col1\" class=\"data row7 col1\" ><div style=\"text-align: center\">No</div></td>\n",
-       "    </tr>\n",
-       "    <tr>\n",
-       "      <td id=\"T_82396_row8_col0\" class=\"data row8 col0\" >Category Mismatch Train Validation</td>\n",
-       "      <td id=\"T_82396_row8_col1\" class=\"data row8 col1\" ><div style=\"text-align: center\">No</div></td>\n",
-       "    </tr>\n",
-       "  </tbody>\n",
-       "</table>\n"
-      ]
-     },
-     "metadata": {},
-     "output_type": "display_data"
-    },
-    {
-     "data": {
-      "text/html": [
-       "<hr><h2>Results Display</h2>"
-      ]
-     },
-     "metadata": {},
-     "output_type": "display_data"
-    },
-    {
-     "data": {
-      "text/html": [
-       "<h3>Checks without Condition</h3>"
-      ]
-     },
-     "metadata": {},
-     "output_type": "display_data"
-    },
-    {
-     "data": {
-      "text/html": [
-       "<h4>Single Value in Column - Validation Dataset</h4>"
-      ]
-     },
-     "metadata": {},
-     "output_type": "display_data"
-    },
-    {
-     "data": {
-      "text/html": [
-       "<p>Check if there are columns which have only a single unique value in all rows.</p>"
-      ]
-     },
-     "metadata": {},
-     "output_type": "display_data"
-    },
-    {
-     "data": {
-      "text/html": [
-       "The following columns have only one unique value"
-      ]
-     },
-     "metadata": {},
-     "output_type": "display_data"
-    },
-    {
-     "data": {
-      "text/html": [
-       "<style type=\"text/css\">\n",
-       "#T_bb9c2_ th {\n",
-       "  text-align: left;\n",
-       "}\n",
-       "#T_bb9c2_ td {\n",
-       "  text-align: left;\n",
-       "}\n",
-       "</style>\n",
-       "<table id=\"T_bb9c2_\">\n",
-       "  <thead>\n",
-       "    <tr>\n",
-       "      <th class=\"blank level0\" >&nbsp;</th>\n",
-       "      <th class=\"col_heading level0 col0\" >target</th>\n",
-       "    </tr>\n",
-       "  </thead>\n",
-       "  <tbody>\n",
-       "    <tr>\n",
-       "      <th id=\"T_bb9c2_level0_row0\" class=\"row_heading level0 row0\" >Single unique value</th>\n",
-       "      <td id=\"T_bb9c2_row0_col0\" class=\"data row0 col0\" >2</td>\n",
-       "    </tr>\n",
-       "  </tbody>\n",
-       "</table>\n"
-      ]
-     },
-     "metadata": {},
-     "output_type": "display_data"
-    },
-    {
-     "data": {
-      "text/html": [
-       "<h4>Data Duplicates - Validation Dataset</h4>"
-      ]
-     },
-     "metadata": {},
-     "output_type": "display_data"
-    },
-    {
-     "data": {
-      "text/html": [
-       "<p>Search for duplicate data in dataset.</p>"
-      ]
-     },
-     "metadata": {},
-     "output_type": "display_data"
-    },
-    {
-     "data": {
-      "text/html": [
-       "2.00% of data samples are duplicates"
-      ]
-     },
-     "metadata": {},
-     "output_type": "display_data"
-    },
-    {
-     "data": {
-      "text/html": [
-       "<style type=\"text/css\">\n",
-       "#T_427bc_ th {\n",
-       "  text-align: left;\n",
-       "}\n",
-       "#T_427bc_ td {\n",
-       "  text-align: left;\n",
-       "}\n",
-       "</style>\n",
-       "<table id=\"T_427bc_\">\n",
-       "  <thead>\n",
-       "    <tr>\n",
-       "      <th class=\"blank level0\" >&nbsp;</th>\n",
-       "      <th class=\"col_heading level0 col0\" >sepal length (cm)</th>\n",
-       "      <th class=\"col_heading level0 col1\" >sepal width (cm)</th>\n",
-       "      <th class=\"col_heading level0 col2\" >petal length (cm)</th>\n",
-       "      <th class=\"col_heading level0 col3\" >petal width (cm)</th>\n",
-       "      <th class=\"col_heading level0 col4\" >target</th>\n",
-       "    </tr>\n",
-       "    <tr>\n",
-       "      <th class=\"index_name level0\" >Number of Duplicates</th>\n",
-       "      <th class=\"blank col0\" >&nbsp;</th>\n",
-       "      <th class=\"blank col1\" >&nbsp;</th>\n",
-       "      <th class=\"blank col2\" >&nbsp;</th>\n",
-       "      <th class=\"blank col3\" >&nbsp;</th>\n",
-       "      <th class=\"blank col4\" >&nbsp;</th>\n",
-       "    </tr>\n",
-       "  </thead>\n",
-       "  <tbody>\n",
-       "    <tr>\n",
-       "      <th id=\"T_427bc_level0_row0\" class=\"row_heading level0 row0\" >2</th>\n",
-       "      <td id=\"T_427bc_row0_col0\" class=\"data row0 col0\" >5.800000</td>\n",
-       "      <td id=\"T_427bc_row0_col1\" class=\"data row0 col1\" >2.700000</td>\n",
-       "      <td id=\"T_427bc_row0_col2\" class=\"data row0 col2\" >5.100000</td>\n",
-       "      <td id=\"T_427bc_row0_col3\" class=\"data row0 col3\" >1.900000</td>\n",
-       "      <td id=\"T_427bc_row0_col4\" class=\"data row0 col4\" >2</td>\n",
-       "    </tr>\n",
-       "  </tbody>\n",
-       "</table>\n"
-      ]
-     },
-     "metadata": {},
-     "output_type": "display_data"
-    }
-   ],
-   "source": [
-    "IntegrityCheckSuite.run(train_dataset=df_train, validation_dataset=df_val, check_datasets_policy='both')"
-   ]
-  },
-  {
-   "cell_type": "code",
-   "execution_count": 6,
-   "id": "55d03750",
-   "metadata": {},
-   "outputs": [
-    {
-     "data": {
-      "text/plain": [
-       "Integrity Suite: [\n",
-       "\t0: IsSingleValue\n",
-       "\t1: MixedNulls(check_nan=True)\n",
-       "\t2: MixedTypes\n",
-       "\t3: StringMismatch\n",
-       "\t4: DataDuplicates(n_to_show=5)\n",
-       "\t5: RareFormatDetection(patterns=[Pattern(digits and letters format (case sensitive)), Pattern(digits and letters format), Pattern(digits only format (ignoring letters)), Pattern(letters only format (ignoring digits)), Pattern(digits or letters format), Pattern(sequences of digits only format (ignoring letters)), Pattern(sequences of letters only format (ignoring letters)), Pattern(any sequence format)], rarity_threshold=0.05, min_unique_common_ratio=0.01, pattern_match_method=first)\n",
-       "\t6: SpecialCharacters(n_most_common=2)\n",
-       "\t7: StringMismatchComparison\n",
-       "\t8: CategoryMismatchTrainValidation\n",
-       "]"
-      ]
-     },
-     "execution_count": 6,
-     "metadata": {},
-     "output_type": "execute_result"
-    }
-   ],
-   "source": [
-    "# Clearing all default conditions to show how suite without conditions looks like\n",
-    "IntegrityCheckSuite[1].clean_conditions()\n",
-    "IntegrityCheckSuite[2].clean_conditions()\n",
-    "IntegrityCheckSuite[3].clean_conditions()\n",
-    "IntegrityCheckSuite[7].clean_conditions()\n",
-    "IntegrityCheckSuite"
-   ]
-  },
-  {
-   "cell_type": "code",
-   "execution_count": 7,
-   "id": "5c8e80bb",
-   "metadata": {},
-   "outputs": [
-    {
-     "data": {
-      "application/vnd.jupyter.widget-view+json": {
-       "model_id": "",
-       "version_major": 2,
-       "version_minor": 0
-      },
-      "text/plain": [
-       "VBox(children=(HTML(value=''), IntProgress(value=0, bar_style='info', max=9, style=ProgressStyle(bar_color='#9…"
-      ]
-     },
-     "metadata": {},
-     "output_type": "display_data"
-    },
-    {
-     "data": {
-      "text/html": [
-       "<h1>Integrity Suite</h1>"
-      ]
-     },
-     "metadata": {},
-     "output_type": "display_data"
-    },
-    {
-     "data": {
-      "text/html": [
-       "<h2>Checks Summary</h2>"
-      ]
-     },
-     "metadata": {},
-     "output_type": "display_data"
-    },
-    {
-     "data": {
-      "text/html": [
-       "<h3>Without Conditions</h3>"
-      ]
-     },
-     "metadata": {},
-     "output_type": "display_data"
-    },
-    {
-     "data": {
-      "text/html": [
-       "<style type=\"text/css\">\n",
-       "#T_2fd81_ th {\n",
-       "  text-align: left;\n",
-       "}\n",
-       "#T_2fd81_ td {\n",
-       "  text-align: left;\n",
-       "}\n",
-       "</style>\n",
-       "<table id=\"T_2fd81_\">\n",
-       "  <thead>\n",
-       "    <tr>\n",
-       "      <th class=\"col_heading level0 col0\" >Check</th>\n",
-       "      <th class=\"col_heading level0 col1\" >Has Display?</th>\n",
-       "    </tr>\n",
-       "  </thead>\n",
-       "  <tbody>\n",
-       "    <tr>\n",
-       "      <td id=\"T_2fd81_row0_col0\" class=\"data row0 col0\" >Single Value in Column - Train Dataset</td>\n",
-       "      <td id=\"T_2fd81_row0_col1\" class=\"data row0 col1\" ><div style=\"text-align: center\">No</div></td>\n",
-       "    </tr>\n",
-       "    <tr>\n",
-       "      <td id=\"T_2fd81_row1_col0\" class=\"data row1 col0\" >Single Value in Column - Validation Dataset</td>\n",
-       "      <td id=\"T_2fd81_row1_col1\" class=\"data row1 col1\" ><div style=\"text-align: center\">Yes</div></td>\n",
-       "    </tr>\n",
-       "    <tr>\n",
-       "      <td id=\"T_2fd81_row2_col0\" class=\"data row2 col0\" >Mixed Nulls - Train Dataset</td>\n",
-       "      <td id=\"T_2fd81_row2_col1\" class=\"data row2 col1\" ><div style=\"text-align: center\">No</div></td>\n",
-       "    </tr>\n",
-       "    <tr>\n",
-       "      <td id=\"T_2fd81_row3_col0\" class=\"data row3 col0\" >Mixed Nulls - Validation Dataset</td>\n",
-       "      <td id=\"T_2fd81_row3_col1\" class=\"data row3 col1\" ><div style=\"text-align: center\">No</div></td>\n",
-       "    </tr>\n",
-       "    <tr>\n",
-       "      <td id=\"T_2fd81_row4_col0\" class=\"data row4 col0\" >Mixed Types - Train Dataset</td>\n",
-       "      <td id=\"T_2fd81_row4_col1\" class=\"data row4 col1\" ><div style=\"text-align: center\">No</div></td>\n",
-       "    </tr>\n",
-       "    <tr>\n",
-       "      <td id=\"T_2fd81_row5_col0\" class=\"data row5 col0\" >Mixed Types - Validation Dataset</td>\n",
-       "      <td id=\"T_2fd81_row5_col1\" class=\"data row5 col1\" ><div style=\"text-align: center\">No</div></td>\n",
-       "    </tr>\n",
-       "    <tr>\n",
-       "      <td id=\"T_2fd81_row6_col0\" class=\"data row6 col0\" >String Mismatch - Train Dataset</td>\n",
-       "      <td id=\"T_2fd81_row6_col1\" class=\"data row6 col1\" ><div style=\"text-align: center\">No</div></td>\n",
-       "    </tr>\n",
-       "    <tr>\n",
-       "      <td id=\"T_2fd81_row7_col0\" class=\"data row7 col0\" >String Mismatch - Validation Dataset</td>\n",
-       "      <td id=\"T_2fd81_row7_col1\" class=\"data row7 col1\" ><div style=\"text-align: center\">No</div></td>\n",
-       "    </tr>\n",
-       "    <tr>\n",
-       "      <td id=\"T_2fd81_row8_col0\" class=\"data row8 col0\" >Data Duplicates - Train Dataset</td>\n",
-       "      <td id=\"T_2fd81_row8_col1\" class=\"data row8 col1\" ><div style=\"text-align: center\">No</div></td>\n",
-       "    </tr>\n",
-       "    <tr>\n",
-       "      <td id=\"T_2fd81_row9_col0\" class=\"data row9 col0\" >Data Duplicates - Validation Dataset</td>\n",
-       "      <td id=\"T_2fd81_row9_col1\" class=\"data row9 col1\" ><div style=\"text-align: center\">Yes</div></td>\n",
-       "    </tr>\n",
-       "    <tr>\n",
-       "      <td id=\"T_2fd81_row10_col0\" class=\"data row10 col0\" >Rare Format Detection - Train Dataset</td>\n",
-       "      <td id=\"T_2fd81_row10_col1\" class=\"data row10 col1\" ><div style=\"text-align: center\">No</div></td>\n",
-       "    </tr>\n",
-       "    <tr>\n",
-       "      <td id=\"T_2fd81_row11_col0\" class=\"data row11 col0\" >Rare Format Detection - Validation Dataset</td>\n",
-       "      <td id=\"T_2fd81_row11_col1\" class=\"data row11 col1\" ><div style=\"text-align: center\">No</div></td>\n",
-       "    </tr>\n",
-       "    <tr>\n",
-       "      <td id=\"T_2fd81_row12_col0\" class=\"data row12 col0\" >Special Characters - Train Dataset</td>\n",
-       "      <td id=\"T_2fd81_row12_col1\" class=\"data row12 col1\" ><div style=\"text-align: center\">No</div></td>\n",
-       "    </tr>\n",
-       "    <tr>\n",
-       "      <td id=\"T_2fd81_row13_col0\" class=\"data row13 col0\" >Special Characters - Validation Dataset</td>\n",
-       "      <td id=\"T_2fd81_row13_col1\" class=\"data row13 col1\" ><div style=\"text-align: center\">No</div></td>\n",
-       "    </tr>\n",
-       "    <tr>\n",
-       "      <td id=\"T_2fd81_row14_col0\" class=\"data row14 col0\" >String Mismatch Comparison</td>\n",
-       "      <td id=\"T_2fd81_row14_col1\" class=\"data row14 col1\" ><div style=\"text-align: center\">No</div></td>\n",
-       "    </tr>\n",
-       "    <tr>\n",
-       "      <td id=\"T_2fd81_row15_col0\" class=\"data row15 col0\" >Category Mismatch Train Validation</td>\n",
-       "      <td id=\"T_2fd81_row15_col1\" class=\"data row15 col1\" ><div style=\"text-align: center\">No</div></td>\n",
-       "    </tr>\n",
-       "  </tbody>\n",
-       "</table>\n"
-      ]
-     },
-     "metadata": {},
-     "output_type": "display_data"
-    },
-    {
-     "data": {
-      "text/html": [
-       "<hr><h2>Results Display</h2>"
-      ]
-     },
-     "metadata": {},
-     "output_type": "display_data"
-    },
-    {
-     "data": {
-      "text/html": [
-       "<h3>Checks without Condition</h3>"
-      ]
-     },
-     "metadata": {},
-     "output_type": "display_data"
-    },
-    {
-     "data": {
-      "text/html": [
-       "<h4>Single Value in Column - Validation Dataset</h4>"
-      ]
-     },
-     "metadata": {},
-     "output_type": "display_data"
-    },
-    {
-     "data": {
-      "text/html": [
-       "<p>Check if there are columns which have only a single unique value in all rows.</p>"
-      ]
-     },
-     "metadata": {},
-     "output_type": "display_data"
-    },
-    {
-     "data": {
-      "text/html": [
-<<<<<<< HEAD
-       "The following columns have only one unique value"
-=======
+       "<h3>Integrity Suite</h3>"
+      ]
+     },
+     "metadata": {},
+     "output_type": "display_data"
+    },
+    {
+     "data": {
+      "text/html": [
        "<h4>Single Value in Column - Train Dataset</h4>"
       ]
      },
@@ -1108,110 +547,51 @@
      "data": {
       "text/html": [
        "<h4>String Mismatch Comparison</h4>"
->>>>>>> e36a2415
-      ]
-     },
-     "metadata": {},
-     "output_type": "display_data"
-    },
-    {
-     "data": {
-      "text/html": [
-       "<style type=\"text/css\">\n",
-       "#T_8e56f_ th {\n",
-       "  text-align: left;\n",
-       "}\n",
-       "#T_8e56f_ td {\n",
-       "  text-align: left;\n",
-       "}\n",
-       "</style>\n",
-       "<table id=\"T_8e56f_\">\n",
-       "  <thead>\n",
-       "    <tr>\n",
-       "      <th class=\"blank level0\" >&nbsp;</th>\n",
-       "      <th class=\"col_heading level0 col0\" >target</th>\n",
-       "    </tr>\n",
-       "  </thead>\n",
-       "  <tbody>\n",
-       "    <tr>\n",
-       "      <th id=\"T_8e56f_level0_row0\" class=\"row_heading level0 row0\" >Single unique value</th>\n",
-       "      <td id=\"T_8e56f_row0_col0\" class=\"data row0 col0\" >2</td>\n",
-       "    </tr>\n",
-       "  </tbody>\n",
-       "</table>\n"
-      ]
-     },
-     "metadata": {},
-     "output_type": "display_data"
-    },
-    {
-     "data": {
-      "text/html": [
-       "<h4>Data Duplicates - Validation Dataset</h4>"
-      ]
-     },
-     "metadata": {},
-     "output_type": "display_data"
-    },
-    {
-     "data": {
-      "text/html": [
-       "<p>Search for duplicate data in dataset.</p>"
-      ]
-     },
-     "metadata": {},
-     "output_type": "display_data"
-    },
-    {
-     "data": {
-      "text/html": [
-       "2.00% of data samples are duplicates"
-      ]
-     },
-     "metadata": {},
-     "output_type": "display_data"
-    },
-    {
-     "data": {
-      "text/html": [
-       "<style type=\"text/css\">\n",
-       "#T_93333_ th {\n",
-       "  text-align: left;\n",
-       "}\n",
-       "#T_93333_ td {\n",
-       "  text-align: left;\n",
-       "}\n",
-       "</style>\n",
-       "<table id=\"T_93333_\">\n",
-       "  <thead>\n",
-       "    <tr>\n",
-       "      <th class=\"blank level0\" >&nbsp;</th>\n",
-       "      <th class=\"col_heading level0 col0\" >sepal length (cm)</th>\n",
-       "      <th class=\"col_heading level0 col1\" >sepal width (cm)</th>\n",
-       "      <th class=\"col_heading level0 col2\" >petal length (cm)</th>\n",
-       "      <th class=\"col_heading level0 col3\" >petal width (cm)</th>\n",
-       "      <th class=\"col_heading level0 col4\" >target</th>\n",
-       "    </tr>\n",
-       "    <tr>\n",
-       "      <th class=\"index_name level0\" >Number of Duplicates</th>\n",
-       "      <th class=\"blank col0\" >&nbsp;</th>\n",
-       "      <th class=\"blank col1\" >&nbsp;</th>\n",
-       "      <th class=\"blank col2\" >&nbsp;</th>\n",
-       "      <th class=\"blank col3\" >&nbsp;</th>\n",
-       "      <th class=\"blank col4\" >&nbsp;</th>\n",
-       "    </tr>\n",
-       "  </thead>\n",
-       "  <tbody>\n",
-       "    <tr>\n",
-       "      <th id=\"T_93333_level0_row0\" class=\"row_heading level0 row0\" >2</th>\n",
-       "      <td id=\"T_93333_row0_col0\" class=\"data row0 col0\" >5.800000</td>\n",
-       "      <td id=\"T_93333_row0_col1\" class=\"data row0 col1\" >2.700000</td>\n",
-       "      <td id=\"T_93333_row0_col2\" class=\"data row0 col2\" >5.100000</td>\n",
-       "      <td id=\"T_93333_row0_col3\" class=\"data row0 col3\" >1.900000</td>\n",
-       "      <td id=\"T_93333_row0_col4\" class=\"data row0 col4\" >2</td>\n",
-       "    </tr>\n",
-       "  </tbody>\n",
-       "</table>\n"
+      ]
+     },
+     "metadata": {},
+     "output_type": "display_data"
+    },
+    {
+     "data": {
+      "text/html": [
+       "<p>Detect different variants of string categories between the same categorical column in two datasets.</p>"
+      ]
+     },
+     "metadata": {},
+     "output_type": "display_data"
+    },
+    {
+     "data": {
+      "text/html": [
+       "<p><b>&#x2713;</b> Nothing found</p>"
+      ]
+     },
+     "metadata": {},
+     "output_type": "display_data"
+    },
+    {
+     "data": {
+      "text/html": [
+       "<h4>Category Mismatch Train Validation</h4>"
+      ]
+     },
+     "metadata": {},
+     "output_type": "display_data"
+    },
+    {
+     "data": {
+      "text/html": [
+       "<p>Find new categories in validation.</p>"
+      ]
+     },
+     "metadata": {},
+     "output_type": "display_data"
+    },
+    {
+     "data": {
+      "text/html": [
+       "<p><b>&#x2713;</b> Nothing found</p>"
       ]
      },
      "metadata": {},
@@ -1239,11 +619,7 @@
    "name": "python",
    "nbconvert_exporter": "python",
    "pygments_lexer": "ipython3",
-<<<<<<< HEAD
-   "version": "3.8.6"
-=======
    "version": "3.8.5"
->>>>>>> e36a2415
   },
   "toc": {
    "base_numbering": 1,
