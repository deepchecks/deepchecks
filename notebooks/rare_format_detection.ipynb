--- conflicted
+++ resolved
@@ -92,47 +92,27 @@
        "  <tbody>\n",
        "    <tr>\n",
        "      <th>0</th>\n",
-<<<<<<< HEAD
+       "      <td>2021-11-03</td>\n",
+       "      <td>ytpeebw@gmail.com</td>\n",
+       "    </tr>\n",
+       "    <tr>\n",
+       "      <th>1</th>\n",
        "      <td>2021-11-04</td>\n",
-=======
-       "      <td>2021-11-03</td>\n",
->>>>>>> dd5b89d5
-       "      <td>ytpeebw@gmail.com</td>\n",
-       "    </tr>\n",
-       "    <tr>\n",
-       "      <th>1</th>\n",
-<<<<<<< HEAD
+       "      <td>sazvfee@gmail.com</td>\n",
+       "    </tr>\n",
+       "    <tr>\n",
+       "      <th>2</th>\n",
        "      <td>2021-11-05</td>\n",
-=======
-       "      <td>2021-11-04</td>\n",
->>>>>>> dd5b89d5
-       "      <td>sazvfee@gmail.com</td>\n",
-       "    </tr>\n",
-       "    <tr>\n",
-       "      <th>2</th>\n",
-<<<<<<< HEAD
+       "      <td>nlhpdhj@gmail.com</td>\n",
+       "    </tr>\n",
+       "    <tr>\n",
+       "      <th>3</th>\n",
        "      <td>2021-11-06</td>\n",
-=======
-       "      <td>2021-11-05</td>\n",
->>>>>>> dd5b89d5
-       "      <td>nlhpdhj@gmail.com</td>\n",
-       "    </tr>\n",
-       "    <tr>\n",
-       "      <th>3</th>\n",
-<<<<<<< HEAD
+       "      <td>ufnpbpe@gmail.com</td>\n",
+       "    </tr>\n",
+       "    <tr>\n",
+       "      <th>4</th>\n",
        "      <td>2021-11-07</td>\n",
-=======
-       "      <td>2021-11-06</td>\n",
->>>>>>> dd5b89d5
-       "      <td>ufnpbpe@gmail.com</td>\n",
-       "    </tr>\n",
-       "    <tr>\n",
-       "      <th>4</th>\n",
-<<<<<<< HEAD
-       "      <td>2021-11-08</td>\n",
-=======
-       "      <td>2021-11-07</td>\n",
->>>>>>> dd5b89d5
        "      <td>yzvhcr@gmail.com</td>\n",
        "    </tr>\n",
        "  </tbody>\n",
@@ -141,19 +121,11 @@
       ],
       "text/plain": [
        "         date              email\n",
-<<<<<<< HEAD
-       "0  2021-11-04  ytpeebw@gmail.com\n",
-       "1  2021-11-05  sazvfee@gmail.com\n",
-       "2  2021-11-06  nlhpdhj@gmail.com\n",
-       "3  2021-11-07  ufnpbpe@gmail.com\n",
-       "4  2021-11-08   yzvhcr@gmail.com"
-=======
        "0  2021-11-03  ytpeebw@gmail.com\n",
        "1  2021-11-04  sazvfee@gmail.com\n",
        "2  2021-11-05  nlhpdhj@gmail.com\n",
        "3  2021-11-06  ufnpbpe@gmail.com\n",
        "4  2021-11-07   yzvhcr@gmail.com"
->>>>>>> dd5b89d5
       ]
      },
      "execution_count": 5,
@@ -270,47 +242,27 @@
        "  <tbody>\n",
        "    <tr>\n",
        "      <th>0</th>\n",
-<<<<<<< HEAD
+       "      <td>2021-Nov-03</td>\n",
+       "      <td>myname@gmail.com1</td>\n",
+       "    </tr>\n",
+       "    <tr>\n",
+       "      <th>1</th>\n",
        "      <td>2021-Nov-04</td>\n",
-=======
-       "      <td>2021-Nov-03</td>\n",
->>>>>>> dd5b89d5
-       "      <td>myname@gmail.com1</td>\n",
-       "    </tr>\n",
-       "    <tr>\n",
-       "      <th>1</th>\n",
-<<<<<<< HEAD
+       "      <td>myname@gmail.co</td>\n",
+       "    </tr>\n",
+       "    <tr>\n",
+       "      <th>2</th>\n",
        "      <td>2021-Nov-05</td>\n",
-=======
-       "      <td>2021-Nov-04</td>\n",
->>>>>>> dd5b89d5
-       "      <td>myname@gmail.co</td>\n",
-       "    </tr>\n",
-       "    <tr>\n",
-       "      <th>2</th>\n",
-<<<<<<< HEAD
-       "      <td>2021-Nov-06</td>\n",
-=======
-       "      <td>2021-Nov-05</td>\n",
->>>>>>> dd5b89d5
        "      <td>nlhpdhj@gmail.com</td>\n",
        "    </tr>\n",
        "    <tr>\n",
        "      <th>3</th>\n",
-<<<<<<< HEAD
+       "      <td>2021-11-06</td>\n",
+       "      <td>ufnpbpe@gmail.com</td>\n",
+       "    </tr>\n",
+       "    <tr>\n",
+       "      <th>4</th>\n",
        "      <td>2021-11-07</td>\n",
-=======
-       "      <td>2021-11-06</td>\n",
->>>>>>> dd5b89d5
-       "      <td>ufnpbpe@gmail.com</td>\n",
-       "    </tr>\n",
-       "    <tr>\n",
-       "      <th>4</th>\n",
-<<<<<<< HEAD
-       "      <td>2021-11-08</td>\n",
-=======
-       "      <td>2021-11-07</td>\n",
->>>>>>> dd5b89d5
        "      <td>yzvhcr@gmail.com</td>\n",
        "    </tr>\n",
        "  </tbody>\n",
@@ -319,19 +271,11 @@
       ],
       "text/plain": [
        "          date              email\n",
-<<<<<<< HEAD
-       "0  2021-Nov-04  myname@gmail.com1\n",
-       "1  2021-Nov-05    myname@gmail.co\n",
-       "2  2021-Nov-06  nlhpdhj@gmail.com\n",
-       "3   2021-11-07  ufnpbpe@gmail.com\n",
-       "4   2021-11-08   yzvhcr@gmail.com"
-=======
        "0  2021-Nov-03  myname@gmail.com1\n",
        "1  2021-Nov-04    myname@gmail.co\n",
        "2  2021-Nov-05  nlhpdhj@gmail.com\n",
        "3   2021-11-06  ufnpbpe@gmail.com\n",
        "4   2021-11-07   yzvhcr@gmail.com"
->>>>>>> dd5b89d5
       ]
      },
      "execution_count": 8,
@@ -390,16 +334,6 @@
      "data": {
       "text/html": [
        "<style type=\"text/css\">\n",
-<<<<<<< HEAD
-       "#T_5b4f4_ th {\n",
-       "  text-align: left;\n",
-       "}\n",
-       "#T_5b4f4_ td {\n",
-       "  text-align: left;\n",
-       "}\n",
-       "</style>\n",
-       "<table id=\"T_5b4f4_\">\n",
-=======
        "#T_f238c_ th {\n",
        "  text-align: left;\n",
        "}\n",
@@ -408,7 +342,6 @@
        "}\n",
        "</style>\n",
        "<table id=\"T_f238c_\">\n",
->>>>>>> dd5b89d5
        "  <thead>\n",
        "    <tr>\n",
        "      <th class=\"blank level0\" >&nbsp;</th>\n",
@@ -417,22 +350,6 @@
        "  </thead>\n",
        "  <tbody>\n",
        "    <tr>\n",
-<<<<<<< HEAD
-       "      <th id=\"T_5b4f4_level0_row0\" class=\"row_heading level0 row0\" >ratio of rare patterns (out of all patterns</th>\n",
-       "      <td id=\"T_5b4f4_row0_col0\" class=\"data row0 col0\" >1.50% (3)</td>\n",
-       "    </tr>\n",
-       "    <tr>\n",
-       "      <th id=\"T_5b4f4_level0_row1\" class=\"row_heading level0 row1\" >common formats</th>\n",
-       "      <td id=\"T_5b4f4_row1_col0\" class=\"data row1 col0\" >['2020-00-00']</td>\n",
-       "    </tr>\n",
-       "    <tr>\n",
-       "      <th id=\"T_5b4f4_level0_row2\" class=\"row_heading level0 row2\" >examples for values in common formats</th>\n",
-       "      <td id=\"T_5b4f4_row2_col0\" class=\"data row2 col0\" >['2021-11-07']</td>\n",
-       "    </tr>\n",
-       "    <tr>\n",
-       "      <th id=\"T_5b4f4_level0_row3\" class=\"row_heading level0 row3\" >values in rare formats</th>\n",
-       "      <td id=\"T_5b4f4_row3_col0\" class=\"data row3 col0\" >['2021-Nov-04', '2021-Nov-05', '2021-Nov-06']</td>\n",
-=======
        "      <th id=\"T_f238c_level0_row0\" class=\"row_heading level0 row0\" >ratio of rare patterns to common patterns</th>\n",
        "      <td id=\"T_f238c_row0_col0\" class=\"data row0 col0\" >1.52%</td>\n",
        "    </tr>\n",
@@ -447,7 +364,6 @@
        "    <tr>\n",
        "      <th id=\"T_f238c_level0_row3\" class=\"row_heading level0 row3\" >values in rare formats</th>\n",
        "      <td id=\"T_f238c_row3_col0\" class=\"data row3 col0\" >['2021-Nov-03', '2021-Nov-04', '2021-Nov-05']</td>\n",
->>>>>>> dd5b89d5
        "    </tr>\n",
        "  </tbody>\n",
        "</table>\n"
@@ -471,16 +387,6 @@
      "data": {
       "text/html": [
        "<style type=\"text/css\">\n",
-<<<<<<< HEAD
-       "#T_f468b_ th {\n",
-       "  text-align: left;\n",
-       "}\n",
-       "#T_f468b_ td {\n",
-       "  text-align: left;\n",
-       "}\n",
-       "</style>\n",
-       "<table id=\"T_f468b_\">\n",
-=======
        "#T_75d63_ th {\n",
        "  text-align: left;\n",
        "}\n",
@@ -489,7 +395,6 @@
        "}\n",
        "</style>\n",
        "<table id=\"T_75d63_\">\n",
->>>>>>> dd5b89d5
        "  <thead>\n",
        "    <tr>\n",
        "      <th class=\"blank level0\" >&nbsp;</th>\n",
@@ -498,22 +403,6 @@
        "  </thead>\n",
        "  <tbody>\n",
        "    <tr>\n",
-<<<<<<< HEAD
-       "      <th id=\"T_f468b_level0_row0\" class=\"row_heading level0 row0\" >ratio of rare patterns (out of all patterns</th>\n",
-       "      <td id=\"T_f468b_row0_col0\" class=\"data row0 col0\" >1.00% (2)</td>\n",
-       "    </tr>\n",
-       "    <tr>\n",
-       "      <th id=\"T_f468b_level0_row1\" class=\"row_heading level0 row1\" >common formats</th>\n",
-       "      <td id=\"T_f468b_row1_col0\" class=\"data row1 col0\" >['xxxxxxx@gmail.com', 'xxxxxxxx@gmail.com', 'xxxxxx@gmail.com']</td>\n",
-       "    </tr>\n",
-       "    <tr>\n",
-       "      <th id=\"T_f468b_level0_row2\" class=\"row_heading level0 row2\" >examples for values in common formats</th>\n",
-       "      <td id=\"T_f468b_row2_col0\" class=\"data row2 col0\" >['nlhpdhj@gmail.com', 'cfbikhvj@gmail.com', 'yzvhcr@gmail.com']</td>\n",
-       "    </tr>\n",
-       "    <tr>\n",
-       "      <th id=\"T_f468b_level0_row3\" class=\"row_heading level0 row3\" >values in rare formats</th>\n",
-       "      <td id=\"T_f468b_row3_col0\" class=\"data row3 col0\" >['myname@gmail.com1', 'myname@gmail.co']</td>\n",
-=======
        "      <th id=\"T_75d63_level0_row0\" class=\"row_heading level0 row0\" >ratio of rare patterns to common patterns</th>\n",
        "      <td id=\"T_75d63_row0_col0\" class=\"data row0 col0\" >1.01%</td>\n",
        "    </tr>\n",
@@ -528,7 +417,6 @@
        "    <tr>\n",
        "      <th id=\"T_75d63_level0_row3\" class=\"row_heading level0 row3\" >values in rare formats</th>\n",
        "      <td id=\"T_75d63_row3_col0\" class=\"data row3 col0\" >['myname@gmail.com1', 'myname@gmail.co']</td>\n",
->>>>>>> dd5b89d5
        "    </tr>\n",
        "  </tbody>\n",
        "</table>\n"
@@ -546,175 +434,24 @@
    ]
   },
   {
-   "cell_type": "markdown",
-   "id": "497de0df-0984-4cd6-83a8-699aaa194157",
-   "metadata": {},
-   "source": [
-    "# test - to remove!"
-   ]
-  },
-  {
    "cell_type": "code",
    "execution_count": 10,
-   "id": "d087ebe4-b5d3-479e-80d2-ddda7c602f5e",
-   "metadata": {},
-   "outputs": [],
-   "source": [
-    "from urllib.request import urlopen"
+   "id": "d8de7cf4-64dd-40ae-9f4a-846ec51caf1b",
+   "metadata": {},
+   "outputs": [],
+   "source": [
+    "x = check.run(dataset=ds)"
    ]
   },
   {
    "cell_type": "code",
    "execution_count": 11,
-   "id": "f7e2091d-9f5d-48fc-bc5e-cc12736011df",
-   "metadata": {},
-   "outputs": [],
-   "source": [
-    "name_data = urlopen('https://archive.ics.uci.edu/ml/machine-learning-databases/adult/adult.names')\n",
-    "lines = [l.decode(\"utf-8\") for l in name_data if ':' in l.decode(\"utf-8\") and '|' not in l.decode(\"utf-8\")]\n",
-    "\n",
-    "features = [l.split(':')[0] for l in lines]\n",
-    "label_name = 'income'\n",
-    "\n",
-    "cat_features = [l.split(':')[0] for l in lines if 'continuous' not in l]\n",
-    "\n",
-    "train_df = pd.read_csv('https://archive.ics.uci.edu/ml/machine-learning-databases/adult/adult.data',\n",
-    "                       names=features + [label_name])\n",
-    "val_df = pd.read_csv('https://archive.ics.uci.edu/ml/machine-learning-databases/adult/adult.test',\n",
-    "                      names=features + [label_name], skiprows=1)"
-   ]
-  },
-  {
-   "cell_type": "code",
-   "execution_count": 12,
-   "id": "3d46a76a-f3bc-44c4-a14e-fdfaae19cab2",
+   "id": "49626f52-39fa-47ff-b2a9-d0f037e41c85",
    "metadata": {},
    "outputs": [
     {
      "data": {
-      "text/html": [
-       "<h4>Rare Format Detection</h4>"
-      ]
-     },
-     "metadata": {},
-     "output_type": "display_data"
-    },
-    {
-     "data": {
-      "text/html": [
-       "<p>Check whether columns have common formats (e.g. \"XX-XX-XXXX\" for dates\") and detects values that don't match.</p>"
-      ]
-     },
-     "metadata": {},
-     "output_type": "display_data"
-    },
-    {
-     "data": {
-      "text/html": [
-       "<p><b>&#x2713;</b> Nothing found</p>"
-      ]
-     },
-     "metadata": {},
-     "output_type": "display_data"
-    }
-   ],
-   "source": [
-    "ds = Dataset(train_df)\n",
-    "check = RareFormatDetection()\n",
-    "\n",
-    "check.run(dataset=ds)"
-   ]
-  },
-  {
-   "cell_type": "code",
-   "execution_count": 13,
-   "id": "5b86b6a1-3150-43cb-bc1e-c72fbeb7669a",
-   "metadata": {},
-   "outputs": [
-    {
-     "data": {
       "text/plain": [
-       "0       31042\n",
-       "1902      202\n",
-       "1977      168\n",
-       "1887      159\n",
-       "1848       51\n",
-       "        ...  \n",
-       "2080        1\n",
-       "1539        1\n",
-       "1844        1\n",
-       "2489        1\n",
-       "1411        1\n",
-       "Name: capital-loss, Length: 92, dtype: int64"
-      ]
-     },
-     "execution_count": 13,
-     "metadata": {},
-     "output_type": "execute_result"
-    }
-   ],
-   "source": [
-    "train_df['capital-loss'].value_counts()"
-   ]
-  },
-  {
-   "cell_type": "code",
-   "execution_count": 14,
-   "id": "656679e4-58a5-445d-afa9-462a4dd85058",
-   "metadata": {},
-   "outputs": [
-    {
-     "data": {
-      "text/html": [
-       "<div>\n",
-       "<style scoped>\n",
-       "    .dataframe tbody tr th:only-of-type {\n",
-       "        vertical-align: middle;\n",
-       "    }\n",
-       "\n",
-       "    .dataframe tbody tr th {\n",
-       "        vertical-align: top;\n",
-       "    }\n",
-       "\n",
-       "    .dataframe thead th {\n",
-       "        text-align: right;\n",
-       "    }\n",
-       "</style>\n",
-       "<table border=\"1\" class=\"dataframe\">\n",
-       "  <thead>\n",
-       "    <tr style=\"text-align: right;\">\n",
-       "      <th></th>\n",
-       "      <th>x</th>\n",
-       "      <th>y</th>\n",
-       "    </tr>\n",
-       "  </thead>\n",
-       "  <tbody>\n",
-       "    <tr>\n",
-       "      <th>0</th>\n",
-       "      <td>3</td>\n",
-       "      <td>0</td>\n",
-       "    </tr>\n",
-       "    <tr>\n",
-       "      <th>2</th>\n",
-       "      <td>5</td>\n",
-       "      <td>2</td>\n",
-       "    </tr>\n",
-       "    <tr>\n",
-       "      <th>3</th>\n",
-       "      <td>7</td>\n",
-       "      <td>3</td>\n",
-       "    </tr>\n",
-       "  </tbody>\n",
-       "</table>\n",
-       "</div>"
-      ],
-      "text/plain": [
-<<<<<<< HEAD
-       "   x  y\n",
-       "0  3  0\n",
-       "2  5  2\n",
-       "3  7  3"
-=======
        "{'date':                                           digits and letters format (case sensitive)\n",
        " ratio of rare patterns to common patterns                                      1.52%\n",
        " common formats                                                          [0000-00-00]\n",
@@ -725,26 +462,16 @@
        " common formats                             [xxxxxxx@xxxxx.xxx, xxxxxxxx@xxxxx.xxx, xxxxxx...\n",
        " examples for values in common formats      [nlhpdhj@gmail.com, cfbikhvj@gmail.com, yzvhcr...\n",
        " values in rare formats                                  [myname@gmail.com1, myname@gmail.co]}"
->>>>>>> dd5b89d5
-      ]
-     },
-     "execution_count": 14,
+      ]
+     },
+     "execution_count": 11,
      "metadata": {},
      "output_type": "execute_result"
     }
    ],
    "source": [
-    "df = pd.DataFrame({'x': [3,3,5,7,7], 'y': [0,1,2,3,4]})\n",
-    "df.groupby('x').head(1)"
-   ]
-  },
-  {
-   "cell_type": "code",
-   "execution_count": null,
-   "id": "937f00e2-690b-4af6-88f1-c74275de7ee9",
-   "metadata": {},
-   "outputs": [],
-   "source": []
+    "x.value"
+   ]
   }
  ],
  "metadata": {
@@ -763,7 +490,7 @@
    "name": "python",
    "nbconvert_exporter": "python",
    "pygments_lexer": "ipython3",
-   "version": "3.8.6"
+   "version": "3.8.11"
   }
  },
  "nbformat": 4,
