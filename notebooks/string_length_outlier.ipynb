{
 "cells": [
  {
   "cell_type": "code",
   "execution_count": 1,
   "id": "71b39577",
   "metadata": {},
   "outputs": [],
   "source": [
    "from mlchecks.checks.integrity.string_length_outlier import string_length_outlier, StringLengthOutlier\n",
    "import pandas as pd\n",
    "%load_ext autoreload\n",
    "%autoreload 2"
   ]
  },
  {
   "cell_type": "code",
   "execution_count": 2,
   "id": "a23638e0",
   "metadata": {},
   "outputs": [],
   "source": [
    "col1 = [\"aaaaa33\", \"aaaaaaa33\"]*40\n",
    "col1.append(\"a\")\n",
    "col1.append(\"aaaaaadsfasdfasdf\")\n",
    "\n",
    "col2 = [\"b\", \"abc\"]*41\n",
    "\n",
    "col3 = [\"a\"]*80\n",
    "col3.append(\"a\"*100)\n",
    "col3.append(\"a\"*200)\n",
    "# col1 and col3 contrains outliers, col2 does not\n",
    "df = pd.DataFrame({\"col1\":col1, \"col2\": col2, \"col3\": col3 })"
   ]
  },
  {
   "cell_type": "code",
   "execution_count": 3,
   "id": "3f0dd967",
   "metadata": {},
   "outputs": [
    {
     "data": {
      "text/html": [
       "<h4>String Length Outlier</h4>"
      ]
     },
     "metadata": {},
     "output_type": "display_data"
    },
    {
     "data": {
      "text/html": [
       "<p>Detect strings with length that is much longer/shorter than the identified \"normal\" string lengths.</p>"
      ]
     },
     "metadata": {},
     "output_type": "display_data"
    },
    {
     "data": {
      "text/html": [
       "<style type=\"text/css\">\n",
<<<<<<< HEAD
       "#T_a8b72_ th {\n",
       "  text-align: left;\n",
       "}\n",
       "#T_a8b72_ td {\n",
       "  text-align: left;\n",
       "}\n",
       "</style>\n",
       "<table id=\"T_a8b72_\">\n",
=======
       "#T_1f410_ th {\n",
       "  text-align: left;\n",
       "}\n",
       "#T_1f410_ td {\n",
       "  text-align: left;\n",
       "}\n",
       "</style>\n",
       "<table id=\"T_1f410_\">\n",
>>>>>>> 2939e05a
       "  <thead>\n",
       "    <tr>\n",
       "      <th class=\"blank\" >&nbsp;</th>\n",
       "      <th class=\"blank\" >&nbsp;</th>\n",
       "      <th class=\"blank level0\" >&nbsp;</th>\n",
       "      <th class=\"col_heading level0 col0\" >Number of Outlier Samples</th>\n",
       "    </tr>\n",
       "    <tr>\n",
       "      <th class=\"index_name level0\" >Column Name</th>\n",
       "      <th class=\"index_name level1\" >Range of Detected Normal String Lengths</th>\n",
       "      <th class=\"index_name level2\" >Range of Detected Outlier String Lengths</th>\n",
       "      <th class=\"blank col0\" >&nbsp;</th>\n",
       "    </tr>\n",
       "  </thead>\n",
       "  <tbody>\n",
       "    <tr>\n",
<<<<<<< HEAD
       "      <th id=\"T_a8b72_level0_row0\" class=\"row_heading level0 row0\" rowspan=\"2\">col1</th>\n",
       "      <th id=\"T_a8b72_level1_row0\" class=\"row_heading level1 row0\" rowspan=\"2\">7 - 9</th>\n",
       "      <th id=\"T_a8b72_level2_row0\" class=\"row_heading level2 row0\" >1 - 1</th>\n",
       "      <td id=\"T_a8b72_row0_col0\" class=\"data row0 col0\" >1</td>\n",
       "    </tr>\n",
       "    <tr>\n",
       "      <th id=\"T_a8b72_level2_row1\" class=\"row_heading level2 row1\" >17 - 17</th>\n",
       "      <td id=\"T_a8b72_row1_col0\" class=\"data row1 col0\" >1</td>\n",
       "    </tr>\n",
       "    <tr>\n",
       "      <th id=\"T_a8b72_level0_row2\" class=\"row_heading level0 row2\" >col3</th>\n",
       "      <th id=\"T_a8b72_level1_row2\" class=\"row_heading level1 row2\" >1 - 1</th>\n",
       "      <th id=\"T_a8b72_level2_row2\" class=\"row_heading level2 row2\" >100 - 200</th>\n",
       "      <td id=\"T_a8b72_row2_col0\" class=\"data row2 col0\" >2</td>\n",
=======
       "      <th id=\"T_1f410_level0_row0\" class=\"row_heading level0 row0\" rowspan=\"2\">col1</th>\n",
       "      <th id=\"T_1f410_level1_row0\" class=\"row_heading level1 row0\" rowspan=\"2\">7 - 9</th>\n",
       "      <th id=\"T_1f410_level2_row0\" class=\"row_heading level2 row0\" >1 - 1</th>\n",
       "      <td id=\"T_1f410_row0_col0\" class=\"data row0 col0\" >1</td>\n",
       "    </tr>\n",
       "    <tr>\n",
       "      <th id=\"T_1f410_level2_row1\" class=\"row_heading level2 row1\" >17 - 17</th>\n",
       "      <td id=\"T_1f410_row1_col0\" class=\"data row1 col0\" >1</td>\n",
       "    </tr>\n",
       "    <tr>\n",
       "      <th id=\"T_1f410_level0_row2\" class=\"row_heading level0 row2\" >col3</th>\n",
       "      <th id=\"T_1f410_level1_row2\" class=\"row_heading level1 row2\" >1 - 1</th>\n",
       "      <th id=\"T_1f410_level2_row2\" class=\"row_heading level2 row2\" >100 - 200</th>\n",
       "      <td id=\"T_1f410_row2_col0\" class=\"data row2 col0\" >2</td>\n",
>>>>>>> 2939e05a
       "    </tr>\n",
       "  </tbody>\n",
       "</table>\n"
      ]
     },
     "metadata": {},
     "output_type": "display_data"
    }
   ],
   "source": [
    "string_length_outlier(df)"
   ]
  },
  {
   "cell_type": "code",
   "execution_count": 4,
   "id": "134216d1",
   "metadata": {},
   "outputs": [
    {
     "data": {
      "text/html": [
       "<h4>String Length Outlier</h4>"
      ]
     },
     "metadata": {},
     "output_type": "display_data"
    },
    {
     "data": {
      "text/html": [
       "<p>Detect strings with length that is much longer/shorter than the identified \"normal\" string lengths.</p>"
      ]
     },
     "metadata": {},
     "output_type": "display_data"
    },
    {
     "data": {
      "text/html": [
       "<style type=\"text/css\">\n",
<<<<<<< HEAD
       "#T_c8872_ th {\n",
       "  text-align: left;\n",
       "}\n",
       "#T_c8872_ td {\n",
       "  text-align: left;\n",
       "}\n",
       "</style>\n",
       "<table id=\"T_c8872_\">\n",
=======
       "#T_5d3fd_ th {\n",
       "  text-align: left;\n",
       "}\n",
       "#T_5d3fd_ td {\n",
       "  text-align: left;\n",
       "}\n",
       "</style>\n",
       "<table id=\"T_5d3fd_\">\n",
>>>>>>> 2939e05a
       "  <thead>\n",
       "    <tr>\n",
       "      <th class=\"blank\" >&nbsp;</th>\n",
       "      <th class=\"blank\" >&nbsp;</th>\n",
       "      <th class=\"blank level0\" >&nbsp;</th>\n",
       "      <th class=\"col_heading level0 col0\" >Number of Outlier Samples</th>\n",
       "    </tr>\n",
       "    <tr>\n",
       "      <th class=\"index_name level0\" >Column Name</th>\n",
       "      <th class=\"index_name level1\" >Range of Detected Normal String Lengths</th>\n",
       "      <th class=\"index_name level2\" >Range of Detected Outlier String Lengths</th>\n",
       "      <th class=\"blank col0\" >&nbsp;</th>\n",
       "    </tr>\n",
       "  </thead>\n",
       "  <tbody>\n",
       "    <tr>\n",
<<<<<<< HEAD
       "      <th id=\"T_c8872_level0_row0\" class=\"row_heading level0 row0\" >col1</th>\n",
       "      <th id=\"T_c8872_level1_row0\" class=\"row_heading level1 row0\" >1 - 2</th>\n",
       "      <th id=\"T_c8872_level2_row0\" class=\"row_heading level2 row0\" >19 - 20</th>\n",
       "      <td id=\"T_c8872_row0_col0\" class=\"data row0 col0\" >2</td>\n",
=======
       "      <th id=\"T_5d3fd_level0_row0\" class=\"row_heading level0 row0\" >col1</th>\n",
       "      <th id=\"T_5d3fd_level1_row0\" class=\"row_heading level1 row0\" >1 - 2</th>\n",
       "      <th id=\"T_5d3fd_level2_row0\" class=\"row_heading level2 row0\" >19 - 20</th>\n",
       "      <td id=\"T_5d3fd_row0_col0\" class=\"data row0 col0\" >2</td>\n",
>>>>>>> 2939e05a
       "    </tr>\n",
       "  </tbody>\n",
       "</table>\n"
      ]
     },
     "metadata": {},
     "output_type": "display_data"
    }
   ],
   "source": [
    "col = [\"a\",\"a\",\"a\",\"a\",\"a\",\"a\",\"a\",\"a\",\"a\",\"a\",\"a\",\"a\",\"a\",\"ab\",\"ab\",\"ab\",\"ab\",\"ab\",\"ab\", \"ab\"]*1000\n",
    "col.append(\"basdbadsbaaaaaaaaaa\")\n",
    "col.append(\"basdbadsbaaaaaaaaaaa\")\n",
    "df = pd.DataFrame({\"col1\":col})\n",
    "string_length_outlier(df,num_percentiles=1000)"
   ]
  }
 ],
 "metadata": {
  "kernelspec": {
   "display_name": "Python 3 (ipykernel)",
   "language": "python",
   "name": "python3"
  },
  "language_info": {
   "codemirror_mode": {
    "name": "ipython",
    "version": 3
   },
   "file_extension": ".py",
   "mimetype": "text/x-python",
   "name": "python",
   "nbconvert_exporter": "python",
   "pygments_lexer": "ipython3",
   "version": "3.7.9"
  }
 },
 "nbformat": 4,
 "nbformat_minor": 5
}<|MERGE_RESOLUTION|>--- conflicted
+++ resolved
@@ -51,7 +51,7 @@
     {
      "data": {
       "text/html": [
-       "<p>Detect strings with length that is much longer/shorter than the identified \"normal\" string lengths.</p>"
+       "<p>Detect outliers in string length.</p>"
       ]
      },
      "metadata": {},
@@ -61,16 +61,6 @@
      "data": {
       "text/html": [
        "<style type=\"text/css\">\n",
-<<<<<<< HEAD
-       "#T_a8b72_ th {\n",
-       "  text-align: left;\n",
-       "}\n",
-       "#T_a8b72_ td {\n",
-       "  text-align: left;\n",
-       "}\n",
-       "</style>\n",
-       "<table id=\"T_a8b72_\">\n",
-=======
        "#T_1f410_ th {\n",
        "  text-align: left;\n",
        "}\n",
@@ -79,7 +69,6 @@
        "}\n",
        "</style>\n",
        "<table id=\"T_1f410_\">\n",
->>>>>>> 2939e05a
        "  <thead>\n",
        "    <tr>\n",
        "      <th class=\"blank\" >&nbsp;</th>\n",
@@ -96,22 +85,6 @@
        "  </thead>\n",
        "  <tbody>\n",
        "    <tr>\n",
-<<<<<<< HEAD
-       "      <th id=\"T_a8b72_level0_row0\" class=\"row_heading level0 row0\" rowspan=\"2\">col1</th>\n",
-       "      <th id=\"T_a8b72_level1_row0\" class=\"row_heading level1 row0\" rowspan=\"2\">7 - 9</th>\n",
-       "      <th id=\"T_a8b72_level2_row0\" class=\"row_heading level2 row0\" >1 - 1</th>\n",
-       "      <td id=\"T_a8b72_row0_col0\" class=\"data row0 col0\" >1</td>\n",
-       "    </tr>\n",
-       "    <tr>\n",
-       "      <th id=\"T_a8b72_level2_row1\" class=\"row_heading level2 row1\" >17 - 17</th>\n",
-       "      <td id=\"T_a8b72_row1_col0\" class=\"data row1 col0\" >1</td>\n",
-       "    </tr>\n",
-       "    <tr>\n",
-       "      <th id=\"T_a8b72_level0_row2\" class=\"row_heading level0 row2\" >col3</th>\n",
-       "      <th id=\"T_a8b72_level1_row2\" class=\"row_heading level1 row2\" >1 - 1</th>\n",
-       "      <th id=\"T_a8b72_level2_row2\" class=\"row_heading level2 row2\" >100 - 200</th>\n",
-       "      <td id=\"T_a8b72_row2_col0\" class=\"data row2 col0\" >2</td>\n",
-=======
        "      <th id=\"T_1f410_level0_row0\" class=\"row_heading level0 row0\" rowspan=\"2\">col1</th>\n",
        "      <th id=\"T_1f410_level1_row0\" class=\"row_heading level1 row0\" rowspan=\"2\">7 - 9</th>\n",
        "      <th id=\"T_1f410_level2_row0\" class=\"row_heading level2 row0\" >1 - 1</th>\n",
@@ -126,7 +99,6 @@
        "      <th id=\"T_1f410_level1_row2\" class=\"row_heading level1 row2\" >1 - 1</th>\n",
        "      <th id=\"T_1f410_level2_row2\" class=\"row_heading level2 row2\" >100 - 200</th>\n",
        "      <td id=\"T_1f410_row2_col0\" class=\"data row2 col0\" >2</td>\n",
->>>>>>> 2939e05a
        "    </tr>\n",
        "  </tbody>\n",
        "</table>\n"
@@ -158,7 +130,7 @@
     {
      "data": {
       "text/html": [
-       "<p>Detect strings with length that is much longer/shorter than the identified \"normal\" string lengths.</p>"
+       "<p>Detect outliers in string length.</p>"
       ]
      },
      "metadata": {},
@@ -168,16 +140,6 @@
      "data": {
       "text/html": [
        "<style type=\"text/css\">\n",
-<<<<<<< HEAD
-       "#T_c8872_ th {\n",
-       "  text-align: left;\n",
-       "}\n",
-       "#T_c8872_ td {\n",
-       "  text-align: left;\n",
-       "}\n",
-       "</style>\n",
-       "<table id=\"T_c8872_\">\n",
-=======
        "#T_5d3fd_ th {\n",
        "  text-align: left;\n",
        "}\n",
@@ -186,7 +148,6 @@
        "}\n",
        "</style>\n",
        "<table id=\"T_5d3fd_\">\n",
->>>>>>> 2939e05a
        "  <thead>\n",
        "    <tr>\n",
        "      <th class=\"blank\" >&nbsp;</th>\n",
@@ -203,17 +164,10 @@
        "  </thead>\n",
        "  <tbody>\n",
        "    <tr>\n",
-<<<<<<< HEAD
-       "      <th id=\"T_c8872_level0_row0\" class=\"row_heading level0 row0\" >col1</th>\n",
-       "      <th id=\"T_c8872_level1_row0\" class=\"row_heading level1 row0\" >1 - 2</th>\n",
-       "      <th id=\"T_c8872_level2_row0\" class=\"row_heading level2 row0\" >19 - 20</th>\n",
-       "      <td id=\"T_c8872_row0_col0\" class=\"data row0 col0\" >2</td>\n",
-=======
        "      <th id=\"T_5d3fd_level0_row0\" class=\"row_heading level0 row0\" >col1</th>\n",
        "      <th id=\"T_5d3fd_level1_row0\" class=\"row_heading level1 row0\" >1 - 2</th>\n",
        "      <th id=\"T_5d3fd_level2_row0\" class=\"row_heading level2 row0\" >19 - 20</th>\n",
        "      <td id=\"T_5d3fd_row0_col0\" class=\"data row0 col0\" >2</td>\n",
->>>>>>> 2939e05a
        "    </tr>\n",
        "  </tbody>\n",
        "</table>\n"
