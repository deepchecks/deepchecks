{
 "cells": [
  {
   "cell_type": "code",
   "execution_count": 1,
   "id": "cc488684",
   "metadata": {},
   "outputs": [],
   "source": [
    "from deepchecks.checks.leakage import DateTrainTestLeakageDuplicates\n",
    "from deepchecks.base import Dataset, CheckSuite\n",
    "from datetime import datetime\n",
    "import pandas as pd\n",
    "\n",
    "def dataset_from_dict(d: dict, date_name: str = None) -> Dataset:\n",
    "    dataframe = pd.DataFrame(data=d)\n",
    "    return Dataset(dataframe, date=date_name)"
   ]
  },
  {
   "cell_type": "markdown",
   "id": "c9f13383",
   "metadata": {},
   "source": [
    "## Synthetic example with date leakage"
   ]
  },
  {
   "cell_type": "code",
   "execution_count": 2,
   "id": "b55d4a72",
   "metadata": {},
   "outputs": [
    {
     "data": {
      "text/html": [
       "<h4>Date Train-Test Leakage (duplicates)</h4>"
      ]
     },
     "metadata": {},
     "output_type": "display_data"
    },
    {
     "data": {
      "text/html": [
       "<p>Check if test dates are present in train data.</p>"
      ]
     },
     "metadata": {},
     "output_type": "display_data"
    },
    {
     "data": {
      "text/html": [
       "18.18% of test data dates appear in training data"
      ]
     },
     "metadata": {},
     "output_type": "display_data"
    },
    {
     "data": {
      "text/html": [
       "<style type=\"text/css\">\n",
<<<<<<< HEAD
       "#T_25154_ table {\n",
       "  text-align: left;\n",
       "}\n",
       "#T_25154_ thead {\n",
       "  text-align: left;\n",
       "}\n",
       "#T_25154_ tbody {\n",
       "  text-align: left;\n",
       "}\n",
       "#T_25154_ th {\n",
       "  text-align: left;\n",
       "}\n",
       "#T_25154_ td {\n",
       "  text-align: left;\n",
       "}\n",
       "</style>\n",
       "<table id=\"T_25154_\">\n",
=======
       "#T_bd07e_ th {\n",
       "  text-align: left;\n",
       "}\n",
       "#T_bd07e_ td {\n",
       "  text-align: left;\n",
       "}\n",
       "</style>\n",
       "<table id=\"T_bd07e_\">\n",
>>>>>>> 99fb7e51
       "  <thead>\n",
       "    <tr>\n",
       "      <th class=\"blank level0\" >&nbsp;</th>\n",
       "      <th class=\"col_heading level0 col0\" >0</th>\n",
       "    </tr>\n",
       "  </thead>\n",
       "  <tbody>\n",
       "    <tr>\n",
<<<<<<< HEAD
       "      <th id=\"T_25154_level0_row0\" class=\"row_heading level0 row0\" >Sample of test dates in train:</th>\n",
       "      <td id=\"T_25154_row0_col0\" class=\"data row0 col0\" >[Timestamp('2021-10-04 00:00:00')]</td>\n",
=======
       "      <th id=\"T_bd07e_level0_row0\" class=\"row_heading level0 row0\" >Sample of test dates in train:</th>\n",
       "      <td id=\"T_bd07e_row0_col0\" class=\"data row0 col0\" >[Timestamp('2021-10-04 00:00:00')]</td>\n",
>>>>>>> 99fb7e51
       "    </tr>\n",
       "  </tbody>\n",
       "</table>\n"
      ]
     },
     "metadata": {},
     "output_type": "display_data"
    }
   ],
   "source": [
    "train_ds = dataset_from_dict({'col1': [\n",
    "        datetime(2021, 10, 1, 0, 0),\n",
    "        datetime(2021, 10, 1, 0, 0),\n",
    "        datetime(2021, 10, 1, 0, 0),\n",
    "        datetime(2021, 10, 2, 0, 0),\n",
    "        datetime(2021, 10, 2, 0, 0),\n",
    "        datetime(2021, 10, 2, 0, 0),\n",
    "        datetime(2021, 10, 3, 0, 0),\n",
    "        datetime(2021, 10, 3, 0, 0),\n",
    "        datetime(2021, 10, 3, 0, 0),\n",
    "        datetime(2021, 10, 4, 0, 0),\n",
    "        datetime(2021, 10, 4, 0, 0),\n",
    "        datetime(2021, 10, 4, 0, 0),\n",
    "        datetime(2021, 10, 5, 0, 0),\n",
    "        datetime(2021, 10, 5, 0, 0)\n",
    "    ]}, 'col1')\n",
    "test_ds = dataset_from_dict({'col1': [\n",
    "        datetime(2021, 9, 4, 0, 0),\n",
    "        datetime(2021, 10, 4, 0, 0),\n",
    "        datetime(2021, 10, 5, 0, 0),\n",
    "        datetime(2021, 10, 6, 0, 0),\n",
    "        datetime(2021, 10, 6, 0, 0),\n",
    "        datetime(2021, 10, 7, 0, 0),\n",
    "        datetime(2021, 10, 7, 0, 0),\n",
    "        datetime(2021, 10, 8, 0, 0),\n",
    "        datetime(2021, 10, 8, 0, 0),\n",
    "        datetime(2021, 10, 9, 0, 0),\n",
    "        datetime(2021, 10, 9, 0, 0)\n",
    "    ]}, 'col1')\n",
    "\n",
    "DateTrainTestLeakageDuplicates(n_to_show=1).run(train_dataset=train_ds, test_dataset=test_ds)"
   ]
  },
  {
   "cell_type": "markdown",
   "id": "a9d5b2e2",
   "metadata": {},
   "source": [
    "## Synthetic example no date leakage"
   ]
  },
  {
   "cell_type": "code",
   "execution_count": 3,
   "id": "2bd26bdf",
   "metadata": {},
   "outputs": [
    {
     "data": {
      "text/html": [
       "<h4>Date Train-Test Leakage (duplicates)</h4>"
      ]
     },
     "metadata": {},
     "output_type": "display_data"
    },
    {
     "data": {
      "text/html": [
       "<p>Check if test dates are present in train data.</p>"
      ]
     },
     "metadata": {},
     "output_type": "display_data"
    },
    {
     "data": {
      "text/html": [
       "<p><b>&#x2713;</b> Nothing found</p>"
      ]
     },
     "metadata": {},
     "output_type": "display_data"
    }
   ],
   "source": [
    "train_ds = dataset_from_dict({'col1': [\n",
    "        datetime(2021, 10, 3, 0, 0),\n",
    "        datetime(2021, 10, 3, 0, 0),\n",
    "        datetime(2021, 10, 4, 0, 0),\n",
    "        datetime(2021, 10, 4, 0, 0),\n",
    "        datetime(2021, 10, 4, 0, 0),\n",
    "        datetime(2021, 10, 5, 0, 0),\n",
    "        datetime(2021, 10, 5, 0, 0)\n",
    "    ]}, 'col1')\n",
    "test_ds = dataset_from_dict({'col1': [\n",
    "        datetime(2021, 11, 4, 0, 0),\n",
    "        datetime(2021, 11, 4, 0, 0),\n",
    "        datetime(2021, 11, 5, 0, 0),\n",
    "        datetime(2021, 11, 6, 0, 0),\n",
    "\n",
    "    ]}, 'col1')\n",
    "\n",
    "DateTrainTestLeakageDuplicates().run(train_dataset=train_ds, test_dataset=test_ds)"
   ]
  }
 ],
 "metadata": {
  "interpreter": {
   "hash": "aee8b7b246df8f9039afb4144a1f6fd8d2ca17a180786b69acc140d282b71a49"
  },
  "kernelspec": {
   "display_name": "Python 3 (ipykernel)",
   "language": "python",
   "name": "python3"
  },
  "language_info": {
   "codemirror_mode": {
    "name": "ipython",
    "version": 3
   },
   "file_extension": ".py",
   "mimetype": "text/x-python",
   "name": "python",
   "nbconvert_exporter": "python",
   "pygments_lexer": "ipython3",
   "version": "3.8.5"
  }
 },
 "nbformat": 4,
 "nbformat_minor": 5
}<|MERGE_RESOLUTION|>--- conflicted
+++ resolved
@@ -62,34 +62,14 @@
      "data": {
       "text/html": [
        "<style type=\"text/css\">\n",
-<<<<<<< HEAD
-       "#T_25154_ table {\n",
+       "#T_ec762_ th {\n",
        "  text-align: left;\n",
        "}\n",
-       "#T_25154_ thead {\n",
-       "  text-align: left;\n",
-       "}\n",
-       "#T_25154_ tbody {\n",
-       "  text-align: left;\n",
-       "}\n",
-       "#T_25154_ th {\n",
-       "  text-align: left;\n",
-       "}\n",
-       "#T_25154_ td {\n",
+       "#T_ec762_ td {\n",
        "  text-align: left;\n",
        "}\n",
        "</style>\n",
-       "<table id=\"T_25154_\">\n",
-=======
-       "#T_bd07e_ th {\n",
-       "  text-align: left;\n",
-       "}\n",
-       "#T_bd07e_ td {\n",
-       "  text-align: left;\n",
-       "}\n",
-       "</style>\n",
-       "<table id=\"T_bd07e_\">\n",
->>>>>>> 99fb7e51
+       "<table id=\"T_ec762_\">\n",
        "  <thead>\n",
        "    <tr>\n",
        "      <th class=\"blank level0\" >&nbsp;</th>\n",
@@ -98,13 +78,8 @@
        "  </thead>\n",
        "  <tbody>\n",
        "    <tr>\n",
-<<<<<<< HEAD
-       "      <th id=\"T_25154_level0_row0\" class=\"row_heading level0 row0\" >Sample of test dates in train:</th>\n",
-       "      <td id=\"T_25154_row0_col0\" class=\"data row0 col0\" >[Timestamp('2021-10-04 00:00:00')]</td>\n",
-=======
-       "      <th id=\"T_bd07e_level0_row0\" class=\"row_heading level0 row0\" >Sample of test dates in train:</th>\n",
-       "      <td id=\"T_bd07e_row0_col0\" class=\"data row0 col0\" >[Timestamp('2021-10-04 00:00:00')]</td>\n",
->>>>>>> 99fb7e51
+       "      <th id=\"T_ec762_level0_row0\" class=\"row_heading level0 row0\" >Sample of test dates in train:</th>\n",
+       "      <td id=\"T_ec762_row0_col0\" class=\"data row0 col0\" >[Timestamp('2021-10-04 00:00:00')]</td>\n",
        "    </tr>\n",
        "  </tbody>\n",
        "</table>\n"
@@ -231,7 +206,7 @@
    "name": "python",
    "nbconvert_exporter": "python",
    "pygments_lexer": "ipython3",
-   "version": "3.8.5"
+   "version": "3.8.6"
   }
  },
  "nbformat": 4,
