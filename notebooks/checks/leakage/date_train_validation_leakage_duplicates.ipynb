--- conflicted
+++ resolved
@@ -61,17 +61,6 @@
     {
      "data": {
       "text/html": [
-<<<<<<< HEAD
-       "<style  type=\"text/css\" >\n",
-       "    #T_20815_ th,td {\n",
-       "          text-align: left;\n",
-       "    }</style><table id=\"T_20815_\" ><thead>    <tr>        <th class=\"blank level0\" ></th>        <th class=\"col_heading level0 col0\" >0</th>    </tr></thead><tbody>\n",
-       "                <tr>\n",
-       "                        <th id=\"T_20815_level0_row0\" class=\"row_heading level0 row0\" >Sample of validation dates in train:</th>\n",
-       "                        <td id=\"T_20815_row0_col0\" class=\"data row0 col0\" >[Timestamp('2021-10-05 00:00:00')]</td>\n",
-       "            </tr>\n",
-       "    </tbody></table>"
-=======
        "<style type=\"text/css\">\n",
        "#T_f21f0_ th {\n",
        "  text-align: left;\n",
@@ -94,7 +83,6 @@
        "    </tr>\n",
        "  </tbody>\n",
        "</table>\n"
->>>>>>> 7489cc84
       ]
      },
      "metadata": {},
