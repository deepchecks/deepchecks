{
 "cells": [
  {
   "cell_type": "markdown",
   "id": "0fdeac8e-ffd2-4509-8a70-fcbda9cdb68b",
   "metadata": {},
   "source": [
    "# Imports"
   ]
  },
  {
   "cell_type": "code",
   "execution_count": 1,
   "id": "592d6a95-06b0-4397-bf5e-5aebd6dc58f3",
   "metadata": {},
   "outputs": [],
   "source": [
    "import pandas as pd\n",
    "from sklearn.datasets import load_iris\n",
    "from sklearn.model_selection import train_test_split\n",
    "from deepchecks.checks.integrity import DominantFrequencyChange\n",
    "from deepchecks.base import Dataset"
   ]
  },
  {
   "cell_type": "markdown",
   "id": "b1653169-893b-456a-b179-7ba51d004694",
   "metadata": {},
   "source": [
    "# Generating data:"
   ]
  },
  {
   "cell_type": "code",
   "execution_count": 2,
   "id": "13624caa-239a-4b0a-a081-8d46872751ef",
   "metadata": {},
   "outputs": [],
   "source": [
    "iris = load_iris(return_X_y=False, as_frame=True)\n",
    "X = iris.data\n",
    "y = iris.target\n",
    "X_train, X_test, y_train, y_test = train_test_split(X, y, test_size=0.3, random_state=55)\n",
    "train_dataset = Dataset(pd.concat([X_train, y_train], axis=1), \n",
    "            features=iris.feature_names,\n",
    "            label_name='target')\n",
    "\n",
    "test_df = pd.concat([X_test, y_test], axis=1)\n",
    "\n",
    "# make duplicates in the test data\n",
    "test_df.loc[test_df.index % 2 == 0, 'petal length (cm)'] = 5.1\n",
    "test_df.loc[test_df.index / 3 > 8, 'sepal width (cm)'] = 2.7\n",
    "\n",
    "validation_dataset = Dataset(test_df, \n",
    "            features=iris.feature_names,\n",
    "            label_name='target')"
   ]
  },
  {
   "cell_type": "markdown",
   "id": "e9b8071a-f95a-4d51-8ca9-abd42d5406b2",
   "metadata": {},
   "source": [
    "# Running dominant_frequency_change check:"
   ]
  },
  {
   "cell_type": "code",
   "execution_count": 3,
   "id": "372e0162-b86c-45d6-8a3b-47e009d709b9",
   "metadata": {},
   "outputs": [],
   "source": [
    "check = DominantFrequencyChange()"
   ]
  },
  {
   "cell_type": "code",
   "execution_count": 4,
   "id": "fadb3bc8-65af-4c7d-92bc-9234802d99e3",
   "metadata": {},
   "outputs": [
    {
     "data": {
      "text/html": [
       "<h4>Dominant Frequency Change</h4>"
      ]
     },
     "metadata": {},
     "output_type": "display_data"
    },
    {
     "data": {
      "text/html": [
       "<p>Check if dominant values have increased significantly between test and reference data.</p>"
      ]
     },
     "metadata": {},
     "output_type": "display_data"
    },
    {
     "data": {
      "text/html": [
       "<style type=\"text/css\">\n",
<<<<<<< HEAD
       "#T_d1676_ table {\n",
       "  text-align: left;\n",
       "}\n",
       "#T_d1676_ thead {\n",
       "  text-align: left;\n",
       "}\n",
       "#T_d1676_ tbody {\n",
       "  text-align: left;\n",
       "}\n",
       "#T_d1676_ th {\n",
       "  text-align: left;\n",
       "}\n",
       "#T_d1676_ td {\n",
       "  text-align: left;\n",
       "}\n",
       "</style>\n",
       "<table id=\"T_d1676_\">\n",
=======
       "#T_57646_ table {\n",
       "  text-align: left;\n",
       "}\n",
       "#T_57646_ thead {\n",
       "  text-align: left;\n",
       "}\n",
       "#T_57646_ tbody {\n",
       "  text-align: left;\n",
       "}\n",
       "#T_57646_ th {\n",
       "  text-align: left;\n",
       "}\n",
       "#T_57646_ td {\n",
       "  text-align: left;\n",
       "}\n",
       "</style>\n",
       "<table id=\"T_57646_\">\n",
>>>>>>> 4618a6f3
       "  <thead>\n",
       "    <tr>\n",
       "      <th class=\"blank level0\" >&nbsp;</th>\n",
       "      <th class=\"col_heading level0 col0\" >Value</th>\n",
       "      <th class=\"col_heading level0 col1\" >Reference data %</th>\n",
       "      <th class=\"col_heading level0 col2\" >Tested data %</th>\n",
       "      <th class=\"col_heading level0 col3\" >Reference data #</th>\n",
       "      <th class=\"col_heading level0 col4\" >Tested data #</th>\n",
       "      <th class=\"col_heading level0 col5\" >P value</th>\n",
       "    </tr>\n",
       "  </thead>\n",
       "  <tbody>\n",
       "    <tr>\n",
<<<<<<< HEAD
       "      <th id=\"T_d1676_level0_row0\" class=\"row_heading level0 row0\" >sepal width (cm)</th>\n",
       "      <td id=\"T_d1676_row0_col0\" class=\"data row0 col0\" >2.70</td>\n",
       "      <td id=\"T_d1676_row0_col1\" class=\"data row0 col1\" >6.67</td>\n",
       "      <td id=\"T_d1676_row0_col2\" class=\"data row0 col2\" >82.22</td>\n",
       "      <td id=\"T_d1676_row0_col3\" class=\"data row0 col3\" >7</td>\n",
       "      <td id=\"T_d1676_row0_col4\" class=\"data row0 col4\" >37</td>\n",
       "      <td id=\"T_d1676_row0_col5\" class=\"data row0 col5\" >0.00</td>\n",
       "    </tr>\n",
       "    <tr>\n",
       "      <th id=\"T_d1676_level0_row1\" class=\"row_heading level0 row1\" >petal length (cm)</th>\n",
       "      <td id=\"T_d1676_row1_col0\" class=\"data row1 col0\" >5.10</td>\n",
       "      <td id=\"T_d1676_row1_col1\" class=\"data row1 col1\" >5.71</td>\n",
       "      <td id=\"T_d1676_row1_col2\" class=\"data row1 col2\" >55.56</td>\n",
       "      <td id=\"T_d1676_row1_col3\" class=\"data row1 col3\" >6</td>\n",
       "      <td id=\"T_d1676_row1_col4\" class=\"data row1 col4\" >25</td>\n",
       "      <td id=\"T_d1676_row1_col5\" class=\"data row1 col5\" >0.00</td>\n",
=======
       "      <th id=\"T_57646_level0_row0\" class=\"row_heading level0 row0\" >sepal width (cm)</th>\n",
       "      <td id=\"T_57646_row0_col0\" class=\"data row0 col0\" >2.70</td>\n",
       "      <td id=\"T_57646_row0_col1\" class=\"data row0 col1\" >82.22</td>\n",
       "      <td id=\"T_57646_row0_col2\" class=\"data row0 col2\" >6.67</td>\n",
       "      <td id=\"T_57646_row0_col3\" class=\"data row0 col3\" >37</td>\n",
       "      <td id=\"T_57646_row0_col4\" class=\"data row0 col4\" >7</td>\n",
       "      <td id=\"T_57646_row0_col5\" class=\"data row0 col5\" >0.00</td>\n",
       "    </tr>\n",
       "    <tr>\n",
       "      <th id=\"T_57646_level0_row1\" class=\"row_heading level0 row1\" >petal length (cm)</th>\n",
       "      <td id=\"T_57646_row1_col0\" class=\"data row1 col0\" >5.10</td>\n",
       "      <td id=\"T_57646_row1_col1\" class=\"data row1 col1\" >55.56</td>\n",
       "      <td id=\"T_57646_row1_col2\" class=\"data row1 col2\" >5.71</td>\n",
       "      <td id=\"T_57646_row1_col3\" class=\"data row1 col3\" >25</td>\n",
       "      <td id=\"T_57646_row1_col4\" class=\"data row1 col4\" >6</td>\n",
       "      <td id=\"T_57646_row1_col5\" class=\"data row1 col5\" >0.00</td>\n",
>>>>>>> 4618a6f3
       "    </tr>\n",
       "  </tbody>\n",
       "</table>\n"
      ]
     },
     "metadata": {},
     "output_type": "display_data"
    }
   ],
   "source": [
    "check.run(validation_dataset, train_dataset)"
   ]
  }
 ],
 "metadata": {
  "kernelspec": {
   "display_name": "Python 3 (ipykernel)",
   "language": "python",
   "name": "python3"
  },
  "language_info": {
   "codemirror_mode": {
    "name": "ipython",
    "version": 3
   },
   "file_extension": ".py",
   "mimetype": "text/x-python",
   "name": "python",
   "nbconvert_exporter": "python",
   "pygments_lexer": "ipython3",
<<<<<<< HEAD
   "version": "3.8.2"
=======
   "version": "3.8.10"
>>>>>>> 4618a6f3
  }
 },
 "nbformat": 4,
 "nbformat_minor": 5
}<|MERGE_RESOLUTION|>--- conflicted
+++ resolved
@@ -43,7 +43,7 @@
     "X_train, X_test, y_train, y_test = train_test_split(X, y, test_size=0.3, random_state=55)\n",
     "train_dataset = Dataset(pd.concat([X_train, y_train], axis=1), \n",
     "            features=iris.feature_names,\n",
-    "            label_name='target')\n",
+    "            label='target')\n",
     "\n",
     "test_df = pd.concat([X_test, y_test], axis=1)\n",
     "\n",
@@ -53,7 +53,7 @@
     "\n",
     "validation_dataset = Dataset(test_df, \n",
     "            features=iris.feature_names,\n",
-    "            label_name='target')"
+    "            label='target')"
    ]
   },
   {
@@ -102,25 +102,6 @@
      "data": {
       "text/html": [
        "<style type=\"text/css\">\n",
-<<<<<<< HEAD
-       "#T_d1676_ table {\n",
-       "  text-align: left;\n",
-       "}\n",
-       "#T_d1676_ thead {\n",
-       "  text-align: left;\n",
-       "}\n",
-       "#T_d1676_ tbody {\n",
-       "  text-align: left;\n",
-       "}\n",
-       "#T_d1676_ th {\n",
-       "  text-align: left;\n",
-       "}\n",
-       "#T_d1676_ td {\n",
-       "  text-align: left;\n",
-       "}\n",
-       "</style>\n",
-       "<table id=\"T_d1676_\">\n",
-=======
        "#T_57646_ table {\n",
        "  text-align: left;\n",
        "}\n",
@@ -138,7 +119,6 @@
        "}\n",
        "</style>\n",
        "<table id=\"T_57646_\">\n",
->>>>>>> 4618a6f3
        "  <thead>\n",
        "    <tr>\n",
        "      <th class=\"blank level0\" >&nbsp;</th>\n",
@@ -152,24 +132,6 @@
        "  </thead>\n",
        "  <tbody>\n",
        "    <tr>\n",
-<<<<<<< HEAD
-       "      <th id=\"T_d1676_level0_row0\" class=\"row_heading level0 row0\" >sepal width (cm)</th>\n",
-       "      <td id=\"T_d1676_row0_col0\" class=\"data row0 col0\" >2.70</td>\n",
-       "      <td id=\"T_d1676_row0_col1\" class=\"data row0 col1\" >6.67</td>\n",
-       "      <td id=\"T_d1676_row0_col2\" class=\"data row0 col2\" >82.22</td>\n",
-       "      <td id=\"T_d1676_row0_col3\" class=\"data row0 col3\" >7</td>\n",
-       "      <td id=\"T_d1676_row0_col4\" class=\"data row0 col4\" >37</td>\n",
-       "      <td id=\"T_d1676_row0_col5\" class=\"data row0 col5\" >0.00</td>\n",
-       "    </tr>\n",
-       "    <tr>\n",
-       "      <th id=\"T_d1676_level0_row1\" class=\"row_heading level0 row1\" >petal length (cm)</th>\n",
-       "      <td id=\"T_d1676_row1_col0\" class=\"data row1 col0\" >5.10</td>\n",
-       "      <td id=\"T_d1676_row1_col1\" class=\"data row1 col1\" >5.71</td>\n",
-       "      <td id=\"T_d1676_row1_col2\" class=\"data row1 col2\" >55.56</td>\n",
-       "      <td id=\"T_d1676_row1_col3\" class=\"data row1 col3\" >6</td>\n",
-       "      <td id=\"T_d1676_row1_col4\" class=\"data row1 col4\" >25</td>\n",
-       "      <td id=\"T_d1676_row1_col5\" class=\"data row1 col5\" >0.00</td>\n",
-=======
        "      <th id=\"T_57646_level0_row0\" class=\"row_heading level0 row0\" >sepal width (cm)</th>\n",
        "      <td id=\"T_57646_row0_col0\" class=\"data row0 col0\" >2.70</td>\n",
        "      <td id=\"T_57646_row0_col1\" class=\"data row0 col1\" >82.22</td>\n",
@@ -186,7 +148,6 @@
        "      <td id=\"T_57646_row1_col3\" class=\"data row1 col3\" >25</td>\n",
        "      <td id=\"T_57646_row1_col4\" class=\"data row1 col4\" >6</td>\n",
        "      <td id=\"T_57646_row1_col5\" class=\"data row1 col5\" >0.00</td>\n",
->>>>>>> 4618a6f3
        "    </tr>\n",
        "  </tbody>\n",
        "</table>\n"
@@ -217,11 +178,7 @@
    "name": "python",
    "nbconvert_exporter": "python",
    "pygments_lexer": "ipython3",
-<<<<<<< HEAD
-   "version": "3.8.2"
-=======
    "version": "3.8.10"
->>>>>>> 4618a6f3
   }
  },
  "nbformat": 4,
