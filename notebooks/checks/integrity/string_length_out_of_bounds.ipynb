--- conflicted
+++ resolved
@@ -61,16 +61,6 @@
      "data": {
       "text/html": [
        "<style type=\"text/css\">\n",
-<<<<<<< HEAD
-       "#T_2d545_ th {\n",
-       "  text-align: left;\n",
-       "}\n",
-       "#T_2d545_ td {\n",
-       "  text-align: left;\n",
-       "}\n",
-       "</style>\n",
-       "<table id=\"T_2d545_\">\n",
-=======
        "#T_3ddd0_ table {\n",
        "  text-align: left;\n",
        "}\n",
@@ -88,7 +78,6 @@
        "}\n",
        "</style>\n",
        "<table id=\"T_3ddd0_\">\n",
->>>>>>> f743a30f
        "  <thead>\n",
        "    <tr>\n",
        "      <th class=\"blank\" >&nbsp;</th>\n",
@@ -105,22 +94,6 @@
        "  </thead>\n",
        "  <tbody>\n",
        "    <tr>\n",
-<<<<<<< HEAD
-       "      <th id=\"T_2d545_level0_row0\" class=\"row_heading level0 row0\" rowspan=\"2\">col1</th>\n",
-       "      <th id=\"T_2d545_level1_row0\" class=\"row_heading level1 row0\" rowspan=\"2\">7 - 9</th>\n",
-       "      <th id=\"T_2d545_level2_row0\" class=\"row_heading level2 row0\" >1 - 1</th>\n",
-       "      <td id=\"T_2d545_row0_col0\" class=\"data row0 col0\" >1</td>\n",
-       "    </tr>\n",
-       "    <tr>\n",
-       "      <th id=\"T_2d545_level2_row1\" class=\"row_heading level2 row1\" >17 - 17</th>\n",
-       "      <td id=\"T_2d545_row1_col0\" class=\"data row1 col0\" >1</td>\n",
-       "    </tr>\n",
-       "    <tr>\n",
-       "      <th id=\"T_2d545_level0_row2\" class=\"row_heading level0 row2\" >col3</th>\n",
-       "      <th id=\"T_2d545_level1_row2\" class=\"row_heading level1 row2\" >1 - 1</th>\n",
-       "      <th id=\"T_2d545_level2_row2\" class=\"row_heading level2 row2\" >100 - 200</th>\n",
-       "      <td id=\"T_2d545_row2_col0\" class=\"data row2 col0\" >2</td>\n",
-=======
        "      <th id=\"T_3ddd0_level0_row0\" class=\"row_heading level0 row0\" rowspan=\"2\">col1</th>\n",
        "      <th id=\"T_3ddd0_level1_row0\" class=\"row_heading level1 row0\" rowspan=\"2\">7 - 9</th>\n",
        "      <th id=\"T_3ddd0_level2_row0\" class=\"row_heading level2 row0\" >1 - 1</th>\n",
@@ -135,7 +108,6 @@
        "      <th id=\"T_3ddd0_level1_row2\" class=\"row_heading level1 row2\" >1 - 1</th>\n",
        "      <th id=\"T_3ddd0_level2_row2\" class=\"row_heading level2 row2\" >100 - 200</th>\n",
        "      <td id=\"T_3ddd0_row2_col0\" class=\"data row2 col0\" >2</td>\n",
->>>>>>> f743a30f
        "    </tr>\n",
        "  </tbody>\n",
        "</table>\n"
@@ -177,16 +149,6 @@
      "data": {
       "text/html": [
        "<style type=\"text/css\">\n",
-<<<<<<< HEAD
-       "#T_fc7ec_ th {\n",
-       "  text-align: left;\n",
-       "}\n",
-       "#T_fc7ec_ td {\n",
-       "  text-align: left;\n",
-       "}\n",
-       "</style>\n",
-       "<table id=\"T_fc7ec_\">\n",
-=======
        "#T_33d48_ table {\n",
        "  text-align: left;\n",
        "}\n",
@@ -204,7 +166,6 @@
        "}\n",
        "</style>\n",
        "<table id=\"T_33d48_\">\n",
->>>>>>> f743a30f
        "  <thead>\n",
        "    <tr>\n",
        "      <th class=\"blank\" >&nbsp;</th>\n",
@@ -221,17 +182,10 @@
        "  </thead>\n",
        "  <tbody>\n",
        "    <tr>\n",
-<<<<<<< HEAD
-       "      <th id=\"T_fc7ec_level0_row0\" class=\"row_heading level0 row0\" >col1</th>\n",
-       "      <th id=\"T_fc7ec_level1_row0\" class=\"row_heading level1 row0\" >1 - 2</th>\n",
-       "      <th id=\"T_fc7ec_level2_row0\" class=\"row_heading level2 row0\" >19 - 20</th>\n",
-       "      <td id=\"T_fc7ec_row0_col0\" class=\"data row0 col0\" >2</td>\n",
-=======
        "      <th id=\"T_33d48_level0_row0\" class=\"row_heading level0 row0\" >col1</th>\n",
        "      <th id=\"T_33d48_level1_row0\" class=\"row_heading level1 row0\" >1 - 2</th>\n",
        "      <th id=\"T_33d48_level2_row0\" class=\"row_heading level2 row0\" >19 - 20</th>\n",
        "      <td id=\"T_33d48_row0_col0\" class=\"data row0 col0\" >2</td>\n",
->>>>>>> f743a30f
        "    </tr>\n",
        "  </tbody>\n",
        "</table>\n"
@@ -266,7 +220,7 @@
    "name": "python",
    "nbconvert_exporter": "python",
    "pygments_lexer": "ipython3",
-   "version": "3.8.5"
+   "version": "3.8.6"
   }
  },
  "nbformat": 4,
