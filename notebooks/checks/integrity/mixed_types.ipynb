{
 "cells": [
  {
   "cell_type": "markdown",
   "id": "a97984a1-ec52-4b67-b485-508138e18c4c",
   "metadata": {},
   "source": [
    "# Mixed Types"
   ]
  },
  {
   "cell_type": "code",
   "execution_count": 1,
   "id": "6c2d05b9",
   "metadata": {
    "execution": {
     "iopub.execute_input": "2021-12-22T07:28:38.488534Z",
     "iopub.status.busy": "2021-12-22T07:28:38.487787Z",
     "iopub.status.idle": "2021-12-22T07:28:40.177452Z",
     "shell.execute_reply": "2021-12-22T07:28:40.176839Z"
    }
   },
   "outputs": [],
   "source": [
    "from deepchecks.checks import MixedTypes\n",
    "import pandas as pd"
   ]
  },
  {
   "cell_type": "markdown",
   "id": "da13d258-1b40-465d-b647-320eacecdea2",
   "metadata": {},
   "source": [
    "## Benign condition"
   ]
  },
  {
   "cell_type": "code",
   "execution_count": 2,
<<<<<<< HEAD
   "id": "5e6650a3",
   "metadata": {},
=======
   "id": "ab11a1f7",
   "metadata": {
    "execution": {
     "iopub.execute_input": "2021-12-22T07:28:40.189400Z",
     "iopub.status.busy": "2021-12-22T07:28:40.187028Z",
     "iopub.status.idle": "2021-12-22T07:28:40.200222Z",
     "shell.execute_reply": "2021-12-22T07:28:40.200670Z"
    }
   },
>>>>>>> 05f46354
   "outputs": [
    {
     "data": {
      "text/html": [
       "<h4>Mixed Types</h4>"
      ]
     },
     "metadata": {},
     "output_type": "display_data"
    },
    {
     "data": {
      "text/html": [
       "<p>Detect a minority of a data type within a column, such as few string samples in a mostly numeric column.</p>"
      ]
     },
     "metadata": {},
     "output_type": "display_data"
    },
    {
     "data": {
      "text/html": [
       "<h5>Conditions Summary</h5>"
      ]
     },
     "metadata": {},
     "output_type": "display_data"
    },
    {
     "data": {
      "text/html": [
       "<style type=\"text/css\">\n",
<<<<<<< HEAD
       "#T_a58ce_ table {\n",
       "  text-align: left;\n",
       "}\n",
       "#T_a58ce_ thead {\n",
       "  text-align: left;\n",
       "}\n",
       "#T_a58ce_ tbody {\n",
       "  text-align: left;\n",
       "}\n",
       "#T_a58ce_ th {\n",
       "  text-align: left;\n",
       "}\n",
       "#T_a58ce_ td {\n",
       "  text-align: left;\n",
       "}\n",
       "</style>\n",
       "<table id=\"T_a58ce_\">\n",
=======
       "#T_9bfaa_ table {\n",
       "  text-align: left;\n",
       "}\n",
       "#T_9bfaa_ thead {\n",
       "  text-align: left;\n",
       "}\n",
       "#T_9bfaa_ tbody {\n",
       "  text-align: left;\n",
       "}\n",
       "#T_9bfaa_ th {\n",
       "  text-align: left;\n",
       "}\n",
       "#T_9bfaa_ td {\n",
       "  text-align: left;\n",
       "}\n",
       "</style>\n",
       "<table id=\"T_9bfaa_\">\n",
>>>>>>> 05f46354
       "  <thead>\n",
       "    <tr>\n",
       "      <th class=\"col_heading level0 col0\" >Status</th>\n",
       "      <th class=\"col_heading level0 col1\" >Condition</th>\n",
       "      <th class=\"col_heading level0 col2\" >More Info</th>\n",
       "    </tr>\n",
       "  </thead>\n",
       "  <tbody>\n",
       "    <tr>\n",
<<<<<<< HEAD
       "      <td id=\"T_a58ce_row0_col0\" class=\"data row0 col0\" ><div style=\"color: green;text-align: center\">✓</div></td>\n",
       "      <td id=\"T_a58ce_row0_col1\" class=\"data row0 col1\" >Rare data types in all columns are either more than 10.00% or less than 1.00% of the data</td>\n",
       "      <td id=\"T_a58ce_row0_col2\" class=\"data row0 col2\" ></td>\n",
=======
       "      <th id=\"T_9bfaa_level0_row0\" class=\"row_heading level0 row0\" >strings</th>\n",
       "      <td id=\"T_9bfaa_row0_col0\" class=\"data row0 col0\" >33.33%</td>\n",
       "      <td id=\"T_9bfaa_row0_col1\" class=\"data row0 col1\" >83.33%</td>\n",
       "    </tr>\n",
       "    <tr>\n",
       "      <th id=\"T_9bfaa_level0_row1\" class=\"row_heading level0 row1\" >numbers</th>\n",
       "      <td id=\"T_9bfaa_row1_col0\" class=\"data row1 col0\" >66.67%</td>\n",
       "      <td id=\"T_9bfaa_row1_col1\" class=\"data row1 col1\" >16.67%</td>\n",
>>>>>>> 05f46354
       "    </tr>\n",
       "  </tbody>\n",
       "</table>\n"
      ]
     },
     "metadata": {},
     "output_type": "display_data"
    },
    {
     "data": {
      "text/html": [
       "<h5>Additional Outputs</h5>"
      ]
     },
     "metadata": {},
     "output_type": "display_data"
    },
    {
     "data": {
      "text/html": [
       "<p><b>&#x2713;</b> Nothing found</p>"
      ]
     },
     "metadata": {},
     "output_type": "display_data"
    }
   ],
   "source": [
    "data = {'col1': ['foo', 'bar', 'cat']}\n",
    "dataframe = pd.DataFrame(data=data)\n",
    "MixedTypes().add_condition_rare_type_ratio_not_in_range().run(dataframe)"
   ]
  },
  {
   "cell_type": "markdown",
   "id": "3aa1c088-cbdb-4718-88e3-e6f8590cd8b8",
   "metadata": {},
   "source": [
    "## Issue detected"
   ]
  },
  {
   "cell_type": "code",
   "execution_count": 3,
<<<<<<< HEAD
   "id": "ab11a1f7",
   "metadata": {},
=======
   "id": "5e6650a3",
   "metadata": {
    "execution": {
     "iopub.execute_input": "2021-12-22T07:28:40.206777Z",
     "iopub.status.busy": "2021-12-22T07:28:40.206021Z",
     "iopub.status.idle": "2021-12-22T07:28:40.216742Z",
     "shell.execute_reply": "2021-12-22T07:28:40.216207Z"
    }
   },
>>>>>>> 05f46354
   "outputs": [
    {
     "data": {
      "text/html": [
       "<h4>Mixed Types</h4>"
      ]
     },
     "metadata": {},
     "output_type": "display_data"
    },
    {
     "data": {
      "text/html": [
       "<p>Detect a minority of a data type within a column, such as few string samples in a mostly numeric column.</p>"
      ]
     },
     "metadata": {},
     "output_type": "display_data"
    },
    {
     "data": {
      "text/html": [
       "<h5>Conditions Summary</h5>"
      ]
     },
     "metadata": {},
     "output_type": "display_data"
    },
    {
     "data": {
      "text/html": [
       "<style type=\"text/css\">\n",
       "#T_25bff_ table {\n",
       "  text-align: left;\n",
       "}\n",
       "#T_25bff_ thead {\n",
       "  text-align: left;\n",
       "}\n",
       "#T_25bff_ tbody {\n",
       "  text-align: left;\n",
       "}\n",
       "#T_25bff_ th {\n",
       "  text-align: left;\n",
       "}\n",
       "#T_25bff_ td {\n",
       "  text-align: left;\n",
       "}\n",
       "</style>\n",
       "<table id=\"T_25bff_\">\n",
       "  <thead>\n",
       "    <tr>\n",
       "      <th class=\"col_heading level0 col0\" >Status</th>\n",
       "      <th class=\"col_heading level0 col1\" >Condition</th>\n",
       "      <th class=\"col_heading level0 col2\" >More Info</th>\n",
       "    </tr>\n",
       "  </thead>\n",
       "  <tbody>\n",
       "    <tr>\n",
       "      <td id=\"T_25bff_row0_col0\" class=\"data row0 col0\" ><div style=\"color: orange;text-align: center;font-weight:bold\">!</div></td>\n",
       "      <td id=\"T_25bff_row0_col1\" class=\"data row0 col1\" >Rare data types in all columns are either more than 10.00% or less than 1.00% of the data</td>\n",
       "      <td id=\"T_25bff_row0_col2\" class=\"data row0 col2\" >Found columns with non-negligible quantities of samples with a different data type from the majority of samples: col2, col4</td>\n",
       "    </tr>\n",
       "  </tbody>\n",
       "</table>\n"
      ]
     },
     "metadata": {},
     "output_type": "display_data"
    },
    {
     "data": {
      "text/html": [
       "<h5>Additional Outputs</h5>"
      ]
     },
     "metadata": {},
     "output_type": "display_data"
    },
    {
     "data": {
      "text/html": [
       "<style type=\"text/css\">\n",
       "#T_e607a_ table {\n",
       "  text-align: left;\n",
       "}\n",
       "#T_e607a_ thead {\n",
       "  text-align: left;\n",
       "}\n",
       "#T_e607a_ tbody {\n",
       "  text-align: left;\n",
       "}\n",
       "#T_e607a_ th {\n",
       "  text-align: left;\n",
       "}\n",
       "#T_e607a_ td {\n",
       "  text-align: left;\n",
       "}\n",
       "</style>\n",
       "<table id=\"T_e607a_\">\n",
       "  <thead>\n",
       "    <tr>\n",
       "      <th class=\"blank level0\" >&nbsp;</th>\n",
       "      <th class=\"col_heading level0 col0\" >col1</th>\n",
       "      <th class=\"col_heading level0 col1\" >col2</th>\n",
       "      <th class=\"col_heading level0 col2\" >col4</th>\n",
       "    </tr>\n",
       "  </thead>\n",
       "  <tbody>\n",
       "    <tr>\n",
       "      <th id=\"T_e607a_level0_row0\" class=\"row_heading level0 row0\" >strings</th>\n",
       "      <td id=\"T_e607a_row0_col0\" class=\"data row0 col0\" >18.18%</td>\n",
       "      <td id=\"T_e607a_row0_col1\" class=\"data row0 col1\" >90.91%</td>\n",
       "      <td id=\"T_e607a_row0_col2\" class=\"data row0 col2\" >9.09%</td>\n",
       "    </tr>\n",
       "    <tr>\n",
       "      <th id=\"T_e607a_level0_row1\" class=\"row_heading level0 row1\" >numbers</th>\n",
       "      <td id=\"T_e607a_row1_col0\" class=\"data row1 col0\" >81.82%</td>\n",
       "      <td id=\"T_e607a_row1_col1\" class=\"data row1 col1\" >9.09%</td>\n",
       "      <td id=\"T_e607a_row1_col2\" class=\"data row1 col2\" >90.91%</td>\n",
       "    </tr>\n",
       "  </tbody>\n",
       "</table>\n"
      ]
     },
     "metadata": {},
     "output_type": "display_data"
    }
   ],
   "source": [
    "data = {'col1': ['str', '1.0', 1, 2 , 2.61 , 't', 1, 1, 1,1,1], 'col2':['', '', '1.0', 'a', 'b', 'c', 'a', 'a', 'a', 'a','a'],\n",
    "        'col3': [1,2,3,4,5,6,7,8, 9,10,11], 'col4': [1,2,3,4,5, 6, 7,8,'a',10,12]}\n",
    "dataframe = pd.DataFrame(data=data)\n",
    "MixedTypes().add_condition_rare_type_ratio_not_in_range().run(dataframe)"
   ]
  }
 ],
 "metadata": {
  "kernelspec": {
   "display_name": "Python 3 (ipykernel)",
   "language": "python",
   "name": "python3"
  },
  "language_info": {
   "codemirror_mode": {
    "name": "ipython",
    "version": 3
   },
   "file_extension": ".py",
   "mimetype": "text/x-python",
   "name": "python",
   "nbconvert_exporter": "python",
   "pygments_lexer": "ipython3",
<<<<<<< HEAD
   "version": "3.8.10"
=======
   "version": "3.9.9"
>>>>>>> 05f46354
  }
 },
 "nbformat": 4,
 "nbformat_minor": 5
}<|MERGE_RESOLUTION|>--- conflicted
+++ resolved
@@ -12,14 +12,7 @@
    "cell_type": "code",
    "execution_count": 1,
    "id": "6c2d05b9",
-   "metadata": {
-    "execution": {
-     "iopub.execute_input": "2021-12-22T07:28:38.488534Z",
-     "iopub.status.busy": "2021-12-22T07:28:38.487787Z",
-     "iopub.status.idle": "2021-12-22T07:28:40.177452Z",
-     "shell.execute_reply": "2021-12-22T07:28:40.176839Z"
-    }
-   },
+   "metadata": {},
    "outputs": [],
    "source": [
     "from deepchecks.checks import MixedTypes\n",
@@ -37,20 +30,8 @@
   {
    "cell_type": "code",
    "execution_count": 2,
-<<<<<<< HEAD
-   "id": "5e6650a3",
-   "metadata": {},
-=======
    "id": "ab11a1f7",
-   "metadata": {
-    "execution": {
-     "iopub.execute_input": "2021-12-22T07:28:40.189400Z",
-     "iopub.status.busy": "2021-12-22T07:28:40.187028Z",
-     "iopub.status.idle": "2021-12-22T07:28:40.200222Z",
-     "shell.execute_reply": "2021-12-22T07:28:40.200670Z"
-    }
-   },
->>>>>>> 05f46354
+   "metadata": {},
    "outputs": [
     {
      "data": {
@@ -83,43 +64,23 @@
      "data": {
       "text/html": [
        "<style type=\"text/css\">\n",
-<<<<<<< HEAD
-       "#T_a58ce_ table {\n",
-       "  text-align: left;\n",
-       "}\n",
-       "#T_a58ce_ thead {\n",
-       "  text-align: left;\n",
-       "}\n",
-       "#T_a58ce_ tbody {\n",
-       "  text-align: left;\n",
-       "}\n",
-       "#T_a58ce_ th {\n",
-       "  text-align: left;\n",
-       "}\n",
-       "#T_a58ce_ td {\n",
+       "#T_99f67_ table {\n",
+       "  text-align: left;\n",
+       "}\n",
+       "#T_99f67_ thead {\n",
+       "  text-align: left;\n",
+       "}\n",
+       "#T_99f67_ tbody {\n",
+       "  text-align: left;\n",
+       "}\n",
+       "#T_99f67_ th {\n",
+       "  text-align: left;\n",
+       "}\n",
+       "#T_99f67_ td {\n",
        "  text-align: left;\n",
        "}\n",
        "</style>\n",
-       "<table id=\"T_a58ce_\">\n",
-=======
-       "#T_9bfaa_ table {\n",
-       "  text-align: left;\n",
-       "}\n",
-       "#T_9bfaa_ thead {\n",
-       "  text-align: left;\n",
-       "}\n",
-       "#T_9bfaa_ tbody {\n",
-       "  text-align: left;\n",
-       "}\n",
-       "#T_9bfaa_ th {\n",
-       "  text-align: left;\n",
-       "}\n",
-       "#T_9bfaa_ td {\n",
-       "  text-align: left;\n",
-       "}\n",
-       "</style>\n",
-       "<table id=\"T_9bfaa_\">\n",
->>>>>>> 05f46354
+       "<table id=\"T_99f67_\">\n",
        "  <thead>\n",
        "    <tr>\n",
        "      <th class=\"col_heading level0 col0\" >Status</th>\n",
@@ -129,20 +90,14 @@
        "  </thead>\n",
        "  <tbody>\n",
        "    <tr>\n",
-<<<<<<< HEAD
-       "      <td id=\"T_a58ce_row0_col0\" class=\"data row0 col0\" ><div style=\"color: green;text-align: center\">✓</div></td>\n",
-       "      <td id=\"T_a58ce_row0_col1\" class=\"data row0 col1\" >Rare data types in all columns are either more than 10.00% or less than 1.00% of the data</td>\n",
-       "      <td id=\"T_a58ce_row0_col2\" class=\"data row0 col2\" ></td>\n",
-=======
-       "      <th id=\"T_9bfaa_level0_row0\" class=\"row_heading level0 row0\" >strings</th>\n",
-       "      <td id=\"T_9bfaa_row0_col0\" class=\"data row0 col0\" >33.33%</td>\n",
-       "      <td id=\"T_9bfaa_row0_col1\" class=\"data row0 col1\" >83.33%</td>\n",
-       "    </tr>\n",
-       "    <tr>\n",
-       "      <th id=\"T_9bfaa_level0_row1\" class=\"row_heading level0 row1\" >numbers</th>\n",
-       "      <td id=\"T_9bfaa_row1_col0\" class=\"data row1 col0\" >66.67%</td>\n",
-       "      <td id=\"T_9bfaa_row1_col1\" class=\"data row1 col1\" >16.67%</td>\n",
->>>>>>> 05f46354
+       "      <th id=\"T_99f67_level0_row0\" class=\"row_heading level0 row0\" >strings</th>\n",
+       "      <td id=\"T_99f67_row0_col0\" class=\"data row0 col0\" >33.33%</td>\n",
+       "      <td id=\"T_99f67_row0_col1\" class=\"data row0 col1\" >83.33%</td>\n",
+       "    </tr>\n",
+       "    <tr>\n",
+       "      <th id=\"T_99f67_level0_row1\" class=\"row_heading level0 row1\" >numbers</th>\n",
+       "      <td id=\"T_99f67_row1_col0\" class=\"data row1 col0\" >66.67%</td>\n",
+       "      <td id=\"T_99f67_row1_col1\" class=\"data row1 col1\" >16.67%</td>\n",
        "    </tr>\n",
        "  </tbody>\n",
        "</table>\n"
@@ -187,20 +142,8 @@
   {
    "cell_type": "code",
    "execution_count": 3,
-<<<<<<< HEAD
-   "id": "ab11a1f7",
-   "metadata": {},
-=======
    "id": "5e6650a3",
-   "metadata": {
-    "execution": {
-     "iopub.execute_input": "2021-12-22T07:28:40.206777Z",
-     "iopub.status.busy": "2021-12-22T07:28:40.206021Z",
-     "iopub.status.idle": "2021-12-22T07:28:40.216742Z",
-     "shell.execute_reply": "2021-12-22T07:28:40.216207Z"
-    }
-   },
->>>>>>> 05f46354
+   "metadata": {},
    "outputs": [
     {
      "data": {
@@ -353,11 +296,7 @@
    "name": "python",
    "nbconvert_exporter": "python",
    "pygments_lexer": "ipython3",
-<<<<<<< HEAD
-   "version": "3.8.10"
-=======
-   "version": "3.9.9"
->>>>>>> 05f46354
+   "version": "3.9.0"
   }
  },
  "nbformat": 4,
