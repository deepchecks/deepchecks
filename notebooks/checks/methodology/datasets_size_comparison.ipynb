--- conflicted
+++ resolved
@@ -23,8 +23,8 @@
     "df['label'] = df['x2'] + 0.1 * df['x1']\n",
     "\n",
     "train, test = train_test_split(df, test_size=0.4)\n",
-    "train = Dataset(train, features=['x1', 'x2', 'x3'], label_name='label')\n",
-    "test = Dataset(test, features=['x1', 'x2', 'x3'], label_name='label')\n",
+    "train = Dataset(train, features=['x1', 'x2', 'x3'], label='label')\n",
+    "test = Dataset(test, features=['x1', 'x2', 'x3'], label='label')\n",
     "\n",
     "check_instance = (\n",
     "    DatasetsSizeComparison()\n",
@@ -62,8 +62,6 @@
      "data": {
       "text/html": [
        "<p>Verify test dataset size comparing it to the train dataset size.</p>"
-<<<<<<< HEAD
-=======
       ]
      },
      "metadata": {},
@@ -137,7 +135,6 @@
      "data": {
       "text/html": [
        "<h5>Additional Outputs</h5>"
->>>>>>> 4618a6f3
       ]
      },
      "metadata": {},
@@ -147,25 +144,6 @@
      "data": {
       "text/html": [
        "<style type=\"text/css\">\n",
-<<<<<<< HEAD
-       "#T_39e6a_ table {\n",
-       "  text-align: left;\n",
-       "}\n",
-       "#T_39e6a_ thead {\n",
-       "  text-align: left;\n",
-       "}\n",
-       "#T_39e6a_ tbody {\n",
-       "  text-align: left;\n",
-       "}\n",
-       "#T_39e6a_ th {\n",
-       "  text-align: left;\n",
-       "}\n",
-       "#T_39e6a_ td {\n",
-       "  text-align: left;\n",
-       "}\n",
-       "</style>\n",
-       "<table id=\"T_39e6a_\">\n",
-=======
        "#T_cb48e_ table {\n",
        "  text-align: left;\n",
        "}\n",
@@ -183,7 +161,6 @@
        "}\n",
        "</style>\n",
        "<table id=\"T_cb48e_\">\n",
->>>>>>> 4618a6f3
        "  <thead>\n",
        "    <tr>\n",
        "      <th class=\"blank level0\" >&nbsp;</th>\n",
@@ -193,15 +170,9 @@
        "  </thead>\n",
        "  <tbody>\n",
        "    <tr>\n",
-<<<<<<< HEAD
-       "      <th id=\"T_39e6a_level0_row0\" class=\"row_heading level0 row0\" >Size</th>\n",
-       "      <td id=\"T_39e6a_row0_col0\" class=\"data row0 col0\" >600</td>\n",
-       "      <td id=\"T_39e6a_row0_col1\" class=\"data row0 col1\" >400</td>\n",
-=======
        "      <th id=\"T_cb48e_level0_row0\" class=\"row_heading level0 row0\" >Size</th>\n",
        "      <td id=\"T_cb48e_row0_col0\" class=\"data row0 col0\" >600</td>\n",
        "      <td id=\"T_cb48e_row0_col1\" class=\"data row0 col1\" >400</td>\n",
->>>>>>> 4618a6f3
        "    </tr>\n",
        "  </tbody>\n",
        "</table>\n"
@@ -252,11 +223,7 @@
    "name": "python",
    "nbconvert_exporter": "python",
    "pygments_lexer": "ipython3",
-<<<<<<< HEAD
-   "version": "3.8.2"
-=======
    "version": "3.8.12"
->>>>>>> 4618a6f3
   }
  },
  "nbformat": 4,
