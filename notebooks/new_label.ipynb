{
 "cells": [
  {
   "cell_type": "code",
   "execution_count": 1,
   "id": "d26a99f3",
   "metadata": {},
   "outputs": [],
   "source": [
    "from mlchecks.checks.integrity.new_label import new_label_train_validation\n",
    "from mlchecks.base import Dataset\n",
    "import pandas as pd"
   ]
  },
  {
   "cell_type": "code",
   "execution_count": 2,
   "id": "6ad09e0e",
   "metadata": {},
   "outputs": [],
   "source": [
    "test_data = {\"col1\": [\"somebody\", \"once\", \"told\", \"me\"] * 10}\n",
    "val_data = {\"col1\": [\"the\",\"world\",\"is\", \"gonna\", \"role\", \"me\"] * 10}\n",
    "test = Dataset(pd.DataFrame(data=test_data), label=\"col1\")\n",
    "val = Dataset(pd.DataFrame(data=val_data), label=\"col1\")"
   ]
  },
  {
   "cell_type": "code",
   "execution_count": 3,
   "id": "1407bb72",
   "metadata": {},
   "outputs": [
    {
     "data": {
      "text/html": [
       "<h4>New Label Train Validation</h4>"
      ]
     },
     "metadata": {},
     "output_type": "display_data"
    },
    {
     "data": {
      "text/html": [
       "<p>Find new labels in validation.</p>"
      ]
     },
     "metadata": {},
     "output_type": "display_data"
    },
    {
     "data": {
      "text/html": [
       "<style type=\"text/css\">\n",
<<<<<<< HEAD
       "#T_f6ccc_ th {\n",
       "  text-align: left;\n",
       "}\n",
       "#T_f6ccc_ td {\n",
       "  text-align: left;\n",
       "}\n",
       "</style>\n",
       "<table id=\"T_f6ccc_\">\n",
=======
       "#T_93928_ th {\n",
       "  text-align: left;\n",
       "}\n",
       "#T_93928_ td {\n",
       "  text-align: left;\n",
       "}\n",
       "</style>\n",
       "<table id=\"T_93928_\">\n",
>>>>>>> 9e04889d
       "  <thead>\n",
       "    <tr>\n",
       "      <th class=\"blank level0\" >&nbsp;</th>\n",
       "      <th class=\"col_heading level0 col0\" >Percent new labels in sample</th>\n",
       "      <th class=\"col_heading level0 col1\" >New labels</th>\n",
       "    </tr>\n",
       "    <tr>\n",
       "      <th class=\"index_name level0\" >Label column</th>\n",
       "      <th class=\"blank col0\" >&nbsp;</th>\n",
       "      <th class=\"blank col1\" >&nbsp;</th>\n",
       "    </tr>\n",
       "  </thead>\n",
       "  <tbody>\n",
       "    <tr>\n",
<<<<<<< HEAD
       "      <th id=\"T_f6ccc_level0_row0\" class=\"row_heading level0 row0\" >col1</th>\n",
       "      <td id=\"T_f6ccc_row0_col0\" class=\"data row0 col0\" >0.833333</td>\n",
       "      <td id=\"T_f6ccc_row0_col1\" class=\"data row0 col1\" >{'the', 'is', 'role', 'gonna', 'world'}</td>\n",
=======
       "      <th id=\"T_93928_level0_row0\" class=\"row_heading level0 row0\" >col1</th>\n",
       "      <td id=\"T_93928_row0_col0\" class=\"data row0 col0\" >83.33%</td>\n",
       "      <td id=\"T_93928_row0_col1\" class=\"data row0 col1\" >{'world', 'is', 'the', 'gonna', 'role'}</td>\n",
>>>>>>> 9e04889d
       "    </tr>\n",
       "  </tbody>\n",
       "</table>\n"
      ]
     },
     "metadata": {},
     "output_type": "display_data"
    }
   ],
   "source": [
    "new_label_train_validation(test, val)"
   ]
  },
  {
   "cell_type": "code",
   "execution_count": 4,
   "id": "e2dd499d",
   "metadata": {},
   "outputs": [],
   "source": [
    "test_data = {\"col1\": [\"a\", \"b\", \"a\", \"c\"] * 10, \"col2\": ['a','b','b','q']*10}\n",
    "val_data = {\"col1\": [\"a\",\"b\",\"d\"] * 10, \"col2\": ['a', '2', '1']*10}\n",
    "test = Dataset(pd.DataFrame(data=test_data), label=\"col2\")\n",
    "val = Dataset(pd.DataFrame(data=val_data), label=\"col2\")"
   ]
  },
  {
   "cell_type": "code",
   "execution_count": 5,
   "id": "91c364ab",
   "metadata": {
    "scrolled": true
   },
   "outputs": [
    {
     "data": {
      "text/html": [
       "<h4>New Label Train Validation</h4>"
      ]
     },
     "metadata": {},
     "output_type": "display_data"
    },
    {
     "data": {
      "text/html": [
       "<p>Find new labels in validation.</p>"
      ]
     },
     "metadata": {},
     "output_type": "display_data"
    },
    {
     "data": {
      "text/html": [
       "<style type=\"text/css\">\n",
<<<<<<< HEAD
       "#T_dc642_ th {\n",
       "  text-align: left;\n",
       "}\n",
       "#T_dc642_ td {\n",
       "  text-align: left;\n",
       "}\n",
       "</style>\n",
       "<table id=\"T_dc642_\">\n",
=======
       "#T_5b73b_ th {\n",
       "  text-align: left;\n",
       "}\n",
       "#T_5b73b_ td {\n",
       "  text-align: left;\n",
       "}\n",
       "</style>\n",
       "<table id=\"T_5b73b_\">\n",
>>>>>>> 9e04889d
       "  <thead>\n",
       "    <tr>\n",
       "      <th class=\"blank level0\" >&nbsp;</th>\n",
       "      <th class=\"col_heading level0 col0\" >Percent new labels in sample</th>\n",
       "      <th class=\"col_heading level0 col1\" >New labels</th>\n",
       "    </tr>\n",
       "    <tr>\n",
       "      <th class=\"index_name level0\" >Label column</th>\n",
       "      <th class=\"blank col0\" >&nbsp;</th>\n",
       "      <th class=\"blank col1\" >&nbsp;</th>\n",
       "    </tr>\n",
       "  </thead>\n",
       "  <tbody>\n",
       "    <tr>\n",
<<<<<<< HEAD
       "      <th id=\"T_dc642_level0_row0\" class=\"row_heading level0 row0\" >col2</th>\n",
       "      <td id=\"T_dc642_row0_col0\" class=\"data row0 col0\" >0.666667</td>\n",
       "      <td id=\"T_dc642_row0_col1\" class=\"data row0 col1\" >{'2', '1'}</td>\n",
=======
       "      <th id=\"T_5b73b_level0_row0\" class=\"row_heading level0 row0\" >col2</th>\n",
       "      <td id=\"T_5b73b_row0_col0\" class=\"data row0 col0\" >66.67%</td>\n",
       "      <td id=\"T_5b73b_row0_col1\" class=\"data row0 col1\" >{'2', '1'}</td>\n",
>>>>>>> 9e04889d
       "    </tr>\n",
       "  </tbody>\n",
       "</table>\n"
      ]
     },
     "metadata": {},
     "output_type": "display_data"
    }
   ],
   "source": [
    "new_label_train_validation(test, val)"
   ]
  }
 ],
 "metadata": {
  "kernelspec": {
   "display_name": "Python 3 (ipykernel)",
   "language": "python",
   "name": "python3"
  },
  "language_info": {
   "codemirror_mode": {
    "name": "ipython",
    "version": 3
   },
   "file_extension": ".py",
   "mimetype": "text/x-python",
   "name": "python",
   "nbconvert_exporter": "python",
   "pygments_lexer": "ipython3",
   "version": "3.7.9"
  }
 },
 "nbformat": 4,
 "nbformat_minor": 5
}<|MERGE_RESOLUTION|>--- conflicted
+++ resolved
@@ -53,25 +53,14 @@
      "data": {
       "text/html": [
        "<style type=\"text/css\">\n",
-<<<<<<< HEAD
-       "#T_f6ccc_ th {\n",
+       "#T_6805c_ th {\n",
        "  text-align: left;\n",
        "}\n",
-       "#T_f6ccc_ td {\n",
+       "#T_6805c_ td {\n",
        "  text-align: left;\n",
        "}\n",
        "</style>\n",
-       "<table id=\"T_f6ccc_\">\n",
-=======
-       "#T_93928_ th {\n",
-       "  text-align: left;\n",
-       "}\n",
-       "#T_93928_ td {\n",
-       "  text-align: left;\n",
-       "}\n",
-       "</style>\n",
-       "<table id=\"T_93928_\">\n",
->>>>>>> 9e04889d
+       "<table id=\"T_6805c_\">\n",
        "  <thead>\n",
        "    <tr>\n",
        "      <th class=\"blank level0\" >&nbsp;</th>\n",
@@ -86,15 +75,9 @@
        "  </thead>\n",
        "  <tbody>\n",
        "    <tr>\n",
-<<<<<<< HEAD
-       "      <th id=\"T_f6ccc_level0_row0\" class=\"row_heading level0 row0\" >col1</th>\n",
-       "      <td id=\"T_f6ccc_row0_col0\" class=\"data row0 col0\" >0.833333</td>\n",
-       "      <td id=\"T_f6ccc_row0_col1\" class=\"data row0 col1\" >{'the', 'is', 'role', 'gonna', 'world'}</td>\n",
-=======
-       "      <th id=\"T_93928_level0_row0\" class=\"row_heading level0 row0\" >col1</th>\n",
-       "      <td id=\"T_93928_row0_col0\" class=\"data row0 col0\" >83.33%</td>\n",
-       "      <td id=\"T_93928_row0_col1\" class=\"data row0 col1\" >{'world', 'is', 'the', 'gonna', 'role'}</td>\n",
->>>>>>> 9e04889d
+       "      <th id=\"T_6805c_level0_row0\" class=\"row_heading level0 row0\" >col1</th>\n",
+       "      <td id=\"T_6805c_row0_col0\" class=\"data row0 col0\" >83.33%</td>\n",
+       "      <td id=\"T_6805c_row0_col1\" class=\"data row0 col1\" >['gonna', 'is', 'role', 'the', 'world']</td>\n",
        "    </tr>\n",
        "  </tbody>\n",
        "</table>\n"
@@ -151,25 +134,14 @@
      "data": {
       "text/html": [
        "<style type=\"text/css\">\n",
-<<<<<<< HEAD
-       "#T_dc642_ th {\n",
+       "#T_bf0d9_ th {\n",
        "  text-align: left;\n",
        "}\n",
-       "#T_dc642_ td {\n",
+       "#T_bf0d9_ td {\n",
        "  text-align: left;\n",
        "}\n",
        "</style>\n",
-       "<table id=\"T_dc642_\">\n",
-=======
-       "#T_5b73b_ th {\n",
-       "  text-align: left;\n",
-       "}\n",
-       "#T_5b73b_ td {\n",
-       "  text-align: left;\n",
-       "}\n",
-       "</style>\n",
-       "<table id=\"T_5b73b_\">\n",
->>>>>>> 9e04889d
+       "<table id=\"T_bf0d9_\">\n",
        "  <thead>\n",
        "    <tr>\n",
        "      <th class=\"blank level0\" >&nbsp;</th>\n",
@@ -184,15 +156,9 @@
        "  </thead>\n",
        "  <tbody>\n",
        "    <tr>\n",
-<<<<<<< HEAD
-       "      <th id=\"T_dc642_level0_row0\" class=\"row_heading level0 row0\" >col2</th>\n",
-       "      <td id=\"T_dc642_row0_col0\" class=\"data row0 col0\" >0.666667</td>\n",
-       "      <td id=\"T_dc642_row0_col1\" class=\"data row0 col1\" >{'2', '1'}</td>\n",
-=======
-       "      <th id=\"T_5b73b_level0_row0\" class=\"row_heading level0 row0\" >col2</th>\n",
-       "      <td id=\"T_5b73b_row0_col0\" class=\"data row0 col0\" >66.67%</td>\n",
-       "      <td id=\"T_5b73b_row0_col1\" class=\"data row0 col1\" >{'2', '1'}</td>\n",
->>>>>>> 9e04889d
+       "      <th id=\"T_bf0d9_level0_row0\" class=\"row_heading level0 row0\" >col2</th>\n",
+       "      <td id=\"T_bf0d9_row0_col0\" class=\"data row0 col0\" >66.67%</td>\n",
+       "      <td id=\"T_bf0d9_row0_col1\" class=\"data row0 col1\" >['1', '2']</td>\n",
        "    </tr>\n",
        "  </tbody>\n",
        "</table>\n"
