{
 "cells": [
  {
   "cell_type": "markdown",
   "id": "470c3f6b",
   "metadata": {},
   "source": [
    "# Configure Check Conditions"
   ]
  },
  {
   "cell_type": "markdown",
   "id": "8eec4ed8",
   "metadata": {},
   "source": [
    "The following guide includes different options for configuring a check's condition(s):\n",
    "\n",
    "- [Add Condition](#Add-Condition)\n",
    "- [Remove / Edit a Condition](#Remove-/-Edit-a-Condition)\n",
    "- [Add a Custom Condition](#Add-a-Custom-Condition)\n",
    "- [Set Custom Condition Category](#Set-Custom-Condition-Category)"
   ]
  },
  {
   "cell_type": "markdown",
   "id": "1026760f",
   "metadata": {},
   "source": [
    "## Add Condition"
   ]
  },
  {
   "cell_type": "markdown",
   "id": "0c850e76",
   "metadata": {},
   "source": [
    "In order to add a condition to an existing check, we can use any of the pre-defined conditions for that check. The naming convention for the methods that add the condition is `add_condition_...`.\n",
    "\n",
    "If you want to create and add your custom condition logic for parsing the check's result value, see [Add a Custom Condition](#Add-a-Custom-Condition)."
   ]
  },
  {
   "cell_type": "markdown",
   "id": "8bc3394b",
   "metadata": {},
   "source": [
    "### Add a condition to a new check"
   ]
  },
  {
   "cell_type": "code",
   "execution_count": 1,
   "id": "b3862684",
<<<<<<< HEAD
   "metadata": {},
=======
   "metadata": {
    "execution": {
     "iopub.execute_input": "2021-12-29T00:53:12.242660Z",
     "iopub.status.busy": "2021-12-29T00:53:12.242110Z",
     "iopub.status.idle": "2021-12-29T00:53:14.018311Z",
     "shell.execute_reply": "2021-12-29T00:53:14.017594Z"
    }
   },
>>>>>>> d3e42422
   "outputs": [
    {
     "data": {
      "text/plain": [
       "DatasetsSizeComparison\n",
       "\tConditions:\n",
       "\t\t0: Test dataset size is not smaller than 1000"
      ]
     },
     "execution_count": 1,
     "metadata": {},
     "output_type": "execute_result"
    }
   ],
   "source": [
    "from deepchecks.checks import DatasetsSizeComparison\n",
    "\n",
    "check = DatasetsSizeComparison().add_condition_test_size_not_smaller_than(1000)\n",
    "check"
   ]
  },
  {
   "cell_type": "markdown",
   "id": "1c3ec933",
   "metadata": {},
   "source": [
    "Conditions are used mainly in the context of a Suite, and displayed in the Conditions Summary table. For example how to run in a suite you can look at [Add a Custom Condition](#Add-a-Custom-Condition) or if you would like to run the conditions outside of suite you can execute:"
   ]
  },
  {
   "cell_type": "code",
   "execution_count": 2,
   "id": "db25f8ed",
<<<<<<< HEAD
   "metadata": {},
=======
   "metadata": {
    "execution": {
     "iopub.execute_input": "2021-12-29T00:53:14.029208Z",
     "iopub.status.busy": "2021-12-29T00:53:14.028654Z",
     "iopub.status.idle": "2021-12-29T00:53:14.032514Z",
     "shell.execute_reply": "2021-12-29T00:53:14.032916Z"
    }
   },
>>>>>>> d3e42422
   "outputs": [
    {
     "data": {
      "text/plain": [
       "[{'is_pass': False, 'details': 'Test dataset is 3', 'category': <ConditionCategory.FAIL: 'FAIL'>, 'name': 'Test dataset size is not smaller than 1000'}]"
      ]
     },
     "execution_count": 2,
     "metadata": {},
     "output_type": "execute_result"
    }
   ],
   "source": [
    "from deepchecks import Dataset\n",
    "import pandas as pd\n",
    "# Dummy data\n",
    "train_dataset = Dataset(pd.DataFrame(data={'x': [1,2,3,4,5,6,7,8,9]}))\n",
    "test_dataset = Dataset(pd.DataFrame(data={'x': [1,2,3]}))\n",
    "\n",
    "condition_results = check.conditions_decision(check.run(train_dataset, test_dataset))\n",
    "condition_results"
   ]
  },
  {
   "cell_type": "markdown",
   "id": "6d6be7c3",
   "metadata": {},
   "source": [
    "### Add a condition to a check in a suite"
   ]
  },
  {
   "cell_type": "markdown",
   "id": "01af72d0",
   "metadata": {},
   "source": [
    "If we want to add a conditon to a check within an existing suite, we should first find the Check's ID within the suite, and then add the condition to it, by running the relevant `add_condition_` method on that check's instance. See the next section to understand how to do so.\n",
    "\n",
    "The condition will then be appended to the list of conditions on that check (or be the first one if no conditions are defined), and each condition will be evaluated separately when running the suite.\n"
   ]
  },
  {
   "cell_type": "markdown",
   "id": "977fb8ec",
   "metadata": {},
   "source": [
    "## Remove / Edit a Condition"
   ]
  },
  {
   "cell_type": "markdown",
   "id": "4be40708",
   "metadata": {},
   "source": [
    "Deepchecks provides different kinds of default suites, which come with pre-defined conditions. You may want to remove a condition in case it isn't needed for you, or you may want to change the condition's parameters (since conditions functions are immutable).\n",
    "\n",
    "To remove a condition, start by printing the Suite and identifing the Check's ID, and the Condition's ID:"
   ]
  },
  {
   "cell_type": "code",
   "execution_count": 3,
   "id": "af7bd116",
<<<<<<< HEAD
   "metadata": {},
=======
   "metadata": {
    "execution": {
     "iopub.execute_input": "2021-12-29T00:53:14.039782Z",
     "iopub.status.busy": "2021-12-29T00:53:14.036550Z",
     "iopub.status.idle": "2021-12-29T00:53:14.041920Z",
     "shell.execute_reply": "2021-12-29T00:53:14.042526Z"
    }
   },
>>>>>>> d3e42422
   "outputs": [
    {
     "data": {
      "text/plain": [
       "Train Test Leakage Suite: [\n",
       "\t0: DateTrainTestLeakageDuplicates\n",
       "\t\tConditions:\n",
       "\t\t\t0: Date leakage ratio is not greater than 0%\n",
       "\t1: DateTrainTestLeakageOverlap\n",
       "\t\tConditions:\n",
       "\t\t\t0: Date leakage ratio is not greater than 0%\n",
       "\t2: SingleFeatureContributionTrainTest\n",
       "\t\tConditions:\n",
       "\t\t\t0: Train-Test features' <a href=https://towardsdatascience.com/rip-correlation-introducing-the-predictive-power-score-3d90808b9598>Predictive Power Score</a> (PPS) difference is not greater than 0.2\n",
       "\t\t\t1: Train features' <a href=https://towardsdatascience.com/rip-correlation-introducing-the-predictive-power-score-3d90808b9598>Predictive Power Score</a> (PPS) is not greater than 0.2\n",
       "\t3: TrainTestSamplesMix\n",
       "\t\tConditions:\n",
       "\t\t\t0: Percentage of test data samples that appear in train data not greater than 10.00%\n",
       "\t4: IdentifierLeakage\n",
       "\t\tConditions:\n",
       "\t\t\t0: Identifier columns do not have a greater pps than 0%\n",
       "\t5: IndexTrainTestLeakage\n",
       "\t\tConditions:\n",
       "\t\t\t0: Index leakage is not greater than 0%\n",
       "]"
      ]
     },
     "execution_count": 3,
     "metadata": {},
     "output_type": "execute_result"
    }
   ],
   "source": [
    "from deepchecks.suites import train_test_leakage\n",
    "\n",
    "suite = train_test_leakage()\n",
    "suite"
   ]
  },
  {
   "cell_type": "markdown",
   "id": "44e1da74",
   "metadata": {},
   "source": [
    "After we found the IDs we can remove the Condition:"
   ]
  },
  {
   "cell_type": "code",
   "execution_count": 4,
   "id": "faf589a1",
<<<<<<< HEAD
   "metadata": {},
=======
   "metadata": {
    "execution": {
     "iopub.execute_input": "2021-12-29T00:53:14.046902Z",
     "iopub.status.busy": "2021-12-29T00:53:14.046411Z",
     "iopub.status.idle": "2021-12-29T00:53:14.050690Z",
     "shell.execute_reply": "2021-12-29T00:53:14.050120Z"
    }
   },
>>>>>>> d3e42422
   "outputs": [
    {
     "data": {
      "text/plain": [
       "Train Test Leakage Suite: [\n",
       "\t0: DateTrainTestLeakageDuplicates\n",
       "\t\tConditions:\n",
       "\t\t\t0: Date leakage ratio is not greater than 0%\n",
       "\t1: DateTrainTestLeakageOverlap\n",
       "\t\tConditions:\n",
       "\t\t\t0: Date leakage ratio is not greater than 0%\n",
       "\t2: SingleFeatureContributionTrainTest\n",
       "\t\tConditions:\n",
       "\t\t\t1: Train features' <a href=https://towardsdatascience.com/rip-correlation-introducing-the-predictive-power-score-3d90808b9598>Predictive Power Score</a> (PPS) is not greater than 0.2\n",
       "\t3: TrainTestSamplesMix\n",
       "\t\tConditions:\n",
       "\t\t\t0: Percentage of test data samples that appear in train data not greater than 10.00%\n",
       "\t4: IdentifierLeakage\n",
       "\t\tConditions:\n",
       "\t\t\t0: Identifier columns do not have a greater pps than 0%\n",
       "\t5: IndexTrainTestLeakage\n",
       "\t\tConditions:\n",
       "\t\t\t0: Index leakage is not greater than 0%\n",
       "]"
      ]
     },
     "execution_count": 4,
     "metadata": {},
     "output_type": "execute_result"
    }
   ],
   "source": [
    "# Access check by id\n",
    "check = suite[2]\n",
    "# Remove condition by id\n",
    "check.remove_condition(0)\n",
    "\n",
    "suite"
   ]
  },
  {
   "cell_type": "markdown",
   "id": "ae06fd53",
   "metadata": {},
   "source": [
    "Now if we want we can also re-add the Condition using the built-in methods on the check, with a different parameter. "
   ]
  },
  {
   "cell_type": "code",
   "execution_count": 5,
   "id": "9488c030",
<<<<<<< HEAD
   "metadata": {},
=======
   "metadata": {
    "execution": {
     "iopub.execute_input": "2021-12-29T00:53:14.054833Z",
     "iopub.status.busy": "2021-12-29T00:53:14.054348Z",
     "iopub.status.idle": "2021-12-29T00:53:14.057376Z",
     "shell.execute_reply": "2021-12-29T00:53:14.056938Z"
    }
   },
>>>>>>> d3e42422
   "outputs": [
    {
     "data": {
      "text/plain": [
       "Train Test Leakage Suite: [\n",
       "\t0: DateTrainTestLeakageDuplicates\n",
       "\t\tConditions:\n",
       "\t\t\t0: Date leakage ratio is not greater than 0%\n",
       "\t1: DateTrainTestLeakageOverlap\n",
       "\t\tConditions:\n",
       "\t\t\t0: Date leakage ratio is not greater than 0%\n",
       "\t2: SingleFeatureContributionTrainTest\n",
       "\t\tConditions:\n",
       "\t\t\t1: Train features' <a href=https://towardsdatascience.com/rip-correlation-introducing-the-predictive-power-score-3d90808b9598>Predictive Power Score</a> (PPS) is not greater than 0.2\n",
       "\t\t\t2: Train-Test features' <a href=https://towardsdatascience.com/rip-correlation-introducing-the-predictive-power-score-3d90808b9598>Predictive Power Score</a> (PPS) difference is not greater than 0.01\n",
       "\t3: TrainTestSamplesMix\n",
       "\t\tConditions:\n",
       "\t\t\t0: Percentage of test data samples that appear in train data not greater than 10.00%\n",
       "\t4: IdentifierLeakage\n",
       "\t\tConditions:\n",
       "\t\t\t0: Identifier columns do not have a greater pps than 0%\n",
       "\t5: IndexTrainTestLeakage\n",
       "\t\tConditions:\n",
       "\t\t\t0: Index leakage is not greater than 0%\n",
       "]"
      ]
     },
     "execution_count": 5,
     "metadata": {},
     "output_type": "execute_result"
    }
   ],
   "source": [
    "# Re-add the condition with new parameter\n",
    "check.add_condition_feature_pps_difference_not_greater_than(0.01)\n",
    "\n",
    "suite"
   ]
  },
  {
   "cell_type": "markdown",
   "id": "09b434c6",
   "metadata": {},
   "source": [
    "## Add a Custom Condition"
   ]
  },
  {
   "cell_type": "markdown",
   "id": "73168e2e",
   "metadata": {},
   "source": [
    "In order to write conditions we first have to know what value a given check produces.  \n",
    "Let's look at the check `DatasetsSizeComparison` and see it's return value in order to write a condition for it."
   ]
  },
  {
   "cell_type": "code",
   "execution_count": 6,
   "id": "2a1821bf",
<<<<<<< HEAD
   "metadata": {},
=======
   "metadata": {
    "execution": {
     "iopub.execute_input": "2021-12-29T00:53:14.067002Z",
     "iopub.status.busy": "2021-12-29T00:53:14.066501Z",
     "iopub.status.idle": "2021-12-29T00:53:14.073121Z",
     "shell.execute_reply": "2021-12-29T00:53:14.072619Z"
    }
   },
>>>>>>> d3e42422
   "outputs": [
    {
     "data": {
      "text/plain": [
       "{'Train': 9, 'Test': 3}"
      ]
     },
     "execution_count": 6,
     "metadata": {},
     "output_type": "execute_result"
    }
   ],
   "source": [
    "from deepchecks.checks import DatasetsSizeComparison\n",
    "from deepchecks import Dataset\n",
    "import pandas as pd\n",
    "\n",
    "# We'll use dummy data for the purpose of this demonstration\n",
    "train_dataset = Dataset(pd.DataFrame(data={'x': [1,2,3,4,5,6,7,8,9]}))\n",
    "test_dataset = Dataset(pd.DataFrame(data={'x': [1,2,3]}))\n",
    "\n",
    "result = DatasetsSizeComparison().run(train_dataset, test_dataset)\n",
    "result.value"
   ]
  },
  {
   "cell_type": "markdown",
   "id": "08113761",
   "metadata": {},
   "source": [
    "Now we know what the return value looks like. Let's add a new condition that validates that the ratio between the train and test datasets size is inside a given range.\n",
    "To create condition we need to use the `add_condition` method of the check which accepts a condition name and a function. This function receives the value of the `CheckResult` that we saw above and should return either a boolean or a `ConditionResult` containing a boolean and optional extra info that will be displayed in the Conditions Summary table.\n",
    "\n",
    "*Note: When implementing a condition in a custom check, you may want to add a method `add_condition_x()` to allow any consumer of your check to apply the condition (possibly with given parameters). For examples look at implemented Checks' source code*"
   ]
  },
  {
   "cell_type": "code",
   "execution_count": 7,
   "id": "06ef9c99",
<<<<<<< HEAD
   "metadata": {},
=======
   "metadata": {
    "execution": {
     "iopub.execute_input": "2021-12-29T00:53:14.078559Z",
     "iopub.status.busy": "2021-12-29T00:53:14.077895Z",
     "iopub.status.idle": "2021-12-29T00:53:14.081390Z",
     "shell.execute_reply": "2021-12-29T00:53:14.080531Z"
    }
   },
>>>>>>> d3e42422
   "outputs": [],
   "source": [
    "from deepchecks import ConditionResult\n",
    "\n",
    "# Our parameters for the condition\n",
    "low_threshold = 0.4\n",
    "high_threshold = 0.6\n",
    "\n",
    "# Create the condition function\n",
    "def custom_condition(value: dict, low=low_threshold, high=high_threshold): \n",
    "    ratio = value['Test'] / value['Train']\n",
    "    if low <= ratio <= high:\n",
    "        return ConditionResult(True)\n",
    "    else:\n",
    "        # Note: if you doesn't care about the extra info, you can return directly a boolean\n",
    "        return ConditionResult(False, f'Test-Train ratio is {ratio:.2}')\n",
    "\n",
    "# Create the condition name\n",
    "condition_name = f'Test-Train ratio is between {low_threshold} to {high_threshold}'\n",
    "\n",
    "# Create check instance with the condition \n",
    "check = DatasetsSizeComparison().add_condition(condition_name, custom_condition)"
   ]
  },
  {
   "cell_type": "markdown",
   "id": "6c194fdd",
   "metadata": {},
   "source": [
    "Now we will use a Suite to demonstrate the action of the condition, since the suite runs the condition for us automatically and prints out a Conditions Summary table (for all the conditions defined on the checks within the suite):"
   ]
  },
  {
   "cell_type": "code",
   "execution_count": 8,
   "id": "39b8606b",
<<<<<<< HEAD
   "metadata": {},
=======
   "metadata": {
    "execution": {
     "iopub.execute_input": "2021-12-29T00:53:14.085563Z",
     "iopub.status.busy": "2021-12-29T00:53:14.084952Z",
     "iopub.status.idle": "2021-12-29T00:53:14.116482Z",
     "shell.execute_reply": "2021-12-29T00:53:14.116008Z"
    }
   },
>>>>>>> d3e42422
   "outputs": [
    {
     "name": "stdout",
     "output_type": "stream",
     "text": [
      "                                                                                    \r"
     ]
    },
    {
     "data": {
      "text/html": [
       "\n",
<<<<<<< HEAD
       "        <h1 id=\"summary_5ZSMH\">Suite for Condition</h1>\n",
=======
       "        <h1 id=\"summary_RR3LO\">Suite for Condition</h1>\n",
>>>>>>> d3e42422
       "        <p>The suite is composed of the following checks: Datasets Size Comparison.<br>\n",
       "        Each check may contain conditions (which results in \n",
       "    <span style=\"color: green;display:inline-block\">✓</span> /\n",
       "    <span style=\"color: red;display:inline-block\">✖</span> /\n",
       "    <span style=\"color: orange;font-weight:bold;display:inline-block\">!</span>\n",
       "    ),\n",
       "        as well as other outputs such as plots or tables.<br>\n",
       "        Suites, checks and conditions can all be modified (see tutorial [link]).</p>\n",
       "        <hr style=\"background-color: black;border: 0 none;color: black;height: 1px;\"><h2>Conditions Summary</h2>\n",
       "        "
      ]
     },
     "metadata": {},
     "output_type": "display_data"
    },
    {
     "data": {
      "text/html": [
       "<style type=\"text/css\">\n",
<<<<<<< HEAD
       "#T_b8a5d_ table {\n",
       "  text-align: left;\n",
       "}\n",
       "#T_b8a5d_ thead {\n",
       "  text-align: left;\n",
       "}\n",
       "#T_b8a5d_ tbody {\n",
       "  text-align: left;\n",
       "}\n",
       "#T_b8a5d_ th {\n",
       "  text-align: left;\n",
       "}\n",
       "#T_b8a5d_ td {\n",
       "  text-align: left;\n",
       "}\n",
       "</style>\n",
       "<table id=\"T_b8a5d_\">\n",
=======
       "#T_ec709_ table {\n",
       "  text-align: left;\n",
       "}\n",
       "#T_ec709_ thead {\n",
       "  text-align: left;\n",
       "}\n",
       "#T_ec709_ tbody {\n",
       "  text-align: left;\n",
       "}\n",
       "#T_ec709_ th {\n",
       "  text-align: left;\n",
       "}\n",
       "#T_ec709_ td {\n",
       "  text-align: left;\n",
       "}\n",
       "</style>\n",
       "<table id=\"T_ec709_\">\n",
>>>>>>> d3e42422
       "  <thead>\n",
       "    <tr>\n",
       "      <th class=\"col_heading level0 col0\" >Status</th>\n",
       "      <th class=\"col_heading level0 col1\" >Check</th>\n",
       "      <th class=\"col_heading level0 col2\" >Condition</th>\n",
       "      <th class=\"col_heading level0 col3\" >More Info</th>\n",
       "    </tr>\n",
       "  </thead>\n",
       "  <tbody>\n",
       "    <tr>\n",
<<<<<<< HEAD
       "      <td id=\"T_b8a5d_row0_col0\" class=\"data row0 col0\" ><div style=\"color: red;text-align: center\">✖</div></td>\n",
       "      <td id=\"T_b8a5d_row0_col1\" class=\"data row0 col1\" ><a href=#DatasetsSizeComparison_5ZSMH>Datasets Size Comparison</a></td>\n",
       "      <td id=\"T_b8a5d_row0_col2\" class=\"data row0 col2\" >Test-Train ratio is between 0.4 to 0.6</td>\n",
       "      <td id=\"T_b8a5d_row0_col3\" class=\"data row0 col3\" >Test-Train ratio is 0.33</td>\n",
=======
       "      <td id=\"T_ec709_row0_col0\" class=\"data row0 col0\" ><div style=\"color: red;text-align: center\">✖</div></td>\n",
       "      <td id=\"T_ec709_row0_col1\" class=\"data row0 col1\" ><a href=#DatasetsSizeComparison_RR3LO>Datasets Size Comparison</a></td>\n",
       "      <td id=\"T_ec709_row0_col2\" class=\"data row0 col2\" >Test-Train ratio is between 0.4 to 0.6</td>\n",
       "      <td id=\"T_ec709_row0_col3\" class=\"data row0 col3\" >Test-Train ratio is 0.33</td>\n",
>>>>>>> d3e42422
       "    </tr>\n",
       "  </tbody>\n",
       "</table>\n"
      ]
     },
     "metadata": {},
     "output_type": "display_data"
    },
    {
     "data": {
      "text/html": [
       "<hr style=\"background-color: black;border: 0 none;color: black;height: 1px;\"><h2>Additional Outputs</h2>"
      ]
     },
     "metadata": {},
     "output_type": "display_data"
    },
    {
     "data": {
      "text/html": [
<<<<<<< HEAD
       "<h4 id=\"DatasetsSizeComparison_5ZSMH\">Datasets Size Comparison</h4>"
=======
       "<h4 id=\"DatasetsSizeComparison_RR3LO\">Datasets Size Comparison</h4>"
>>>>>>> d3e42422
      ]
     },
     "metadata": {},
     "output_type": "display_data"
    },
    {
     "data": {
      "text/html": [
       "<p>Verify test dataset size comparing it to the train dataset size.</p>"
      ]
     },
     "metadata": {},
     "output_type": "display_data"
    },
    {
     "data": {
      "text/html": [
       "<style type=\"text/css\">\n",
<<<<<<< HEAD
       "#T_a9d2b_ table {\n",
       "  text-align: left;\n",
       "}\n",
       "#T_a9d2b_ thead {\n",
       "  text-align: left;\n",
       "}\n",
       "#T_a9d2b_ tbody {\n",
       "  text-align: left;\n",
       "}\n",
       "#T_a9d2b_ th {\n",
       "  text-align: left;\n",
       "}\n",
       "#T_a9d2b_ td {\n",
       "  text-align: left;\n",
       "}\n",
       "</style>\n",
       "<table id=\"T_a9d2b_\">\n",
=======
       "#T_dd56f_ table {\n",
       "  text-align: left;\n",
       "}\n",
       "#T_dd56f_ thead {\n",
       "  text-align: left;\n",
       "}\n",
       "#T_dd56f_ tbody {\n",
       "  text-align: left;\n",
       "}\n",
       "#T_dd56f_ th {\n",
       "  text-align: left;\n",
       "}\n",
       "#T_dd56f_ td {\n",
       "  text-align: left;\n",
       "}\n",
       "</style>\n",
       "<table id=\"T_dd56f_\">\n",
>>>>>>> d3e42422
       "  <thead>\n",
       "    <tr>\n",
       "      <th class=\"blank level0\" >&nbsp;</th>\n",
       "      <th class=\"col_heading level0 col0\" >Train</th>\n",
       "      <th class=\"col_heading level0 col1\" >Test</th>\n",
       "    </tr>\n",
       "  </thead>\n",
       "  <tbody>\n",
       "    <tr>\n",
<<<<<<< HEAD
       "      <th id=\"T_a9d2b_level0_row0\" class=\"row_heading level0 row0\" >Size</th>\n",
       "      <td id=\"T_a9d2b_row0_col0\" class=\"data row0 col0\" >9</td>\n",
       "      <td id=\"T_a9d2b_row0_col1\" class=\"data row0 col1\" >3</td>\n",
=======
       "      <th id=\"T_dd56f_level0_row0\" class=\"row_heading level0 row0\" >Size</th>\n",
       "      <td id=\"T_dd56f_row0_col0\" class=\"data row0 col0\" >9</td>\n",
       "      <td id=\"T_dd56f_row0_col1\" class=\"data row0 col1\" >3</td>\n",
>>>>>>> d3e42422
       "    </tr>\n",
       "  </tbody>\n",
       "</table>\n"
      ]
     },
     "metadata": {},
     "output_type": "display_data"
    },
    {
     "data": {
      "text/html": [
<<<<<<< HEAD
       "<br><a href=\"#summary_5ZSMH\" style=\"font-size: 14px\">Go to top</a>"
=======
       "<br><a href=\"#summary_RR3LO\" style=\"font-size: 14px\">Go to top</a>"
>>>>>>> d3e42422
      ]
     },
     "metadata": {},
     "output_type": "display_data"
    },
    {
     "data": {
      "text/html": [
<<<<<<< HEAD
       "<br><a href=\"#summary_5ZSMH\" style=\"font-size: 14px\">Go to top</a>"
=======
       "<br><a href=\"#summary_RR3LO\" style=\"font-size: 14px\">Go to top</a>"
>>>>>>> d3e42422
      ]
     },
     "metadata": {},
     "output_type": "display_data"
    }
   ],
   "source": [
    "from deepchecks import Suite\n",
    "\n",
    "# Using suite to run check & condition\n",
    "suite = Suite('Suite for Condition',\n",
    "    check\n",
    ")\n",
    "\n",
    "suite.run(train_dataset, test_dataset)"
   ]
  },
  {
   "cell_type": "markdown",
   "id": "8d0eba67",
   "metadata": {},
   "source": [
    "----------------\n",
    "## Set Custom Condition Category"
   ]
  },
  {
   "cell_type": "markdown",
   "id": "5afdc396",
   "metadata": {},
   "source": [
    "When writing your own condition logic, you can decide to mark a condition result as either fail or warn, by passing the category to the `ConditionResult` object.\n",
    "For example we can even write condition which sets the category based on severity of the result:"
   ]
  },
  {
   "cell_type": "code",
   "execution_count": 9,
   "id": "b6ce24a3",
   "metadata": {
<<<<<<< HEAD
=======
    "execution": {
     "iopub.execute_input": "2021-12-29T00:53:14.122644Z",
     "iopub.status.busy": "2021-12-29T00:53:14.122147Z",
     "iopub.status.idle": "2021-12-29T00:53:14.125022Z",
     "shell.execute_reply": "2021-12-29T00:53:14.125425Z"
    },
>>>>>>> d3e42422
    "tags": []
   },
   "outputs": [],
   "source": [
    "from deepchecks import ConditionResult, ConditionCategory\n",
    "\n",
    "# Our parameters for the condition\n",
    "low_threshold = 0.3\n",
    "high_threshold = 0.7\n",
    "\n",
    "# Create the condition function for check `DatasetsSizeComparison`\n",
    "def custom_condition(value: dict): \n",
    "    ratio = value['Test'] / value['Train']\n",
    "    if low_threshold <= ratio <= high_threshold:\n",
    "        return ConditionResult(True)\n",
    "    elif ratio < low_threshold:\n",
    "        return ConditionResult(False, f'Test-Train ratio is {ratio:.2}', ConditionCategory.FAIL)\n",
    "    else:\n",
    "        return ConditionResult(False, f'Test-Train ratio is {ratio:.2}', ConditionCategory.WARN)"
   ]
  }
 ],
 "metadata": {
  "kernelspec": {
   "display_name": "Python 3 (ipykernel)",
   "language": "python",
   "name": "python3"
  },
  "language_info": {
   "codemirror_mode": {
    "name": "ipython",
    "version": 3
   },
   "file_extension": ".py",
   "mimetype": "text/x-python",
   "name": "python",
   "nbconvert_exporter": "python",
   "pygments_lexer": "ipython3",
   "version": "3.8.6"
  }
 },
 "nbformat": 4,
 "nbformat_minor": 5
}<|MERGE_RESOLUTION|>--- conflicted
+++ resolved
@@ -51,9 +51,6 @@
    "cell_type": "code",
    "execution_count": 1,
    "id": "b3862684",
-<<<<<<< HEAD
-   "metadata": {},
-=======
    "metadata": {
     "execution": {
      "iopub.execute_input": "2021-12-29T00:53:12.242660Z",
@@ -62,7 +59,6 @@
      "shell.execute_reply": "2021-12-29T00:53:14.017594Z"
     }
    },
->>>>>>> d3e42422
    "outputs": [
     {
      "data": {
@@ -96,9 +92,6 @@
    "cell_type": "code",
    "execution_count": 2,
    "id": "db25f8ed",
-<<<<<<< HEAD
-   "metadata": {},
-=======
    "metadata": {
     "execution": {
      "iopub.execute_input": "2021-12-29T00:53:14.029208Z",
@@ -107,7 +100,6 @@
      "shell.execute_reply": "2021-12-29T00:53:14.032916Z"
     }
    },
->>>>>>> d3e42422
    "outputs": [
     {
      "data": {
@@ -171,9 +163,6 @@
    "cell_type": "code",
    "execution_count": 3,
    "id": "af7bd116",
-<<<<<<< HEAD
-   "metadata": {},
-=======
    "metadata": {
     "execution": {
      "iopub.execute_input": "2021-12-29T00:53:14.039782Z",
@@ -182,7 +171,6 @@
      "shell.execute_reply": "2021-12-29T00:53:14.042526Z"
     }
    },
->>>>>>> d3e42422
    "outputs": [
     {
      "data": {
@@ -194,17 +182,19 @@
        "\t1: DateTrainTestLeakageOverlap\n",
        "\t\tConditions:\n",
        "\t\t\t0: Date leakage ratio is not greater than 0%\n",
-       "\t2: SingleFeatureContributionTrainTest\n",
+       "\t2: SingleFeatureContribution\n",
+       "\t\tConditions:\n",
+       "\t\t\t0: Features' <a href=https://towardsdatascience.com/rip-correlation-introducing-the-predictive-power-score-3d90808b9598>Predictive Power Score</a> (PPS) is not greater than 0.8\n",
+       "\t3: SingleFeatureContributionTrainTest\n",
        "\t\tConditions:\n",
        "\t\t\t0: Train-Test features' <a href=https://towardsdatascience.com/rip-correlation-introducing-the-predictive-power-score-3d90808b9598>Predictive Power Score</a> (PPS) difference is not greater than 0.2\n",
-       "\t\t\t1: Train features' <a href=https://towardsdatascience.com/rip-correlation-introducing-the-predictive-power-score-3d90808b9598>Predictive Power Score</a> (PPS) is not greater than 0.2\n",
-       "\t3: TrainTestSamplesMix\n",
+       "\t4: TrainTestSamplesMix\n",
        "\t\tConditions:\n",
        "\t\t\t0: Percentage of test data samples that appear in train data not greater than 10.00%\n",
-       "\t4: IdentifierLeakage\n",
+       "\t5: IdentifierLeakage\n",
        "\t\tConditions:\n",
        "\t\t\t0: Identifier columns do not have a greater pps than 0%\n",
-       "\t5: IndexTrainTestLeakage\n",
+       "\t6: IndexTrainTestLeakage\n",
        "\t\tConditions:\n",
        "\t\t\t0: Index leakage is not greater than 0%\n",
        "]"
@@ -234,9 +224,6 @@
    "cell_type": "code",
    "execution_count": 4,
    "id": "faf589a1",
-<<<<<<< HEAD
-   "metadata": {},
-=======
    "metadata": {
     "execution": {
      "iopub.execute_input": "2021-12-29T00:53:14.046902Z",
@@ -245,7 +232,6 @@
      "shell.execute_reply": "2021-12-29T00:53:14.050120Z"
     }
    },
->>>>>>> d3e42422
    "outputs": [
     {
      "data": {
@@ -257,16 +243,17 @@
        "\t1: DateTrainTestLeakageOverlap\n",
        "\t\tConditions:\n",
        "\t\t\t0: Date leakage ratio is not greater than 0%\n",
-       "\t2: SingleFeatureContributionTrainTest\n",
-       "\t\tConditions:\n",
-       "\t\t\t1: Train features' <a href=https://towardsdatascience.com/rip-correlation-introducing-the-predictive-power-score-3d90808b9598>Predictive Power Score</a> (PPS) is not greater than 0.2\n",
-       "\t3: TrainTestSamplesMix\n",
+       "\t2: SingleFeatureContribution\n",
+       "\t\tConditions:\n",
+       "\t\t\t0: Features' <a href=https://towardsdatascience.com/rip-correlation-introducing-the-predictive-power-score-3d90808b9598>Predictive Power Score</a> (PPS) is not greater than 0.8\n",
+       "\t3: SingleFeatureContributionTrainTest\n",
+       "\t\tConditions:\n",
+       "\t\t\t0: Train-Test features' <a href=https://towardsdatascience.com/rip-correlation-introducing-the-predictive-power-score-3d90808b9598>Predictive Power Score</a> (PPS) difference is not greater than 0.2\n",
+       "\t4: TrainTestSamplesMix\n",
        "\t\tConditions:\n",
        "\t\t\t0: Percentage of test data samples that appear in train data not greater than 10.00%\n",
-       "\t4: IdentifierLeakage\n",
-       "\t\tConditions:\n",
-       "\t\t\t0: Identifier columns do not have a greater pps than 0%\n",
-       "\t5: IndexTrainTestLeakage\n",
+       "\t5: IdentifierLeakage\n",
+       "\t6: IndexTrainTestLeakage\n",
        "\t\tConditions:\n",
        "\t\t\t0: Index leakage is not greater than 0%\n",
        "]"
@@ -279,7 +266,7 @@
    ],
    "source": [
     "# Access check by id\n",
-    "check = suite[2]\n",
+    "check = suite[5]\n",
     "# Remove condition by id\n",
     "check.remove_condition(0)\n",
     "\n",
@@ -298,9 +285,6 @@
    "cell_type": "code",
    "execution_count": 5,
    "id": "9488c030",
-<<<<<<< HEAD
-   "metadata": {},
-=======
    "metadata": {
     "execution": {
      "iopub.execute_input": "2021-12-29T00:53:14.054833Z",
@@ -309,7 +293,6 @@
      "shell.execute_reply": "2021-12-29T00:53:14.056938Z"
     }
    },
->>>>>>> d3e42422
    "outputs": [
     {
      "data": {
@@ -321,17 +304,19 @@
        "\t1: DateTrainTestLeakageOverlap\n",
        "\t\tConditions:\n",
        "\t\t\t0: Date leakage ratio is not greater than 0%\n",
-       "\t2: SingleFeatureContributionTrainTest\n",
-       "\t\tConditions:\n",
-       "\t\t\t1: Train features' <a href=https://towardsdatascience.com/rip-correlation-introducing-the-predictive-power-score-3d90808b9598>Predictive Power Score</a> (PPS) is not greater than 0.2\n",
-       "\t\t\t2: Train-Test features' <a href=https://towardsdatascience.com/rip-correlation-introducing-the-predictive-power-score-3d90808b9598>Predictive Power Score</a> (PPS) difference is not greater than 0.01\n",
-       "\t3: TrainTestSamplesMix\n",
+       "\t2: SingleFeatureContribution\n",
+       "\t\tConditions:\n",
+       "\t\t\t0: Features' <a href=https://towardsdatascience.com/rip-correlation-introducing-the-predictive-power-score-3d90808b9598>Predictive Power Score</a> (PPS) is not greater than 0.8\n",
+       "\t3: SingleFeatureContributionTrainTest\n",
+       "\t\tConditions:\n",
+       "\t\t\t0: Train-Test features' <a href=https://towardsdatascience.com/rip-correlation-introducing-the-predictive-power-score-3d90808b9598>Predictive Power Score</a> (PPS) difference is not greater than 0.2\n",
+       "\t4: TrainTestSamplesMix\n",
        "\t\tConditions:\n",
        "\t\t\t0: Percentage of test data samples that appear in train data not greater than 10.00%\n",
-       "\t4: IdentifierLeakage\n",
-       "\t\tConditions:\n",
-       "\t\t\t0: Identifier columns do not have a greater pps than 0%\n",
-       "\t5: IndexTrainTestLeakage\n",
+       "\t5: IdentifierLeakage\n",
+       "\t\tConditions:\n",
+       "\t\t\t1: Identifier columns do not have a greater pps than 1.00%\n",
+       "\t6: IndexTrainTestLeakage\n",
        "\t\tConditions:\n",
        "\t\t\t0: Index leakage is not greater than 0%\n",
        "]"
@@ -344,7 +329,7 @@
    ],
    "source": [
     "# Re-add the condition with new parameter\n",
-    "check.add_condition_feature_pps_difference_not_greater_than(0.01)\n",
+    "check.add_condition_pps_not_greater_than(0.01)\n",
     "\n",
     "suite"
    ]
@@ -370,9 +355,6 @@
    "cell_type": "code",
    "execution_count": 6,
    "id": "2a1821bf",
-<<<<<<< HEAD
-   "metadata": {},
-=======
    "metadata": {
     "execution": {
      "iopub.execute_input": "2021-12-29T00:53:14.067002Z",
@@ -381,7 +363,6 @@
      "shell.execute_reply": "2021-12-29T00:53:14.072619Z"
     }
    },
->>>>>>> d3e42422
    "outputs": [
     {
      "data": {
@@ -422,9 +403,6 @@
    "cell_type": "code",
    "execution_count": 7,
    "id": "06ef9c99",
-<<<<<<< HEAD
-   "metadata": {},
-=======
    "metadata": {
     "execution": {
      "iopub.execute_input": "2021-12-29T00:53:14.078559Z",
@@ -433,7 +411,6 @@
      "shell.execute_reply": "2021-12-29T00:53:14.080531Z"
     }
    },
->>>>>>> d3e42422
    "outputs": [],
    "source": [
     "from deepchecks import ConditionResult\n",
@@ -470,9 +447,6 @@
    "cell_type": "code",
    "execution_count": 8,
    "id": "39b8606b",
-<<<<<<< HEAD
-   "metadata": {},
-=======
    "metadata": {
     "execution": {
      "iopub.execute_input": "2021-12-29T00:53:14.085563Z",
@@ -481,7 +455,6 @@
      "shell.execute_reply": "2021-12-29T00:53:14.116008Z"
     }
    },
->>>>>>> d3e42422
    "outputs": [
     {
      "name": "stdout",
@@ -494,11 +467,7 @@
      "data": {
       "text/html": [
        "\n",
-<<<<<<< HEAD
-       "        <h1 id=\"summary_5ZSMH\">Suite for Condition</h1>\n",
-=======
        "        <h1 id=\"summary_RR3LO\">Suite for Condition</h1>\n",
->>>>>>> d3e42422
        "        <p>The suite is composed of the following checks: Datasets Size Comparison.<br>\n",
        "        Each check may contain conditions (which results in \n",
        "    <span style=\"color: green;display:inline-block\">✓</span> /\n",
@@ -518,25 +487,6 @@
      "data": {
       "text/html": [
        "<style type=\"text/css\">\n",
-<<<<<<< HEAD
-       "#T_b8a5d_ table {\n",
-       "  text-align: left;\n",
-       "}\n",
-       "#T_b8a5d_ thead {\n",
-       "  text-align: left;\n",
-       "}\n",
-       "#T_b8a5d_ tbody {\n",
-       "  text-align: left;\n",
-       "}\n",
-       "#T_b8a5d_ th {\n",
-       "  text-align: left;\n",
-       "}\n",
-       "#T_b8a5d_ td {\n",
-       "  text-align: left;\n",
-       "}\n",
-       "</style>\n",
-       "<table id=\"T_b8a5d_\">\n",
-=======
        "#T_ec709_ table {\n",
        "  text-align: left;\n",
        "}\n",
@@ -554,7 +504,6 @@
        "}\n",
        "</style>\n",
        "<table id=\"T_ec709_\">\n",
->>>>>>> d3e42422
        "  <thead>\n",
        "    <tr>\n",
        "      <th class=\"col_heading level0 col0\" >Status</th>\n",
@@ -565,17 +514,10 @@
        "  </thead>\n",
        "  <tbody>\n",
        "    <tr>\n",
-<<<<<<< HEAD
-       "      <td id=\"T_b8a5d_row0_col0\" class=\"data row0 col0\" ><div style=\"color: red;text-align: center\">✖</div></td>\n",
-       "      <td id=\"T_b8a5d_row0_col1\" class=\"data row0 col1\" ><a href=#DatasetsSizeComparison_5ZSMH>Datasets Size Comparison</a></td>\n",
-       "      <td id=\"T_b8a5d_row0_col2\" class=\"data row0 col2\" >Test-Train ratio is between 0.4 to 0.6</td>\n",
-       "      <td id=\"T_b8a5d_row0_col3\" class=\"data row0 col3\" >Test-Train ratio is 0.33</td>\n",
-=======
        "      <td id=\"T_ec709_row0_col0\" class=\"data row0 col0\" ><div style=\"color: red;text-align: center\">✖</div></td>\n",
        "      <td id=\"T_ec709_row0_col1\" class=\"data row0 col1\" ><a href=#DatasetsSizeComparison_RR3LO>Datasets Size Comparison</a></td>\n",
        "      <td id=\"T_ec709_row0_col2\" class=\"data row0 col2\" >Test-Train ratio is between 0.4 to 0.6</td>\n",
        "      <td id=\"T_ec709_row0_col3\" class=\"data row0 col3\" >Test-Train ratio is 0.33</td>\n",
->>>>>>> d3e42422
        "    </tr>\n",
        "  </tbody>\n",
        "</table>\n"
@@ -596,11 +538,7 @@
     {
      "data": {
       "text/html": [
-<<<<<<< HEAD
-       "<h4 id=\"DatasetsSizeComparison_5ZSMH\">Datasets Size Comparison</h4>"
-=======
        "<h4 id=\"DatasetsSizeComparison_RR3LO\">Datasets Size Comparison</h4>"
->>>>>>> d3e42422
       ]
      },
      "metadata": {},
@@ -619,25 +557,6 @@
      "data": {
       "text/html": [
        "<style type=\"text/css\">\n",
-<<<<<<< HEAD
-       "#T_a9d2b_ table {\n",
-       "  text-align: left;\n",
-       "}\n",
-       "#T_a9d2b_ thead {\n",
-       "  text-align: left;\n",
-       "}\n",
-       "#T_a9d2b_ tbody {\n",
-       "  text-align: left;\n",
-       "}\n",
-       "#T_a9d2b_ th {\n",
-       "  text-align: left;\n",
-       "}\n",
-       "#T_a9d2b_ td {\n",
-       "  text-align: left;\n",
-       "}\n",
-       "</style>\n",
-       "<table id=\"T_a9d2b_\">\n",
-=======
        "#T_dd56f_ table {\n",
        "  text-align: left;\n",
        "}\n",
@@ -655,7 +574,6 @@
        "}\n",
        "</style>\n",
        "<table id=\"T_dd56f_\">\n",
->>>>>>> d3e42422
        "  <thead>\n",
        "    <tr>\n",
        "      <th class=\"blank level0\" >&nbsp;</th>\n",
@@ -665,15 +583,9 @@
        "  </thead>\n",
        "  <tbody>\n",
        "    <tr>\n",
-<<<<<<< HEAD
-       "      <th id=\"T_a9d2b_level0_row0\" class=\"row_heading level0 row0\" >Size</th>\n",
-       "      <td id=\"T_a9d2b_row0_col0\" class=\"data row0 col0\" >9</td>\n",
-       "      <td id=\"T_a9d2b_row0_col1\" class=\"data row0 col1\" >3</td>\n",
-=======
        "      <th id=\"T_dd56f_level0_row0\" class=\"row_heading level0 row0\" >Size</th>\n",
        "      <td id=\"T_dd56f_row0_col0\" class=\"data row0 col0\" >9</td>\n",
        "      <td id=\"T_dd56f_row0_col1\" class=\"data row0 col1\" >3</td>\n",
->>>>>>> d3e42422
        "    </tr>\n",
        "  </tbody>\n",
        "</table>\n"
@@ -685,24 +597,16 @@
     {
      "data": {
       "text/html": [
-<<<<<<< HEAD
-       "<br><a href=\"#summary_5ZSMH\" style=\"font-size: 14px\">Go to top</a>"
-=======
        "<br><a href=\"#summary_RR3LO\" style=\"font-size: 14px\">Go to top</a>"
->>>>>>> d3e42422
-      ]
-     },
-     "metadata": {},
-     "output_type": "display_data"
-    },
-    {
-     "data": {
-      "text/html": [
-<<<<<<< HEAD
-       "<br><a href=\"#summary_5ZSMH\" style=\"font-size: 14px\">Go to top</a>"
-=======
+      ]
+     },
+     "metadata": {},
+     "output_type": "display_data"
+    },
+    {
+     "data": {
+      "text/html": [
        "<br><a href=\"#summary_RR3LO\" style=\"font-size: 14px\">Go to top</a>"
->>>>>>> d3e42422
       ]
      },
      "metadata": {},
@@ -743,15 +647,12 @@
    "execution_count": 9,
    "id": "b6ce24a3",
    "metadata": {
-<<<<<<< HEAD
-=======
     "execution": {
      "iopub.execute_input": "2021-12-29T00:53:14.122644Z",
      "iopub.status.busy": "2021-12-29T00:53:14.122147Z",
      "iopub.status.idle": "2021-12-29T00:53:14.125022Z",
      "shell.execute_reply": "2021-12-29T00:53:14.125425Z"
     },
->>>>>>> d3e42422
     "tags": []
    },
    "outputs": [],
@@ -790,7 +691,7 @@
    "name": "python",
    "nbconvert_exporter": "python",
    "pygments_lexer": "ipython3",
-   "version": "3.8.6"
+   "version": "3.9.9"
   }
  },
  "nbformat": 4,
