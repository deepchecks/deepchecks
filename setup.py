import setuptools
from setuptools import setup
from distutils.util import convert_path
import os

main_ns = {}
ver_path = convert_path('mlchecks/version.py')
with open(ver_path) as ver_file:
    exec(ver_file.read(), main_ns)
VER = main_ns['__version__']

requirementPath = os.path.dirname(os.path.realpath(__file__)) + '/requirements.txt'
install_requires = []
if os.path.isfile(requirementPath):
    with open(requirementPath) as f:
        install_requires = f.read().splitlines()

setup(
    name='mlchecks',
<<<<<<< HEAD
    version=main_ns['__version__'],
    packages=setuptools.find_packages(),
    install_requires=install_requires
=======
    version=VER,
    packages=['mlchecks'],
    install_requires=install_requires,
    #license='Propietery', #TODO: what is the license
    description = 'Package for validating your machine learning model and data',
    author = 'deepchecks',  
    author_email = 'info@deepchecks.com', 
    url = 'https://github.com/deepchecks/MLChecks',
    download_url = "https://github.com/deepchecks/MLChecks/releases/download/{0}/mlchecks-{0}.tar.gz".format(VER), 
    keywords = ['Software Development', 'Machine Learning'],   
    classifiers         = [
        'Intended Audience :: Developers',
        'Intended Audience :: Science/Research',
        'Topic :: Software Development',
        'Topic :: Scientific/Engineering',
        'License :: OSI Approved :: BSD License',
        'Programming Language :: Python :: 3',
        'Programming Language :: Python :: 3.6',
        'Programming Language :: Python :: 3.7',
        'Programming Language :: Python :: 3.8',
        'Programming Language :: Python :: 3.9',
        'Programming Language :: Python :: 3.10',
    ],
>>>>>>> f54a5df3
)<|MERGE_RESOLUTION|>--- conflicted
+++ resolved
@@ -17,13 +17,8 @@
 
 setup(
     name='mlchecks',
-<<<<<<< HEAD
-    version=main_ns['__version__'],
+    version=VER,
     packages=setuptools.find_packages(),
-    install_requires=install_requires
-=======
-    version=VER,
-    packages=['mlchecks'],
     install_requires=install_requires,
     #license='Propietery', #TODO: what is the license
     description = 'Package for validating your machine learning model and data',
@@ -45,5 +40,4 @@
         'Programming Language :: Python :: 3.9',
         'Programming Language :: Python :: 3.10',
     ],
->>>>>>> f54a5df3
 )