--- conflicted
+++ resolved
@@ -22,10 +22,10 @@
    "id": "9ff805f0",
    "metadata": {
     "execution": {
-     "iopub.execute_input": "2022-01-26T16:21:55.467698Z",
-     "iopub.status.busy": "2022-01-26T16:21:55.466888Z",
-     "iopub.status.idle": "2022-01-26T16:21:57.801297Z",
-     "shell.execute_reply": "2022-01-26T16:21:57.802744Z"
+     "iopub.execute_input": "2022-01-19T16:41:12.256403Z",
+     "iopub.status.busy": "2022-01-19T16:41:12.255668Z",
+     "iopub.status.idle": "2022-01-19T16:41:14.210623Z",
+     "shell.execute_reply": "2022-01-19T16:41:14.211259Z"
     }
    },
    "outputs": [],
@@ -61,10 +61,10 @@
    "id": "4cb1f4da",
    "metadata": {
     "execution": {
-     "iopub.execute_input": "2022-01-26T16:21:57.815883Z",
-     "iopub.status.busy": "2022-01-26T16:21:57.814843Z",
-     "iopub.status.idle": "2022-01-26T16:21:57.817466Z",
-     "shell.execute_reply": "2022-01-26T16:21:57.818066Z"
+     "iopub.execute_input": "2022-01-19T16:41:14.219286Z",
+     "iopub.status.busy": "2022-01-19T16:41:14.218623Z",
+     "iopub.status.idle": "2022-01-19T16:41:14.220417Z",
+     "shell.execute_reply": "2022-01-19T16:41:14.220958Z"
     }
    },
    "outputs": [
@@ -100,43 +100,17 @@
    "id": "f5d3c08a",
    "metadata": {
     "execution": {
-     "iopub.execute_input": "2022-01-26T16:21:57.824606Z",
-     "iopub.status.busy": "2022-01-26T16:21:57.823874Z",
-     "iopub.status.idle": "2022-01-26T16:21:57.840208Z",
-     "shell.execute_reply": "2022-01-26T16:21:57.841143Z"
+     "iopub.execute_input": "2022-01-19T16:41:14.239204Z",
+     "iopub.status.busy": "2022-01-19T16:41:14.238606Z",
+     "iopub.status.idle": "2022-01-19T16:41:14.241234Z",
+     "shell.execute_reply": "2022-01-19T16:41:14.241615Z"
     }
    },
    "outputs": [
     {
      "data": {
       "text/html": [
-<<<<<<< HEAD
-       "<h4>Label Ambiguity</h4><p>Find samples with multiple labels. <a href=\"https://docs.deepchecks.com/en/0.4.0/examples/checks/integrity/label_ambiguity.html?utm_source=display_output&utm_medium=referral&utm_campaign=check_link\" target=\"_blank\">Read More...</a></p><h5>Additional Outputs</h5><div>Each row in the table shows an example of a data sample and the its observed labels as found in the dataset.</div><style type=\"text/css\">\n",
-       "#T_9d071_ table {\n",
-       "  text-align: left;\n",
-       "  white-space: pre-wrap;\n",
-       "}\n",
-       "#T_9d071_ thead {\n",
-       "  text-align: left;\n",
-       "  white-space: pre-wrap;\n",
-       "}\n",
-       "#T_9d071_ tbody {\n",
-       "  text-align: left;\n",
-       "  white-space: pre-wrap;\n",
-       "}\n",
-       "#T_9d071_ th {\n",
-       "  text-align: left;\n",
-       "  white-space: pre-wrap;\n",
-       "}\n",
-       "#T_9d071_ td {\n",
-       "  text-align: left;\n",
-       "  white-space: pre-wrap;\n",
-       "}\n",
-       "</style>\n",
-       "<table id=\"T_9d071_\">\n",
-=======
        "<h4>Label Ambiguity</h4><p>Find samples with multiple labels. <a href=\"https://docs.deepchecks.com/en/0.3.2/examples/checks/integrity/label_ambiguity.html?utm_source=display_output&utm_medium=referral&utm_campaign=check_link\" target=\"_blank\">Read More...</a></p><h5>Additional Outputs</h5><div>Each row in the table shows an example of a data sample and the its observed labels as found in the dataset. Showing top 5 of 17</div><table border=\"1\" class=\"dataframe\">\n",
->>>>>>> dc40e865
        "  <thead>\n",
        "    <tr style=\"text-align: right;\">\n",
        "      <th></th>\n",
@@ -167,16 +141,6 @@
        "  </thead>\n",
        "  <tbody>\n",
        "    <tr>\n",
-<<<<<<< HEAD
-       "      <th id=\"T_9d071_level0_row0\" class=\"row_heading level0 row0\" >(3, 4, 5)</th>\n",
-       "      <td id=\"T_9d071_row0_col0\" class=\"data row0 col0\" >2</td>\n",
-       "      <td id=\"T_9d071_row0_col1\" class=\"data row0 col1\" >2</td>\n",
-       "    </tr>\n",
-       "    <tr>\n",
-       "      <th id=\"T_9d071_level0_row1\" class=\"row_heading level0 row1\" >(2, 4)</th>\n",
-       "      <td id=\"T_9d071_row1_col0\" class=\"data row1 col0\" >1</td>\n",
-       "      <td id=\"T_9d071_row1_col1\" class=\"data row1 col1\" >1</td>\n",
-=======
        "      <th>(0, 1)</th>\n",
        "      <td>81</td>\n",
        "      <td>6</td>\n",
@@ -240,7 +204,6 @@
        "      <td>0</td>\n",
        "      <td>0</td>\n",
        "      <td>0</td>\n",
->>>>>>> dc40e865
        "    </tr>\n",
        "  </tbody>\n",
        "</table>"
@@ -265,51 +228,13 @@
   {
    "cell_type": "code",
    "execution_count": 4,
-<<<<<<< HEAD
-   "id": "b01ae6c9",
-   "metadata": {
-    "execution": {
-     "iopub.execute_input": "2022-01-26T16:21:57.866832Z",
-     "iopub.status.busy": "2022-01-26T16:21:57.865777Z",
-     "iopub.status.idle": "2022-01-26T16:21:57.869273Z",
-     "shell.execute_reply": "2022-01-26T16:21:57.869870Z"
-    }
-   },
-=======
    "id": "2ebb6be5",
    "metadata": {},
->>>>>>> dc40e865
    "outputs": [
     {
      "data": {
       "text/html": [
-<<<<<<< HEAD
-       "<h4>Label Ambiguity</h4><p>Find samples with multiple labels. <a href=\"https://docs.deepchecks.com/en/0.4.0/examples/checks/integrity/label_ambiguity.html?utm_source=display_output&utm_medium=referral&utm_campaign=check_link\" target=\"_blank\">Read More...</a></p><h5>Additional Outputs</h5><div>Each row in the table shows an example of a data sample and the its observed labels as found in the dataset.</div><style type=\"text/css\">\n",
-       "#T_4560b_ table {\n",
-       "  text-align: left;\n",
-       "  white-space: pre-wrap;\n",
-       "}\n",
-       "#T_4560b_ thead {\n",
-       "  text-align: left;\n",
-       "  white-space: pre-wrap;\n",
-       "}\n",
-       "#T_4560b_ tbody {\n",
-       "  text-align: left;\n",
-       "  white-space: pre-wrap;\n",
-       "}\n",
-       "#T_4560b_ th {\n",
-       "  text-align: left;\n",
-       "  white-space: pre-wrap;\n",
-       "}\n",
-       "#T_4560b_ td {\n",
-       "  text-align: left;\n",
-       "  white-space: pre-wrap;\n",
-       "}\n",
-       "</style>\n",
-       "<table id=\"T_4560b_\">\n",
-=======
        "<h4>Label Ambiguity</h4><p>Find samples with multiple labels. <a href=\"https://docs.deepchecks.com/en/0.3.2/examples/checks/integrity/label_ambiguity.html?utm_source=display_output&utm_medium=referral&utm_campaign=check_link\" target=\"_blank\">Read More...</a></p><h5>Additional Outputs</h5><div>Each row in the table shows an example of a data sample and the its observed labels as found in the dataset. Showing top 5 of 78</div><table border=\"1\" class=\"dataframe\">\n",
->>>>>>> dc40e865
        "  <thead>\n",
        "    <tr style=\"text-align: right;\">\n",
        "      <th></th>\n",
@@ -324,69 +249,10 @@
        "  </thead>\n",
        "  <tbody>\n",
        "    <tr>\n",
-<<<<<<< HEAD
-       "      <th id=\"T_4560b_level0_row0\" class=\"row_heading level0 row0\" >(3, 4, 5)</th>\n",
-       "      <td id=\"T_4560b_row0_col0\" class=\"data row0 col0\" >2</td>\n",
-       "      <td id=\"T_4560b_row0_col1\" class=\"data row0 col1\" >2</td>\n",
-       "    </tr>\n",
-       "  </tbody>\n",
-       "</table>\n"
-      ]
-     },
-     "metadata": {},
-     "output_type": "display_data"
-    }
-   ],
-   "source": [
-    "LabelAmbiguity(n_to_show=1).run(dataset)"
-   ]
-  },
-  {
-   "cell_type": "code",
-   "execution_count": 5,
-   "id": "7b794ad8",
-   "metadata": {
-    "execution": {
-     "iopub.execute_input": "2022-01-26T16:21:57.887624Z",
-     "iopub.status.busy": "2022-01-26T16:21:57.887010Z",
-     "iopub.status.idle": "2022-01-26T16:21:57.890215Z",
-     "shell.execute_reply": "2022-01-26T16:21:57.890624Z"
-    }
-   },
-   "outputs": [
-    {
-     "data": {
-      "text/html": [
-       "<h4>Label Ambiguity</h4><p>Find samples with multiple labels. <a href=\"https://docs.deepchecks.com/en/0.4.0/examples/checks/integrity/label_ambiguity.html?utm_source=display_output&utm_medium=referral&utm_campaign=check_link\" target=\"_blank\">Read More...</a></p><h5>Additional Outputs</h5><div>Each row in the table shows an example of a data sample and the its observed labels as found in the dataset.</div><style type=\"text/css\">\n",
-       "#T_f784e_ table {\n",
-       "  text-align: left;\n",
-       "  white-space: pre-wrap;\n",
-       "}\n",
-       "#T_f784e_ thead {\n",
-       "  text-align: left;\n",
-       "  white-space: pre-wrap;\n",
-       "}\n",
-       "#T_f784e_ tbody {\n",
-       "  text-align: left;\n",
-       "  white-space: pre-wrap;\n",
-       "}\n",
-       "#T_f784e_ th {\n",
-       "  text-align: left;\n",
-       "  white-space: pre-wrap;\n",
-       "}\n",
-       "#T_f784e_ td {\n",
-       "  text-align: left;\n",
-       "  white-space: pre-wrap;\n",
-       "}\n",
-       "</style>\n",
-       "<table id=\"T_f784e_\">\n",
-       "  <thead>\n",
-=======
        "      <th>(0, 1)</th>\n",
        "      <td>81</td>\n",
        "      <td>0</td>\n",
        "    </tr>\n",
->>>>>>> dc40e865
        "    <tr>\n",
        "      <th>(0, 1)</th>\n",
        "      <td>81</td>\n",
@@ -398,14 +264,6 @@
        "      <td>2</td>\n",
        "    </tr>\n",
        "    <tr>\n",
-<<<<<<< HEAD
-       "      <th id=\"T_f784e_level0_row0\" class=\"row_heading level0 row0\" >(2, 4, 6)</th>\n",
-       "      <td id=\"T_f784e_row0_col0\" class=\"data row0 col0\" >1</td>\n",
-       "    </tr>\n",
-       "    <tr>\n",
-       "      <th id=\"T_f784e_level0_row1\" class=\"row_heading level0 row1\" >(3, 4, 5)</th>\n",
-       "      <td id=\"T_f784e_row1_col0\" class=\"data row1 col0\" >2</td>\n",
-=======
        "      <th>(0, 1)</th>\n",
        "      <td>84</td>\n",
        "      <td>2</td>\n",
@@ -414,7 +272,6 @@
        "      <th>(0, 1)</th>\n",
        "      <td>85</td>\n",
        "      <td>0</td>\n",
->>>>>>> dc40e865
        "    </tr>\n",
        "  </tbody>\n",
        "</table>"
@@ -433,10 +290,10 @@
    "id": "a3a46a42",
    "metadata": {
     "execution": {
-     "iopub.execute_input": "2022-01-26T16:21:57.901575Z",
-     "iopub.status.busy": "2022-01-26T16:21:57.900017Z",
-     "iopub.status.idle": "2022-01-26T16:21:57.903789Z",
-     "shell.execute_reply": "2022-01-26T16:21:57.905223Z"
+     "iopub.execute_input": "2022-01-19T16:41:14.286024Z",
+     "iopub.status.busy": "2022-01-19T16:41:14.285108Z",
+     "iopub.status.idle": "2022-01-19T16:41:14.286932Z",
+     "shell.execute_reply": "2022-01-19T16:41:14.287452Z"
     }
    },
    "source": [
@@ -453,10 +310,10 @@
    "id": "aa5f06ee",
    "metadata": {
     "execution": {
-     "iopub.execute_input": "2022-01-26T16:21:57.918827Z",
-     "iopub.status.busy": "2022-01-26T16:21:57.918099Z",
-     "iopub.status.idle": "2022-01-26T16:21:57.922321Z",
-     "shell.execute_reply": "2022-01-26T16:21:57.923102Z"
+     "iopub.execute_input": "2022-01-19T16:41:14.297988Z",
+     "iopub.status.busy": "2022-01-19T16:41:14.296998Z",
+     "iopub.status.idle": "2022-01-19T16:41:14.300181Z",
+     "shell.execute_reply": "2022-01-19T16:41:14.300701Z"
     },
     "tags": []
    },
@@ -464,9 +321,6 @@
     {
      "data": {
       "text/html": [
-<<<<<<< HEAD
-       "<h4>Label Ambiguity</h4><p>Find samples with multiple labels. <a href=\"https://docs.deepchecks.com/en/0.4.0/examples/checks/integrity/label_ambiguity.html?utm_source=display_output&utm_medium=referral&utm_campaign=check_link\" target=\"_blank\">Read More...</a></p><h5>Additional Outputs</h5><p><b>&#x2713;</b> Nothing found</p>"
-=======
        "<h4>Label Ambiguity</h4><p>Find samples with multiple labels. <a href=\"https://docs.deepchecks.com/en/0.3.2/examples/checks/integrity/label_ambiguity.html?utm_source=display_output&utm_medium=referral&utm_campaign=check_link\" target=\"_blank\">Read More...</a></p><h5>Conditions Summary</h5><style type=\"text/css\">\n",
        "#T_cab6f_ table {\n",
        "  text-align: left;\n",
@@ -505,7 +359,6 @@
        "    </tr>\n",
        "  </tbody>\n",
        "</table>\n"
->>>>>>> dc40e865
       ]
      },
      "metadata": {},
