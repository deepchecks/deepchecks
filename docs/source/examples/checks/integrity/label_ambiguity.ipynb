--- conflicted
+++ resolved
@@ -110,7 +110,6 @@
     {
      "data": {
       "text/html": [
-<<<<<<< HEAD
        "<h4>Label Ambiguity</h4><p>Find samples with multiple labels. <a href=\"https://docs.deepchecks.com/en/0.3.2/examples/checks/integrity/label_ambiguity.html?utm_source=display_output&utm_medium=referral&utm_campaign=check_link\" target=\"_blank\">Read More...</a></p><h5>Additional Outputs</h5><div>Each row in the table shows an example of a data sample and the its observed labels as found in the dataset.</div><style type=\"text/css\">\n",
        "#T_016a8_ table {\n",
        "  text-align: left;\n",
@@ -134,9 +133,6 @@
        "}\n",
        "</style>\n",
        "<table id=\"T_016a8_\">\n",
-=======
-       "<h4>Label Ambiguity</h4><p>Find samples with multiple labels. <a href=\"https://docs.deepchecks.com/en/0.3.2/examples/checks/integrity/label_ambiguity.html?utm_source=display_output&utm_medium=referral&utm_campaign=check_link\" target=\"_blank\">Read More...</a></p><h5>Additional Outputs</h5><div>Each row in the table shows an example of a data sample and the its observed labels as found in the dataset. Showing top 5 of 17</div><table border=\"1\" class=\"dataframe\">\n",
->>>>>>> 2b017f31
        "  <thead>\n",
        "    <tr style=\"text-align: right;\">\n",
        "      <th></th>\n",
@@ -167,7 +163,6 @@
        "  </thead>\n",
        "  <tbody>\n",
        "    <tr>\n",
-<<<<<<< HEAD
        "      <th id=\"T_016a8_level0_row0\" class=\"row_heading level0 row0\" >(3, 4, 5)</th>\n",
        "      <td id=\"T_016a8_row0_col0\" class=\"data row0 col0\" >2</td>\n",
        "      <td id=\"T_016a8_row0_col1\" class=\"data row0 col1\" >2</td>\n",
@@ -176,71 +171,6 @@
        "      <th id=\"T_016a8_level0_row1\" class=\"row_heading level0 row1\" >(2, 4)</th>\n",
        "      <td id=\"T_016a8_row1_col0\" class=\"data row1 col0\" >1</td>\n",
        "      <td id=\"T_016a8_row1_col1\" class=\"data row1 col1\" >1</td>\n",
-=======
-       "      <th>(0, 1)</th>\n",
-       "      <td>81</td>\n",
-       "      <td>6</td>\n",
-       "      <td>0</td>\n",
-       "      <td>0</td>\n",
-       "      <td>0</td>\n",
-       "      <td>0</td>\n",
-       "      <td>0</td>\n",
-       "      <td>0</td>\n",
-       "      <td>0</td>\n",
-       "      <td>0</td>\n",
-       "    </tr>\n",
-       "    <tr>\n",
-       "      <th>(0, 1)</th>\n",
-       "      <td>82</td>\n",
-       "      <td>2</td>\n",
-       "      <td>0</td>\n",
-       "      <td>0</td>\n",
-       "      <td>0</td>\n",
-       "      <td>0</td>\n",
-       "      <td>0</td>\n",
-       "      <td>0</td>\n",
-       "      <td>0</td>\n",
-       "      <td>0</td>\n",
-       "    </tr>\n",
-       "    <tr>\n",
-       "      <th>(0, 1)</th>\n",
-       "      <td>85</td>\n",
-       "      <td>0</td>\n",
-       "      <td>0</td>\n",
-       "      <td>0</td>\n",
-       "      <td>0</td>\n",
-       "      <td>0</td>\n",
-       "      <td>0</td>\n",
-       "      <td>0</td>\n",
-       "      <td>0</td>\n",
-       "      <td>0</td>\n",
-       "    </tr>\n",
-       "    <tr>\n",
-       "      <th>(0, 1)</th>\n",
-       "      <td>85</td>\n",
-       "      <td>20</td>\n",
-       "      <td>0</td>\n",
-       "      <td>0</td>\n",
-       "      <td>0</td>\n",
-       "      <td>0</td>\n",
-       "      <td>0</td>\n",
-       "      <td>0</td>\n",
-       "      <td>0</td>\n",
-       "      <td>0</td>\n",
-       "    </tr>\n",
-       "    <tr>\n",
-       "      <th>(0, 1)</th>\n",
-       "      <td>88</td>\n",
-       "      <td>0</td>\n",
-       "      <td>0</td>\n",
-       "      <td>0</td>\n",
-       "      <td>0</td>\n",
-       "      <td>0</td>\n",
-       "      <td>0</td>\n",
-       "      <td>0</td>\n",
-       "      <td>0</td>\n",
-       "      <td>0</td>\n",
->>>>>>> 2b017f31
        "    </tr>\n",
        "  </tbody>\n",
        "</table>"
@@ -265,7 +195,6 @@
   {
    "cell_type": "code",
    "execution_count": 4,
-<<<<<<< HEAD
    "id": "b01ae6c9",
    "metadata": {
     "execution": {
@@ -275,15 +204,10 @@
      "shell.execute_reply": "2022-01-26T12:57:33.695531Z"
     }
    },
-=======
-   "id": "2ebb6be5",
-   "metadata": {},
->>>>>>> 2b017f31
    "outputs": [
     {
      "data": {
       "text/html": [
-<<<<<<< HEAD
        "<h4>Label Ambiguity</h4><p>Find samples with multiple labels. <a href=\"https://docs.deepchecks.com/en/0.3.2/examples/checks/integrity/label_ambiguity.html?utm_source=display_output&utm_medium=referral&utm_campaign=check_link\" target=\"_blank\">Read More...</a></p><h5>Additional Outputs</h5><div>Each row in the table shows an example of a data sample and the its observed labels as found in the dataset.</div><style type=\"text/css\">\n",
        "#T_2ae72_ table {\n",
        "  text-align: left;\n",
@@ -307,9 +231,6 @@
        "}\n",
        "</style>\n",
        "<table id=\"T_2ae72_\">\n",
-=======
-       "<h4>Label Ambiguity</h4><p>Find samples with multiple labels. <a href=\"https://docs.deepchecks.com/en/0.3.2/examples/checks/integrity/label_ambiguity.html?utm_source=display_output&utm_medium=referral&utm_campaign=check_link\" target=\"_blank\">Read More...</a></p><h5>Additional Outputs</h5><div>Each row in the table shows an example of a data sample and the its observed labels as found in the dataset. Showing top 5 of 78</div><table border=\"1\" class=\"dataframe\">\n",
->>>>>>> 2b017f31
        "  <thead>\n",
        "    <tr style=\"text-align: right;\">\n",
        "      <th></th>\n",
@@ -324,7 +245,6 @@
        "  </thead>\n",
        "  <tbody>\n",
        "    <tr>\n",
-<<<<<<< HEAD
        "      <th id=\"T_2ae72_level0_row0\" class=\"row_heading level0 row0\" >(3, 4, 5)</th>\n",
        "      <td id=\"T_2ae72_row0_col0\" class=\"data row0 col0\" >2</td>\n",
        "      <td id=\"T_2ae72_row0_col1\" class=\"data row0 col1\" >2</td>\n",
@@ -381,12 +301,6 @@
        "</style>\n",
        "<table id=\"T_8c5f0_\">\n",
        "  <thead>\n",
-=======
-       "      <th>(0, 1)</th>\n",
-       "      <td>81</td>\n",
-       "      <td>0</td>\n",
-       "    </tr>\n",
->>>>>>> 2b017f31
        "    <tr>\n",
        "      <th>(0, 1)</th>\n",
        "      <td>81</td>\n",
@@ -398,23 +312,12 @@
        "      <td>2</td>\n",
        "    </tr>\n",
        "    <tr>\n",
-<<<<<<< HEAD
        "      <th id=\"T_8c5f0_level0_row0\" class=\"row_heading level0 row0\" >(2, 4, 6)</th>\n",
        "      <td id=\"T_8c5f0_row0_col0\" class=\"data row0 col0\" >1</td>\n",
        "    </tr>\n",
        "    <tr>\n",
        "      <th id=\"T_8c5f0_level0_row1\" class=\"row_heading level0 row1\" >(3, 4, 5)</th>\n",
        "      <td id=\"T_8c5f0_row1_col0\" class=\"data row1 col0\" >2</td>\n",
-=======
-       "      <th>(0, 1)</th>\n",
-       "      <td>84</td>\n",
-       "      <td>2</td>\n",
-       "    </tr>\n",
-       "    <tr>\n",
-       "      <th>(0, 1)</th>\n",
-       "      <td>85</td>\n",
-       "      <td>0</td>\n",
->>>>>>> 2b017f31
        "    </tr>\n",
        "  </tbody>\n",
        "</table>"
@@ -464,48 +367,7 @@
     {
      "data": {
       "text/html": [
-<<<<<<< HEAD
        "<h4>Label Ambiguity</h4><p>Find samples with multiple labels. <a href=\"https://docs.deepchecks.com/en/0.3.2/examples/checks/integrity/label_ambiguity.html?utm_source=display_output&utm_medium=referral&utm_campaign=check_link\" target=\"_blank\">Read More...</a></p><h5>Additional Outputs</h5><p><b>&#x2713;</b> Nothing found</p>"
-=======
-       "<h4>Label Ambiguity</h4><p>Find samples with multiple labels. <a href=\"https://docs.deepchecks.com/en/0.3.2/examples/checks/integrity/label_ambiguity.html?utm_source=display_output&utm_medium=referral&utm_campaign=check_link\" target=\"_blank\">Read More...</a></p><h5>Conditions Summary</h5><style type=\"text/css\">\n",
-       "#T_cab6f_ table {\n",
-       "  text-align: left;\n",
-       "  white-space: pre-wrap;\n",
-       "}\n",
-       "#T_cab6f_ thead {\n",
-       "  text-align: left;\n",
-       "  white-space: pre-wrap;\n",
-       "}\n",
-       "#T_cab6f_ tbody {\n",
-       "  text-align: left;\n",
-       "  white-space: pre-wrap;\n",
-       "}\n",
-       "#T_cab6f_ th {\n",
-       "  text-align: left;\n",
-       "  white-space: pre-wrap;\n",
-       "}\n",
-       "#T_cab6f_ td {\n",
-       "  text-align: left;\n",
-       "  white-space: pre-wrap;\n",
-       "}\n",
-       "</style>\n",
-       "<table id=\"T_cab6f_\">\n",
-       "  <thead>\n",
-       "    <tr>\n",
-       "      <th class=\"col_heading level0 col0\" >Status</th>\n",
-       "      <th class=\"col_heading level0 col1\" >Condition</th>\n",
-       "      <th class=\"col_heading level0 col2\" >More Info</th>\n",
-       "    </tr>\n",
-       "  </thead>\n",
-       "  <tbody>\n",
-       "    <tr>\n",
-       "      <td id=\"T_cab6f_row0_col0\" class=\"data row0 col0\" ><div style=\"color: red;text-align: center\">✖</div></td>\n",
-       "      <td id=\"T_cab6f_row0_col1\" class=\"data row0 col1\" >Ambiguous sample ratio is not greater than 0%</td>\n",
-       "      <td id=\"T_cab6f_row0_col2\" class=\"data row0 col2\" >Found ratio of samples with multiple labels above threshold: 0.6%</td>\n",
-       "    </tr>\n",
-       "  </tbody>\n",
-       "</table>\n"
->>>>>>> 2b017f31
       ]
      },
      "metadata": {},
@@ -536,11 +398,7 @@
    "name": "python",
    "nbconvert_exporter": "python",
    "pygments_lexer": "ipython3",
-<<<<<<< HEAD
    "version": "3.8.10"
-=======
-   "version": "3.8.5"
->>>>>>> 2b017f31
   }
  },
  "nbformat": 4,
