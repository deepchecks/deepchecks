--- conflicted
+++ resolved
@@ -12,9 +12,6 @@
    "cell_type": "code",
    "execution_count": 1,
    "id": "71b39577",
-<<<<<<< HEAD
-   "metadata": {},
-=======
    "metadata": {
     "execution": {
      "iopub.execute_input": "2022-01-11T00:58:50.096568Z",
@@ -23,20 +20,18 @@
      "shell.execute_reply": "2022-01-11T00:58:52.148178Z"
     }
    },
->>>>>>> 4ffc6ab7
    "outputs": [],
    "source": [
     "from deepchecks.checks.integrity.string_length_out_of_bounds import StringLengthOutOfBounds\n",
-    "import pandas as pd"
+    "import pandas as pd\n",
+    "%load_ext autoreload\n",
+    "%autoreload 2"
    ]
   },
   {
    "cell_type": "code",
    "execution_count": 2,
    "id": "a23638e0",
-<<<<<<< HEAD
-   "metadata": {},
-=======
    "metadata": {
     "execution": {
      "iopub.execute_input": "2022-01-11T00:58:52.155479Z",
@@ -45,7 +40,6 @@
      "shell.execute_reply": "2022-01-11T00:58:52.176120Z"
     }
    },
->>>>>>> 4ffc6ab7
    "outputs": [],
    "source": [
     "col1 = [\"aaaaa33\", \"aaaaaaa33\"]*40\n",
@@ -65,9 +59,6 @@
    "cell_type": "code",
    "execution_count": 3,
    "id": "3f0dd967",
-<<<<<<< HEAD
-   "metadata": {},
-=======
    "metadata": {
     "execution": {
      "iopub.execute_input": "2022-01-11T00:58:52.181688Z",
@@ -76,7 +67,6 @@
      "shell.execute_reply": "2022-01-11T00:58:52.231640Z"
     }
    },
->>>>>>> 4ffc6ab7
    "outputs": [
     {
      "data": {
@@ -109,25 +99,6 @@
      "data": {
       "text/html": [
        "<style type=\"text/css\">\n",
-<<<<<<< HEAD
-       "#T_90fff_ table {\n",
-       "  text-align: left;\n",
-       "}\n",
-       "#T_90fff_ thead {\n",
-       "  text-align: left;\n",
-       "}\n",
-       "#T_90fff_ tbody {\n",
-       "  text-align: left;\n",
-       "}\n",
-       "#T_90fff_ th {\n",
-       "  text-align: left;\n",
-       "}\n",
-       "#T_90fff_ td {\n",
-       "  text-align: left;\n",
-       "}\n",
-       "</style>\n",
-       "<table id=\"T_90fff_\">\n",
-=======
        "#T_68abc_ table {\n",
        "  text-align: left;\n",
        "}\n",
@@ -145,44 +116,22 @@
        "}\n",
        "</style>\n",
        "<table id=\"T_68abc_\">\n",
->>>>>>> 4ffc6ab7
        "  <thead>\n",
        "    <tr>\n",
        "      <th class=\"blank\" >&nbsp;</th>\n",
        "      <th class=\"blank\" >&nbsp;</th>\n",
        "      <th class=\"blank level0\" >&nbsp;</th>\n",
        "      <th class=\"col_heading level0 col0\" >Number of Outlier Samples</th>\n",
-       "      <th class=\"col_heading level0 col1\" >Example Samples</th>\n",
        "    </tr>\n",
        "    <tr>\n",
        "      <th class=\"index_name level0\" >Column Name</th>\n",
        "      <th class=\"index_name level1\" >Range of Detected Normal String Lengths</th>\n",
        "      <th class=\"index_name level2\" >Range of Detected Outlier String Lengths</th>\n",
        "      <th class=\"blank col0\" >&nbsp;</th>\n",
-       "      <th class=\"blank col1\" >&nbsp;</th>\n",
        "    </tr>\n",
        "  </thead>\n",
        "  <tbody>\n",
        "    <tr>\n",
-<<<<<<< HEAD
-       "      <th id=\"T_90fff_level0_row0\" class=\"row_heading level0 row0\" rowspan=\"2\">col1</th>\n",
-       "      <th id=\"T_90fff_level1_row0\" class=\"row_heading level1 row0\" rowspan=\"2\">7 - 9</th>\n",
-       "      <th id=\"T_90fff_level2_row0\" class=\"row_heading level2 row0\" >1 - 1</th>\n",
-       "      <td id=\"T_90fff_row0_col0\" class=\"data row0 col0\" >1</td>\n",
-       "      <td id=\"T_90fff_row0_col1\" class=\"data row0 col1\" >['a']</td>\n",
-       "    </tr>\n",
-       "    <tr>\n",
-       "      <th id=\"T_90fff_level2_row1\" class=\"row_heading level2 row1\" >17 - 17</th>\n",
-       "      <td id=\"T_90fff_row1_col0\" class=\"data row1 col0\" >1</td>\n",
-       "      <td id=\"T_90fff_row1_col1\" class=\"data row1 col1\" >['aaaaaadsfasdfasdf']</td>\n",
-       "    </tr>\n",
-       "    <tr>\n",
-       "      <th id=\"T_90fff_level0_row2\" class=\"row_heading level0 row2\" >col3</th>\n",
-       "      <th id=\"T_90fff_level1_row2\" class=\"row_heading level1 row2\" >1 - 1</th>\n",
-       "      <th id=\"T_90fff_level2_row2\" class=\"row_heading level2 row2\" >100 - 200</th>\n",
-       "      <td id=\"T_90fff_row2_col0\" class=\"data row2 col0\" >2</td>\n",
-       "      <td id=\"T_90fff_row2_col1\" class=\"data row2 col1\" >['aaaaaaaaaaaaaaaaaaaaaaaaaaaaaaaaaaaaaaaaaaaaaaaaaa...', 'aaaaaaaaaaaaaaaaaaaaaaaaaaaaaaaaaaaaaaaaaaaaaaaaaa...']</td>\n",
-=======
        "      <th id=\"T_68abc_level0_row0\" class=\"row_heading level0 row0\" rowspan=\"2\">col1</th>\n",
        "      <th id=\"T_68abc_level1_row0\" class=\"row_heading level1 row0\" rowspan=\"2\">7 - 9</th>\n",
        "      <th id=\"T_68abc_level2_row0\" class=\"row_heading level2 row0\" >1 - 1</th>\n",
@@ -197,7 +146,6 @@
        "      <th id=\"T_68abc_level1_row2\" class=\"row_heading level1 row2\" >1 - 1</th>\n",
        "      <th id=\"T_68abc_level2_row2\" class=\"row_heading level2 row2\" >100 - 200</th>\n",
        "      <td id=\"T_68abc_row2_col0\" class=\"data row2 col0\" >2</td>\n",
->>>>>>> 4ffc6ab7
        "    </tr>\n",
        "  </tbody>\n",
        "</table>\n"
@@ -215,9 +163,6 @@
    "cell_type": "code",
    "execution_count": 4,
    "id": "134216d1",
-<<<<<<< HEAD
-   "metadata": {},
-=======
    "metadata": {
     "execution": {
      "iopub.execute_input": "2022-01-11T00:58:52.238177Z",
@@ -226,7 +171,6 @@
      "shell.execute_reply": "2022-01-11T00:58:52.402953Z"
     }
    },
->>>>>>> 4ffc6ab7
    "outputs": [
     {
      "data": {
@@ -259,25 +203,6 @@
      "data": {
       "text/html": [
        "<style type=\"text/css\">\n",
-<<<<<<< HEAD
-       "#T_b5415_ table {\n",
-       "  text-align: left;\n",
-       "}\n",
-       "#T_b5415_ thead {\n",
-       "  text-align: left;\n",
-       "}\n",
-       "#T_b5415_ tbody {\n",
-       "  text-align: left;\n",
-       "}\n",
-       "#T_b5415_ th {\n",
-       "  text-align: left;\n",
-       "}\n",
-       "#T_b5415_ td {\n",
-       "  text-align: left;\n",
-       "}\n",
-       "</style>\n",
-       "<table id=\"T_b5415_\">\n",
-=======
        "#T_09538_ table {\n",
        "  text-align: left;\n",
        "}\n",
@@ -295,37 +220,26 @@
        "}\n",
        "</style>\n",
        "<table id=\"T_09538_\">\n",
->>>>>>> 4ffc6ab7
        "  <thead>\n",
        "    <tr>\n",
        "      <th class=\"blank\" >&nbsp;</th>\n",
        "      <th class=\"blank\" >&nbsp;</th>\n",
        "      <th class=\"blank level0\" >&nbsp;</th>\n",
        "      <th class=\"col_heading level0 col0\" >Number of Outlier Samples</th>\n",
-       "      <th class=\"col_heading level0 col1\" >Example Samples</th>\n",
        "    </tr>\n",
        "    <tr>\n",
        "      <th class=\"index_name level0\" >Column Name</th>\n",
        "      <th class=\"index_name level1\" >Range of Detected Normal String Lengths</th>\n",
        "      <th class=\"index_name level2\" >Range of Detected Outlier String Lengths</th>\n",
        "      <th class=\"blank col0\" >&nbsp;</th>\n",
-       "      <th class=\"blank col1\" >&nbsp;</th>\n",
        "    </tr>\n",
        "  </thead>\n",
        "  <tbody>\n",
        "    <tr>\n",
-<<<<<<< HEAD
-       "      <th id=\"T_b5415_level0_row0\" class=\"row_heading level0 row0\" >col1</th>\n",
-       "      <th id=\"T_b5415_level1_row0\" class=\"row_heading level1 row0\" >1 - 2</th>\n",
-       "      <th id=\"T_b5415_level2_row0\" class=\"row_heading level2 row0\" >19 - 20</th>\n",
-       "      <td id=\"T_b5415_row0_col0\" class=\"data row0 col0\" >2</td>\n",
-       "      <td id=\"T_b5415_row0_col1\" class=\"data row0 col1\" >['basdbadsbaaaaaaaaaa', 'basdbadsbaaaaaaaaaaa']</td>\n",
-=======
        "      <th id=\"T_09538_level0_row0\" class=\"row_heading level0 row0\" >col1</th>\n",
        "      <th id=\"T_09538_level1_row0\" class=\"row_heading level1 row0\" >1 - 2</th>\n",
        "      <th id=\"T_09538_level2_row0\" class=\"row_heading level2 row0\" >19 - 20</th>\n",
        "      <td id=\"T_09538_row0_col0\" class=\"data row0 col0\" >2</td>\n",
->>>>>>> 4ffc6ab7
        "    </tr>\n",
        "  </tbody>\n",
        "</table>\n"
@@ -342,6 +256,14 @@
     "df = pd.DataFrame({\"col1\":col})\n",
     "StringLengthOutOfBounds(num_percentiles=1000, min_unique_values=3).run(df)"
    ]
+  },
+  {
+   "cell_type": "code",
+   "execution_count": null,
+   "id": "7c3f78fc",
+   "metadata": {},
+   "outputs": [],
+   "source": []
   }
  ],
  "metadata": {
@@ -360,7 +282,7 @@
    "name": "python",
    "nbconvert_exporter": "python",
    "pygments_lexer": "ipython3",
-   "version": "3.8.2"
+   "version": "3.9.9"
   }
  },
  "nbformat": 4,
