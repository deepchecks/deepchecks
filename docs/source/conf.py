--- conflicted
+++ resolved
@@ -36,16 +36,7 @@
 project = 'Deepchecks'
 copyright = '2021, Deepchecks'
 author = 'Deepchecks'
-<<<<<<< HEAD
-version = os.environ.get("DEEPCHECKS_VERSION") or deepchecks.version.__version__
-=======
-version = "TestVersoion" # This will be changed after merge!
-
-
-CURRENT_DIR = pathlib.Path(__file__).parent
-PROJECT_FIR = CURRENT_DIR.parent.parent
->>>>>>> 80d61400
-
+version = os.environ.get("READTHEDOCS_VERSION") or deepchecks.version.__version__
 
 GIT = {
     "user": "deepchecks",
