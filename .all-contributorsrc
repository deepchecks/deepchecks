--- conflicted
+++ resolved
@@ -330,7 +330,6 @@
       ]
     },
     {
-<<<<<<< HEAD
       "login": "rcwoolston",
       "name": "Richard W",
       "avatar_url": "https://avatars.githubusercontent.com/u/5957841?v=4",
@@ -339,7 +338,9 @@
         "code",
         "doc",
         "ideas"
-=======
+      ]
+    },
+    {
       "login": "bgalvao",
       "name": "Bernardo",
       "avatar_url": "https://avatars.githubusercontent.com/u/17158288?v=4",
@@ -347,7 +348,6 @@
       "contributions": [
         "code",
         "doc"
->>>>>>> 054bc6f2
       ]
     }
   ],
