--- conflicted
+++ resolved
@@ -102,8 +102,5 @@
 srcdoc
 UI
 databricks
-<<<<<<< HEAD
 astype
-=======
-nullable
->>>>>>> fbfcaa0f
+nullable