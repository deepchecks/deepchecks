--- conflicted
+++ resolved
@@ -74,10 +74,6 @@
 dtype
 dataloader
 KDE
-<<<<<<< HEAD
-hotfix
-func
-=======
 renderers
 NotebookRenderer
 requirejs
@@ -87,4 +83,4 @@
 hotfix
 pyplot
 plt
->>>>>>> a5fcf3ee
+func