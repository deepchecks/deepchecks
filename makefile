# This makefile helps with deepchecks Development environment
# including syntax checking, virtual environments creation,
# test running and coverage
# This Makefile is based on Makefile by jidn: https://github.com/jidn/python-Makefile/blob/master/Makefile

# Package = Source code Directory
PACKAGE = deepchecks

# Requirements file
REQUIRE =  "*requirements.txt"

# python3 binary takes predecence over python binary,
# this variable is used when setting python variable, (Line 18)
# and on 'env' goal ONLY
# If your python path binary name is not python/python3,
# override using ext_python=XXX and it'll propogate into python variable, too
ext_py := $(shell which python3 || which python)

# Override by putting in commandline python=XXX when needed.
python = $(shell echo ${ext_py} | rev | cut -d '/' -f 1 | rev)
TESTDIR = $(shell realpath tests)
ENV = $(shell realpath venv)
repo = pypi

WIN_ENV := venv
WIN_TESTDIR := tests
WIN_BIN := $(WIN_ENV)/bin

# System Envs
BIN := $(ENV)/bin
pythonpath := PYTHONPATH=.
OS := $(shell uname -s)

# Venv Executables
PIP := $(BIN)/pip
PIP_WIN := python -m pip
PYTHON := $(BIN)/$(python)
ANALIZE := $(BIN)/pylint -j 0
COVERAGE := $(BIN)/coverage
COVERALLS := $(BIN)/coveralls
FLAKE8 := $(BIN)/flake8 --whitelist spelling-allowlist.txt
FLAKE8_RST := $(BIN)/flake8-rst
PYTEST := $(BIN)/pytest
TOX := $(BIN)/tox
TWINE := $(BIN)/twine
APIDOC := $(BIN)/sphinx-apidoc
SPHINX_BUILD := $(BIN)/sphinx-build
JUPYTER := $(BIN)/jupyter
LYCHEE := $(BIN)/lychee

# Project Settings
PKGDIR := $(or $(PACKAGE), ./)
SOURCES := $(or $(PACKAGE), $(wildcard *.py))


# Test and Analyize
TEST_CODE := tests/
<<<<<<< HEAD
TEST_RUNNER_PKGS = pytest pytest-cov pyhamcrest nbval coveralls torch==1.10.1+cpu torchvision==0.11.2+cpu torchaudio==0.10.1+cpu -f https://download.pytorch.org/whl/cpu/torch_stable.html
=======
>>>>>>> 2543d85a
NOTEBOOK_CHECKS = ./docs/source/examples/checks
NOTEBOOK_EXAMPLES = ./docs/source/examples/guides/*.ipynb
NOTEBOOK_USECASES = ./docs/source/examples/use-cases/*.ipynb
NOTEBOOK_SANITIZER_FILE = ./docs/source/examples/.nbval-sanitizer

PYLINT_LOG = .pylint.log

# Coverage vars
COVERAGE_LOG = .cover.log
COVERAGE_FILE = default.coveragerc
COVERAGE_RC := $(wildcard $(COVERAGE_FILE))
COVER_ARG := --cov-report term-missing --cov=$(PKGDIR) \
	$(if $(COVERAGE_RC), --cov-config $(COVERAGE_RC))


# Documentation
#
DOCS         := $(shell realpath ./docs)
DOCS_SRC     := $(DOCS)/source
DOCS_BUILD   := $(DOCS)/build
DOCS_REQUIRE := $(DOCS)/$(REQUIRE)

# variables that will be passed to the documentation make file
SPHINXOPTS   ?=


EGG_INFO := $(subst -,_,$(PROJECT)).egg-info
EGG_LINK = venv/lib/python3.7/site-packages/deepchecks.egg-link


### Main Targets ######################################################

.PHONY: help env all requirements doc-requirements dev-requirements

# TODO: add description for all targets (at least for the most usefull)

help:
	@echo "env"
	@echo ""
	@echo "    Create virtual environment and install requirements"
	@echo "    python=PYTHON_EXE interpreter to use, default=python,"
	@echo "    when creating new env and python binary is 2.X, use 'make env python=python3'"
	@echo ""
	@echo "validate"
	@echo ""
	@echo "    Run style checks 'pylint' , 'docstring' and 'notebook'"
	@echo "    pylint docstring notebook - sub commands of validate"
	@echo ""
	@echo "test"
	@echo ""
	@echo "    TEST_RUNNER on '$(TESTDIR)'"
	@echo "    args=\"<pytest Arguements>\" optional arguments"
	@echo ""
	@echo "coverage"
	@echo ""
	@echo "    Get coverage information, optional 'args' like test"
	@echo ""
	@echo "jupyter"
	@echo ""
	@echo "    Deploy jupyer-notebook using './examples' directory"
	@echo "    args=\"<jupyter Arguments\" -passable"
	@echo ""
	@echo "tox"
	@echo ""
	@echo "    Test against multiple versions of python as defined in tox.ini"
	@echo ""
	@echo "clean | clean-all"
	@echo ""
	@echo "    Clean up | clean up & removing virtualenv"
	@echo ""
	@echo "docs"
	@echo ""
	@echo "    Build documentation site content"
	@echo ""
	@echo "show-docs"
	@echo ""
	@echo "    Show documentation in the browser"
	@echo ""



all: validate test notebook


env: $(ENV)


$(ENV):
	@echo "#### Creating Python Vertual Enviroment [ $(ENV) ] ####"
	@echo "external python_exe is $(ext_py)"
	@test -d $(ENV) || $(ext_py) -m venv $(ENV)


requirements: $(ENV)
	@echo "####  installing dependencies, it could take some time, please wait! #### "

	@if [ $(OS) = "Linux" ]; \
	then \
		$(PIP) install -q\
			"torch==1.10.2+cpu" "torchvision==0.11.3+cpu" "torchaudio==0.10.2+cpu" \
			-f https://download.pytorch.org/whl/cpu/torch_stable.html; \
	else \
		$(PIP) install -q -U torch torchvision torchaudio; \
	fi;

	@$(PIP) install -U pip
	@$(PIP) install -q \
		wheel setuptools \
		-r ./requirements/requirements.txt \
		-r ./requirements/vision-requirements.txt \
		-r ./requirements/nlp-requirements.txt
	@$(PIP) install --no-deps -e .


doc-requirements: $(ENV)
	@echo "####  installing documentation dependencies, it could take some time, please wait! #### "
	@$(PIP) install -q -r ./docs/requirements.txt


dev-requirements: $(ENV)
	@echo "####  installing development dependencies, it could take some time, please wait! #### "
	@$(PIP) install -q -r ./requirements/dev-requirements.txt


### Static Analysis ######################################################

.PHONY: validate pylint docstring


validate: pylint docstring


pylint: dev-requirements
	$(ANALIZE) $(SOURCES) $(TEST_CODE)
	$(FLAKE8) $(SOURCES)
	$(FLAKE8_RST) $(SOURCES)


docstring: dev-requirements
	$(PYTHON) -m pydocstyle --convention=pep257 --add-ignore=D107 $(SOURCES)


### Testing ######################################################

.PHONY: test coverage notebook


test: requirements dev-requirements
	$(PYTEST) $(args) $(TESTDIR)


test-win:
	@test -d $(WIN_ENV) || python -m venv $(WIN_ENV)
	@$(WIN_ENV)\Scripts\activate.bat
	@$(PIP_WIN) install -q \
		-r ./requirements/requirements.txt \
		-r ./requirements/vision-requirements.txt \
		-r ./requirements/nlp-requirements.txt \
		-r ./requirements/dev-requirements.txt
	python -m pytest $(WIN_TESTDIR)


notebook: requirements dev-requirements
# Making sure the examples are running, without validating their outputs.
	@$(JUPYTER) nbextension enable --py widgetsnbextension
	@echo "+++ Number of notebooks to execute: $$(find ./docs/source/examples -name "*.ipynb" | wc -l) +++"
	@$(JUPYTER) nbconvert \
		--execute $$(find ./docs/source/examples -name "*.ipynb") \
		--to notebook \
		--stdout > /dev/null
# For now, because of plotly - disabling the nbval and just validate that the notebooks are running
#	$(pythonpath) $(TEST_RUNNER) --nbval $(NOTEBOOK_CHECKS) --sanitize-with $(NOTEBOOK_SANITIZER_FILE)


regenerate-examples: requirements dev-requirements
	@$(JUPYTER) nbextension enable --py widgetsnbextension
	@echo "+++ Number of notebooks: $$(find ./docs/source/examples -name "*.ipynb" | wc -l) +++"
	@$(JUPYTER) nbconvert \
		--to notebook \
		--inplace \
		--execute $$(find ./docs/source/examples -name "*.ipynb") \


coverage: requirements dev-requirements
	$(COVERAGE) run -m pytest


coveralls: coverage
	$(COVERALLS) --service=github


# This is Here For Legacy || future use case,
# our PKGDIR is in its own directory so we dont really need to remove the ENV dir.
$(COVERAGE_FILE):
ifeq ($(PKGDIR),./)
ifeq (,$(COVERAGE_RC))
	# If PKGDIR is root directory, ie code is not in its own directory
	# then you should use a .coveragerc file to remove the ENV directory
	$(info Rerun make to discover autocreated $(COVERAGE_FILE))
	@echo -e "[run]\nomit=$(ENV)/*" > $(COVERAGE_FILE)
	@cat $(COVERAGE_FILE)
	@exit 68
endif
endif


tox:
	$(TOX)


### Cleanup ######################################################

.PHONY: clean clean-env clean-all clean-build clean-test clean-dist clean-docs


clean: clean-dist clean-test clean-build clean-docs


clean-all: clean clean-env


clean-env: clean
	-@rm -rf $(ENV)
	-@rm -rf $(COVERAGE_LOG)
	-@rm -rf $(PYLINT_LOG)
	-@rm -rf ./lychee.output
	-@rm -rf .tox


clean-build:
	@find $(PKGDIR) -name '*.pyc' -delete
	@find $(PKGDIR) -name '__pycache__' -delete
	@find $(TESTDIR) -name '*.pyc' -delete 2>/dev/null || true
	@find $(TESTDIR) -name '__pycache__' -delete 2>/dev/null || true
	-@rm -rf $(EGG_INFO)
	-@rm -rf __pycache__


clean-test:
	-@rm -rf .pytest_cache
	-@rm -rf .coverage


clean-dist:
	-@rm -rf dist build


clean-docs: $(DOCS)
	@rm -rf $(DOCS_BUILD)
	@rm -rf $(DOCS)/docs.error.log


### Release ######################################################

.PHONY: authors register dist upload test-upload release test-release .git-no-changes


authors:
	echo "Authors\n=======\n\nA huge thanks to all of our contributors:\n\n" > AUTHORS.md
	git log --raw | grep "^Author: " | cut -d ' ' -f2- | cut -d '<' -f1 | sed 's/^/- /' | sort | uniq >> AUTHORS.md


dist: $(ENV)
	$(PYTHON) setup.py sdist
	$(PYTHON) setup.py bdist_wheel


# upload expects to get all twine args as environment,
# refer to https://twine.readthedocs.io/en/latest/ for more information
#
upload: $(TWINE)
	$(TWINE) upload dist/*


# TestPyPI – a separate instance of the Python Package Index that allows us
# to try distribution tools and processes without affecting the real index.
#
test-upload: $(TWINE)
	$(TWINE) upload --repository-url https://test.pypi.org/legacy/ dist/*


release: dist upload
test-release: dist test-upload


.git-no-changes:
	@if git diff --name-only --exit-code;       \
	then                                        \
		echo Git working copy is clean...;        \
	else                                        \
		echo ERROR: Git working copy is dirty!;   \
		echo Commit your changes and try again.;  \
		exit -1;                                  \
	fi;


### Documentation

.PHONY: docs website dev-docs gen-static-notebooks license-check links-check


docs: requirements doc-requirements $(DOCS_SRC)
	cd $(DOCS) && make html SPHINXBUILD=$(SPHINX_BUILD) SPHINXOPTS=$(SPHINXOPTS) 2> docs.error.log
	@echo ""
	@echo "++++++++++++++++++++++++"
	@echo "++++ Build Finished ++++"
	@echo "++++++++++++++++++++++++"
	@echo ""
	@echo "all errors/warnings were written to the file:"
	@echo "- $(DOCS)/docs.error.log"
	@echo ""
	@echo "statistic:"
	@echo "- ERRORs: $$(grep "ERROR" $(DOCS)/docs.error.log | wc -l)"
	@echo "- WARNINGs: $$(grep "WARNING" $(DOCS)/docs.error.log | wc -l)"


show-docs: $(DOCS_BUILD)/html
	@cd $(DOCS_BUILD)/html && $(PYTHON) -m http.server


license-check:
	@wget https://dlcdn.apache.org/skywalking/eyes/0.2.0/skywalking-license-eye-0.2.0-bin.tgz && tar -xzvf skywalking-license-eye-0.2.0-bin.tgz
	@mv skywalking-license-eye-0.2.0-bin/bin/linux/license-eye ./
	@rm -rf skywalking-license-eye-0.2.0-bin && rm -f skywalking-license-eye-0.2.0-bin.tgz
	./license-eye -c .licenserc_fix.yaml header check
	@rm license-eye


links-check: $(DOCS_BUILD) $(LYCHEE)
	@$(LYCHEE) \
		"./deepchecks/**/*.rst" "./*.rst" "$(DOCS_BUILD)/html/**/*.html" \
		--base $(DOCS_BUILD)/html \
		--accept=200,403,429 \
		--format markdown \
		--output ./lychee.output \
		--exclude-loopback \
		--exclude-mail \
		--exclude-file $(DOCS)/.lycheeignore \
		--exclude ".*git.*"; \
	if [ $? -eq 0 ]; \
	then \
		echo "+++ Nothing Detected +++"; \
		exit 0; \
	else \
		echo ""; \
		echo "++++++++++++++++++++++++++++"; \
		echo "++++ Links Check Failed ++++"; \
		echo "++++++++++++++++++++++++++++"; \
		echo ""; \
		echo "full output was written to the next file:"; \
		echo "- $(shell realpath ./lychee.output)"; \
		echo ""; \
		head -n 12 lychee.output; \
		exit 1; \
	fi;


$(LYCHEE):
	@curl -L --output lychee.tar.gz https://github.com/lycheeverse/lychee/releases/download/v0.8.2/lychee-v0.8.2-x86_64-unknown-linux-gnu.tar.gz
	@tar -xvzf lychee.tar.gz
	@rm -rf ./lychee.tar.gz
	@chmod +x ./lychee
	@mkdir -p $(BIN)/
	@mv ./lychee $(BIN)/


### System Installation ######################################################

.PHONY: develop install download jupyter

develop:
	$(PYTHON) setup.py develop

install:
	$(PYTHON) setup.py install

download:
	$(PIP) install $(PROJECT)

jupyter: $(JUPYTER)
	$(BIN)/jupyter-notebook $(args) --notebook-dir=./docs/source/examples

$(JUPYTER):
	$(PIP) install jupyter<|MERGE_RESOLUTION|>--- conflicted
+++ resolved
@@ -7,7 +7,7 @@
 PACKAGE = deepchecks
 
 # Requirements file
-REQUIRE =  "*requirements.txt"
+REQUIRE = requirements.txt
 
 # python3 binary takes predecence over python binary,
 # this variable is used when setting python variable, (Line 18)
@@ -55,10 +55,6 @@
 
 # Test and Analyize
 TEST_CODE := tests/
-<<<<<<< HEAD
-TEST_RUNNER_PKGS = pytest pytest-cov pyhamcrest nbval coveralls torch==1.10.1+cpu torchvision==0.11.2+cpu torchaudio==0.10.1+cpu -f https://download.pytorch.org/whl/cpu/torch_stable.html
-=======
->>>>>>> 2543d85a
 NOTEBOOK_CHECKS = ./docs/source/examples/checks
 NOTEBOOK_EXAMPLES = ./docs/source/examples/guides/*.ipynb
 NOTEBOOK_USECASES = ./docs/source/examples/use-cases/*.ipynb
