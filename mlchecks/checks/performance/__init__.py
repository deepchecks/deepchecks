"""Module contains check of overall classification metrics."""
from .performance_report import *
from .confusion_matrix_report import *
from .roc_report import *
<<<<<<< HEAD
from .naive_comparison import *
=======
from .naive_comparision import *
from .calibration_metric import *
>>>>>>> b3980df8
<|MERGE_RESOLUTION|>--- conflicted
+++ resolved
@@ -2,9 +2,5 @@
 from .performance_report import *
 from .confusion_matrix_report import *
 from .roc_report import *
-<<<<<<< HEAD
 from .naive_comparison import *
-=======
-from .naive_comparision import *
-from .calibration_metric import *
->>>>>>> b3980df8
+from .calibration_metric import *