"""The classification_report check module."""
import pandas as pd
import sklearn
from IPython.core.display import display_html
from sklearn.base import BaseEstimator
from mlchecks.base.dataset import validate_dataset
<<<<<<< HEAD
from mlchecks import CheckResult, Dataset, SingleDatasetBaseCheck
=======
from mlchecks.display import format_check_display
from mlchecks import CheckResult, Dataset
>>>>>>> 666e9096

__all__ = ['classification_report', 'ClassificationReport']


def classification_report(ds: Dataset, model):
    """
    Return the sklearn classification_report in dict format.

    Args:
        model (BaseEstimator): A scikit-learn-compatible fitted estimator instance
        ds: a Dataset object
    Returns:
        CheckResult:
            value is dictionary in format
                {<target>: , ['precision': <score>, 'recall': <score>, 'f_score': <score>, 'support': <score>]}

    Raises:
        MLChecksValueError: If the object is not a Dataset instance with a label

    """
    validate_dataset(ds, 'classification_report')
    ds.validate_label('classification_report')

    label = ds.label_name()
    ds_x = ds[ds.features()]
    ds_y = ds[label]
    y_pred = model.predict(ds_x)

    macro_performance = pd.DataFrame(sklearn.metrics.precision_recall_fscore_support(ds_y, y_pred))
    macro_performance.index = ['precision', 'recall', 'f_score', 'support']

<<<<<<< HEAD
    def display():
        display_html(macro_performance.to_html(), raw=True)

    return CheckResult(macro_performance.to_dict(), header='Classification Report', check=classification_report,
                       display=display)
=======
    return CheckResult(macro_performance.to_dict(), display={'text/html':
                                                                 format_check_display('Classification Report',
                                                                                      classification_report,
                                                                                      macro_performance.to_html())})
>>>>>>> 666e9096


class ClassificationReport(SingleDatasetBaseCheck):
    """Summarize given model parameters."""

    def run(self, dataset: Dataset, model: BaseEstimator) -> CheckResult:
        """Run classification_report check.

        Args:
            model (BaseEstimator): A scikit-learn-compatible fitted estimator instance
            ds: a Dataset object
        Returns:
            CheckResult:
                value is dictionary in format
                    {<target>: , ['precision': <score>, 'recall': <score>, 'f_score': <score>, 'support': <score>]}
        """
        return classification_report(dataset, model)<|MERGE_RESOLUTION|>--- conflicted
+++ resolved
@@ -4,12 +4,8 @@
 from IPython.core.display import display_html
 from sklearn.base import BaseEstimator
 from mlchecks.base.dataset import validate_dataset
-<<<<<<< HEAD
 from mlchecks import CheckResult, Dataset, SingleDatasetBaseCheck
-=======
-from mlchecks.display import format_check_display
-from mlchecks import CheckResult, Dataset
->>>>>>> 666e9096
+
 
 __all__ = ['classification_report', 'ClassificationReport']
 
@@ -41,18 +37,11 @@
     macro_performance = pd.DataFrame(sklearn.metrics.precision_recall_fscore_support(ds_y, y_pred))
     macro_performance.index = ['precision', 'recall', 'f_score', 'support']
 
-<<<<<<< HEAD
     def display():
         display_html(macro_performance.to_html(), raw=True)
 
     return CheckResult(macro_performance.to_dict(), header='Classification Report', check=classification_report,
                        display=display)
-=======
-    return CheckResult(macro_performance.to_dict(), display={'text/html':
-                                                                 format_check_display('Classification Report',
-                                                                                      classification_report,
-                                                                                      macro_performance.to_html())})
->>>>>>> 666e9096
 
 
 class ClassificationReport(SingleDatasetBaseCheck):
