--- conflicted
+++ resolved
@@ -30,17 +30,12 @@
     ds.validate_label('roc_report')
 
     label = ds.label_name()
-<<<<<<< HEAD
-=======
-    res = {}
->>>>>>> 666e9096
     ds_x = ds[ds.features()]
     ds_y = ds[label]
-    multi_y = (np.array(ds_y)[:,None] == np.unique(ds_y)).astype(int)
+    multi_y = (np.array(ds_y)[:, None] == np.unique(ds_y)).astype(int)
     n_classes = ds_y.nunique()
     y_pred_prob = model.predict_proba(ds_x)
 
-<<<<<<< HEAD
     fpr = dict()
     tpr = dict()
     roc_auc = dict()
@@ -65,30 +60,6 @@
 
     return CheckResult(roc_auc, header='ROC Report', check=roc_report, display=display)
 
-=======
-    plt.cla()
-    plt.clf()
-    fpr = {}
-    tpr = {}
-    roc_auc = {}
-    for i in range(n_classes):
-        fpr[i], tpr[i], _ = sklearn.metrics.roc_curve(multi_y[:, i], y_pred_prob[:, i])
-        roc_auc[i] = sklearn.metrics.auc(fpr[i], tpr[i])
-    colors = cycle(['blue', 'red', 'green', 'orange', 'yellow'])
-    for i, color in zip(range(n_classes), colors):
-        res[i] = roc_auc[i]
-        plt.plot(fpr[i], tpr[i], color=color,
-                label=f'ROC curve of class {i} (auc = {roc_auc[i]:0.2f})')
-    plt.plot([0, 1], [0, 1], 'k--')
-    plt.xlim([-0.05, 1.0])
-    plt.ylim([0.0, 1.05])
-    plt.xlabel('False Positive Rate')
-    plt.ylabel('True Positive Rate')
-    plt.title('Receiver operating characteristic for multi-class data')
-    plt.legend(loc='lower right')
-
-    return CheckResult(res, display={'text/html': format_check_display('ROC Report', roc_report, get_plt_html_str())})
->>>>>>> 666e9096
 
 class RocReport(SingleDatasetBaseCheck):
     """Summarize given model parameters."""
