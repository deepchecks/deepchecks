--- conflicted
+++ resolved
@@ -1,8 +1,4 @@
-<<<<<<< HEAD
-"""Module for the model info check"""
-=======
 """Module contains model_info check."""
->>>>>>> e1b820e1
 from mlchecks import ModelOnlyBaseCheck, CheckResult
 import pandas as pd
 from sklearn.base import BaseEstimator
@@ -45,4 +41,4 @@
         Returns:
             CheckResult: value is dictionary in format {type: <model_type>, params: <model_params_dict>}
         """
-        return model_info(model)+        return model_info(model)
