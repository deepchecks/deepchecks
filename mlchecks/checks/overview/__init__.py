<<<<<<< HEAD
from .model_info import model_info, ModelInfo
from .dataset_info import dataset_info, DatasetInfo
=======
from .model_info import *
>>>>>>> cccedb7c
<|MERGE_RESOLUTION|>--- conflicted
+++ resolved
@@ -1,6 +1,2 @@
-<<<<<<< HEAD
-from .model_info import model_info, ModelInfo
-from .dataset_info import dataset_info, DatasetInfo
-=======
 from .model_info import *
->>>>>>> cccedb7c
+from .dataset_info import *