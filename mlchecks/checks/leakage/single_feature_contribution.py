"""The single_feature_contribution check module."""
from typing import Union
import numpy as np
import pandas as pd
import matplotlib.pyplot as plt
from matplotlib.cm import ScalarMappable
import ppscore as pps

from mlchecks import CheckResult, Dataset, SingleDatasetBaseCheck, TrainValidationBaseCheck
from mlchecks.base.dataset import validate_dataset
from mlchecks.display import format_check_display
from mlchecks.utils import get_plt_html_str

__all__ = ['single_feature_contribution', 'single_feature_contribution_train_validation',
           'SingleFeatureContribution', 'SingleFeatureContributionTrainValidation']


def single_feature_contribution(dataset: Union[Dataset, pd.DataFrame], ppscore_params=None):
    """
    Return the PPS (Predictive Power Score) of all features in relation to the label.

    The PPS represents the ability of a feature to single-handedly predict another feature or label.
    A high PPS (close to 1) can mean that this feature's success in predicting the label is actually due to data
    leakage - meaning that the feature holds information that is based on the label to begin with.

    Uses the ppscore package - for more info, see https://github.com/8080labs/ppscore

    Args:
        dataset (Dataset): A dataset object. Must contain a label
        ppscore_params (dict): dictionary of addional paramaters for the ppscore.predictors function
    Returns:
        CheckResult:
            value is a dictionary with PPS per feature column.
            data is a bar graph of the PPS of each feature.

    Raises:
        MLChecksValueError: If the object is not a Dataset instance with a label

    """
    dataset = validate_dataset(dataset, 'single_feature_contribution')
    dataset.validate_label('single_feature_contribution')
    ppscore_params = ppscore_params or {}

    relevant_columns = dataset.features() + [dataset.label_name()]
    df_pps = pps.predictors(df=dataset[relevant_columns], y=dataset.label_name(), random_seed=42, **ppscore_params)
    df_pps = df_pps.set_index('x', drop=True)
    s_ppscore = df_pps['ppscore']

    # Create graph:
<<<<<<< HEAD
    create_colorbar_barchart_for_check(x=s_ppscore.index, y=s_ppscore.values)

    html_plot = get_plt_html_str()  # Catches graph into html
    html_txt = get_txt_html_str(
        ['The PPS represents the ability of a feature to single-handedly predict another feature or label.',
         'A high PPS (close to 1) can mean that this feature\'s success in predicting the label is actually due to data'
         , 'leakage - meaning that the feature holds information that is based on the label to begin with.'])

    return CheckResult(value=s_ppscore.to_dict(), display={'text/html': html_txt + html_plot})


def single_feature_contribution_train_validation(train_dataset: Dataset, validation_dataset: Dataset,
                                                 ppscore_params=None):
    """
    Return the difference in PPS (Predictive Power Score) of all features between train and validation datasets.

    The PPS represents the ability of a feature to single-handedly predict another feature or label.
    A high PPS (close to 1) can mean that this feature's success in predicting the label is actually due to data
    leakage - meaning that the feature holds information that is based on the label to begin with.

    When we compare train PPS to validation PPS, A high difference can strongly indicate leakage, as a feature that was
    "powerful" in train but not in validation can be explained by leakage in train that does not affect a new dataset.

    Uses the ppscore package - for more info, see https://github.com/8080labs/ppscore

    Args:
        train_dataset (Dataset): The training dataset object. Must contain a label
        validation_dataset (Dataset): The validation dataset object. Must contain a label
        ppscore_params (dict): dictionary of addional paramaters for the ppscore.predictors function

    Returns:
        CheckResult:
            value is a dictionary with PPS difference per feature column.
            data is a bar graph of the PPS of each feature.

    Raises:
        MLChecksValueError: If the object is not a Dataset instance with a label

    """
    func_name = 'single_feature_contribution'
    train_dataset = validate_dataset(train_dataset, func_name)
    train_dataset.validate_label(func_name)
    validation_dataset = validate_dataset(validation_dataset, func_name)
    validation_dataset.validate_label(func_name)
    features_names = train_dataset.validate_shared_features(validation_dataset, func_name)
    label_name = train_dataset.validate_shared_label(validation_dataset, func_name)
    ppscore_params = ppscore_params or {}

    relevant_columns = features_names + [label_name]
    df_pps_train = pps.predictors(df=train_dataset[relevant_columns], y=train_dataset.label_name(), random_seed=42,
                                  **ppscore_params)
    df_pps_validation = pps.predictors(df=validation_dataset[relevant_columns], y=validation_dataset.label_name(),
                                       random_seed=42, **ppscore_params)
    s_pps_train = df_pps_train.set_index('x', drop=True)['ppscore']
    s_pps_validation = df_pps_validation.set_index('x', drop=True)['ppscore']

    s_difference = s_pps_train - s_pps_validation
    s_difference = s_difference.apply(lambda x: 0 if x < 0 else x)

    # Create graph:
    create_colorbar_barchart_for_check(x=s_difference.index, y=s_difference.values)

    html_plot = get_plt_html_str()  # Catches graph into html
    html_txt = get_txt_html_str(
        ['The PPS represents the ability of a feature to single-handedly predict another feature or label.',
         'A high PPS (close to 1) can mean that this feature\'s success in predicting the label is actually due to data'
         , 'leakage - meaning that the feature holds information that is based on the label to begin with.', '',
         'When we compare train PPS to validation PPS, A high difference can strongly indicate leakage, as a feature',
         'that was powerful in train but not in validation can be explained by leakage in train that does not affect a'
         'new dataset.'])

    return CheckResult(value=s_difference.to_dict(), display={'text/html': html_txt + html_plot})
=======
    sns.barplot(x=s_ppscore.index, y=s_ppscore)
    html = get_plt_html_str()  # Catches graph into html
    formatted_html = format_check_display('Single Feature Contribution', single_feature_contribution, html)

    return CheckResult(value=s_ppscore.to_dict(), display={'text/html': formatted_html})
>>>>>>> b55cd0c2


class SingleFeatureContribution(SingleDatasetBaseCheck):
    """
    Return the PPS (Predictive Power Score) of all features in relation to the label.

    The PPS represents the ability of a feature to single-handedly predict another feature or label.
    A high PPS (close to 1) can mean that this feature's success in predicting the label is actually due to data
    leakage - meaning that the feature holds information that is based on the label to begin with.

    Uses the ppscore package - for more info, see https://github.com/8080labs/ppscore

    """

    def run(self, dataset: Dataset, model=None) -> CheckResult:
        """
        Run the single_feature_contribution check.

        Arguments:
            dataset: Dataset - The dataset object
            model: any = None - not used in the check

        Returns:
            the output of the single_feature_contribution check
        """
        return single_feature_contribution(dataset=dataset, ppscore_params=self.params.get('ppscore_params'))


class SingleFeatureContributionTrainValidation(TrainValidationBaseCheck):
    """
    Return the difference in PPS (Predictive Power Score) of all features between train and validation datasets.

    The PPS represents the ability of a feature to single-handedly predict another feature or label.
    A high PPS (close to 1) can mean that this feature's success in predicting the label is actually due to data
    leakage - meaning that the feature holds information that is based on the label to begin with.

    Uses the ppscore package - for more info, see https://github.com/8080labs/ppscore

    """

    def run(self, train_dataset: Dataset, validation_dataset: Dataset, model=None) -> CheckResult:
        """
        Run the single_feature_contribution check.

        Arguments:
        train_dataset (Dataset): The training dataset object. Must contain a label
        validation_dataset (Dataset): The validation dataset object. Must contain a label
            model: any = None - not used in the check

        Returns:
            the output of the single_feature_contribution_train_validation check
        """
        return single_feature_contribution_train_validation(train_dataset=train_dataset,
                                                            validation_dataset=validation_dataset,
                                                            ppscore_params=self.params.get('ppscore_params'))


# Utils:


def create_colorbar_barchart_for_check(x: np.array, y: np.array):
    fig, ax = plt.subplots(figsize=(15, 4))  # pylint: disable=unused-variable

    my_cmap = plt.cm.get_cmap('RdYlGn_r')
    colors = my_cmap(list(y))
    rects = ax.bar(x, y, color=colors)  # pylint: disable=unused-variable

    sm = ScalarMappable(cmap=my_cmap, norm=plt.Normalize(0, 1))
    sm.set_array([])

    cbar = plt.colorbar(sm)
    cbar.set_label('Color', rotation=270, labelpad=25)

    plt.yticks(np.arange(0, 1, 0.1))
    plt.ylabel('ppscore')
    plt.xlabel('Features')<|MERGE_RESOLUTION|>--- conflicted
+++ resolved
@@ -47,7 +47,6 @@
     s_ppscore = df_pps['ppscore']
 
     # Create graph:
-<<<<<<< HEAD
     create_colorbar_barchart_for_check(x=s_ppscore.index, y=s_ppscore.values)
 
     html_plot = get_plt_html_str()  # Catches graph into html
@@ -55,8 +54,9 @@
         ['The PPS represents the ability of a feature to single-handedly predict another feature or label.',
          'A high PPS (close to 1) can mean that this feature\'s success in predicting the label is actually due to data'
          , 'leakage - meaning that the feature holds information that is based on the label to begin with.'])
+    formatted_html = format_check_display('Single Feature Contribution', single_feature_contribution, html)
 
-    return CheckResult(value=s_ppscore.to_dict(), display={'text/html': html_txt + html_plot})
+    return CheckResult(value=s_ppscore.to_dict(), display={'text/html': formatted_html})
 
 
 def single_feature_contribution_train_validation(train_dataset: Dataset, validation_dataset: Dataset,
@@ -87,7 +87,7 @@
         MLChecksValueError: If the object is not a Dataset instance with a label
 
     """
-    func_name = 'single_feature_contribution'
+    func_name = 'single_feature_contribution_train_validation'
     train_dataset = validate_dataset(train_dataset, func_name)
     train_dataset.validate_label(func_name)
     validation_dataset = validate_dataset(validation_dataset, func_name)
@@ -118,15 +118,9 @@
          'When we compare train PPS to validation PPS, A high difference can strongly indicate leakage, as a feature',
          'that was powerful in train but not in validation can be explained by leakage in train that does not affect a'
          'new dataset.'])
-
-    return CheckResult(value=s_difference.to_dict(), display={'text/html': html_txt + html_plot})
-=======
-    sns.barplot(x=s_ppscore.index, y=s_ppscore)
-    html = get_plt_html_str()  # Catches graph into html
     formatted_html = format_check_display('Single Feature Contribution', single_feature_contribution, html)
 
-    return CheckResult(value=s_ppscore.to_dict(), display={'text/html': formatted_html})
->>>>>>> b55cd0c2
+    return CheckResult(value=s_difference.to_dict(), display={'text/html': formatted_html})
 
 
 class SingleFeatureContribution(SingleDatasetBaseCheck):
