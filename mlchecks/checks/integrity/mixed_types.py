--- conflicted
+++ resolved
@@ -5,13 +5,9 @@
 import numpy as np
 
 from mlchecks import Dataset, ensure_dataframe_type
-<<<<<<< HEAD
 from mlchecks.base.check import CheckResult, SingleDatasetBaseCheck, ConditionResult
-=======
-from mlchecks.base.check import CheckResult, SingleDatasetBaseCheck
 from mlchecks.feature_importance_utils import calculate_feature_importance_or_null, column_importance_sorter_df
 
->>>>>>> ee2fefe9
 
 __all__ = ['MixedTypes']
 
@@ -79,21 +75,15 @@
                 # Format percents for display
                 display_dict[column_name] = {k: format_percent(v) for k, v in mix.items()}
 
-        df_graph = pd.DataFrame.from_dict(display_dict)
-<<<<<<< HEAD
-        display = df_graph if len(df_graph) > 0 else None
-
-        return CheckResult(result_dict, check=self.__class__, display=display)
-=======
-        df_graph = column_importance_sorter_df(df_graph.T, original_dataset, feature_importances,
-                                               self.n_top_columns).T
-        if len(df_graph) > 0:
+        if display_dict:
+            df_graph = pd.DataFrame.from_dict(display_dict)
+            df_graph = column_importance_sorter_df(df_graph.T, original_dataset, feature_importances,
+                                                   self.n_top_columns).T
             display = df_graph
         else:
             display = None
 
-        return CheckResult(df_graph, check=self.__class__, display=display)
->>>>>>> ee2fefe9
+        return CheckResult(result_dict, check=self.__class__, display=display)
 
     def _get_data_mix(self, column_data: pd.Series) -> dict:
         if is_string_column(column_data):
