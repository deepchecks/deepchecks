--- conflicted
+++ resolved
@@ -14,35 +14,6 @@
 __all__ = ['mixed_types', 'MixedTypes']
 
 
-<<<<<<< HEAD
-=======
-def validate_column_list(cl) -> set:
-    """Validate the object given is a list of strings or None.
-
-    Args:
-        cl: the object to validate
-
-    Returns:
-        (set): Returns a list of columns names as set object or None
-    """
-    var_names = 'columns & ignore_columns '
-
-    result: set
-    if cl is not None:
-        if not isinstance(cl, Iterable):
-            raise MLChecksValueError(var_names + 'must be an iterable')
-        if len(cl) == 0:
-            raise MLChecksValueError(var_names + "can't be an emptry string")
-        if any((not isinstance(string, str) for string in cl)):
-            raise MLChecksValueError(var_names + "must contain only items of type 'str'")
-        result = set(cl)
-    else:
-        result = None
-
-    return result
-
-
->>>>>>> 917826de
 def mixed_types(dataset: DataFrame, columns: Iterable[str]=None, ignore_columns: Iterable[str]=None ) -> CheckResult:
     """Search for mixed types of Data in a single column[s].
 
