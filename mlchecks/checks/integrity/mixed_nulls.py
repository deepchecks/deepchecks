--- conflicted
+++ resolved
@@ -1,6 +1,6 @@
 """Module contains Mixed Nulls check."""
 from collections import defaultdict
-from typing import Iterable, Union, Dict, List
+from typing import Iterable, Union, Dict
 
 import numpy as np
 import pandas as pd
@@ -16,91 +16,6 @@
 DEFAULT_NULL_VALUES = {'none', 'null', 'nan', 'na', '', '\x00', '\x00\x00'}
 
 
-<<<<<<< HEAD
-def validate_null_string_list(nsl, check_nan: bool) -> set:
-    """Validate the object given is a list of strings. If null is given return default list of null values.
-
-    Args:
-        nsl: Object to validate
-        check_nan (bool): Whether to add to null list to check also NaN values
-
-    Returns:
-        (set): Returns list of null values as set object
-    """
-    result: set
-    if nsl:
-        if not isinstance(nsl, Iterable):
-            raise MLChecksValueError('null_string_list must be an iterable')
-        if len(nsl) == 0:
-            raise MLChecksValueError("null_string_list can't be empty list")
-        if any((not isinstance(string, str) for string in nsl)):
-            raise MLChecksValueError("null_string_list must contain only items of type 'str'")
-        result = set(nsl)
-    else:
-        # Default values
-        result = set(DEFAULT_NULL_VALUES)
-    if check_nan is None or check_nan is True:
-        result.add(np.NaN)
-
-    return result
-
-
-def mixed_nulls(dataset: Union[pd.DataFrame, Dataset], null_string_list: Iterable[str] = None, check_nan: bool = True,
-                columns: Union[str, Iterable[str]] = None, ignore_columns: Union[str, Iterable[str]] = None) \
-        -> CheckResult:
-    """Search for various types of null values in a string column(s), including string representations of null.
-
-    Args:
-        dataset (DataFrame): dataset to check
-        null_string_list (List[str]): List of strings to be considered alternative null representations
-        check_nan(bool): Whether to add to null list to check also NaN values
-        columns (Union[str, Iterable[str]]): Columns to check, if none are given checks all columns except ignored ones.
-        ignore_columns (Union[str, Iterable[str]]): Columns to ignore, if none given checks based on columns variable
-
-    Returns
-        (CheckResult): Dictionary of columns having more than 1 null type in form:
-        `{ column: { null_value: { count: <x>, percent: <y>} } }`
-    """
-    # Validate parameters
-    dataset: pd.DataFrame = ensure_dataframe_type(dataset)
-    dataset = filter_columns_with_validation(dataset, columns, ignore_columns)
-    null_string_list: set = validate_null_string_list(null_string_list, check_nan)
-
-    # Result value
-    display_array = []
-    result_dict = defaultdict(dict)
-
-    for column_name in list(dataset.columns):
-        column_data = dataset[column_name]
-        # TODO: Modify this once Dataset type casting mechanism is done
-        if column_data.dtype != pd.StringDtype:
-            continue
-        # Get counts of all values in series including NaNs, in sorted order of count
-        column_counts: pd.Series = column_data.value_counts(dropna=False)
-        # Filter out values not in the nulls list
-        null_counts = {value: count for value, count in column_counts.items()
-                       if string_baseform(value) in null_string_list}
-        if len(null_counts) < 2:
-            continue
-        # Save the column info
-        for null_value, count in null_counts.items():
-            percent = count / dataset.size
-            display_array.append([column_name, null_value, count, format_percent(percent)])
-            result_dict[column_name][null_value] = {'count': count, 'percent': percent}
-
-    # Create dataframe to display table
-    if display_array:
-        df_graph = pd.DataFrame(display_array, columns=['Column Name', 'Value', 'Count', 'Percent of data'])
-        df_graph = df_graph.set_index(['Column Name', 'Value'])
-        display = df_graph
-    else:
-        display = None
-
-    return CheckResult(result_dict, check=mixed_nulls, display=display)
-
-
-=======
->>>>>>> c74f8a9e
 class MixedNulls(SingleDatasetBaseCheck):
     """Search for various types of null values in a string column(s), including string representations of null."""
 
@@ -132,39 +47,24 @@
             (CheckResult): DataFrame with columns ('Column Name', 'Value', 'Count', 'Percentage') for any column which
             have more than 1 null values.
         """
-<<<<<<< HEAD
-        return mixed_nulls(dataset,
-                           null_string_list=self.params.get('null_string_list'),
-                           ignore_columns=self.params.get('ignore_columns'),
-                           columns=self.params.get('columns'),
-                           check_nan=self.params.get('check_nan'))
+        return self._mixed_nulls(dataset)
 
-    def add_condition_max_different_nulls(self, max_nulls: int, columns: List[str] = None,
-                                          ignore_columns: List[str] = None):
+    def add_condition_max_different_nulls(self, max_nulls: int):
         """Add condition that a column have a maximum number of different null values.
 
         Args:
             max_nulls (int): Maximum number allowed of different null values.
-            columns (List[str]): Column to limit the condition to. If none, runs on all.
-            ignore_columns (List[str]):
         """
-        if columns and not ignore_columns:
-            column_names = f'columns: {",".join(columns)}'
-        elif ignore_columns and not columns:
-            column_names = f'all columns ignoring: {",".join(ignore_columns)}'
-        elif not columns and not ignore_columns:
+        if self.columns:
+            column_names = f'columns: {",".join(self.columns)}'
+        elif self.ignore_columns:
+            column_names = f'all columns ignoring: {",".join(self.ignore_columns)}'
+        else:
             column_names = 'all columns'
-        else:
-            raise MLChecksValueError('Can not define columns and ignore_columns together')
 
         def condition(result: Dict) -> ConditionResult:
-            columns_in_result = set(result.keys())
-            if columns:
-                columns_in_result = columns_in_result & set(columns)
-            if ignore_columns:
-                columns_in_result = columns_in_result - set(ignore_columns)
             not_passing_columns = []
-            for column in columns_in_result:
+            for column in result.keys():
                 nulls = result[column]
                 num_nulls = len(nulls)
                 if num_nulls > max_nulls:
@@ -177,8 +77,6 @@
                 return ConditionResult(True)
 
         return self.add_condition(f'No more than {max_nulls} null types for {column_names}', condition)
-=======
-        return self._mixed_nulls(dataset)
 
     def _validate_null_string_list(self, nsl, check_nan: bool) -> set:
         """Validate the object given is a list of strings. If null is given return default list of null values.
@@ -224,6 +122,7 @@
 
         # Result value
         display_array = []
+        result_dict = defaultdict(dict)
 
         for column_name in list(dataset.columns):
             column_data = dataset[column_name]
@@ -233,22 +132,22 @@
             # Get counts of all values in series including NaNs, in sorted order of count
             column_counts: pd.Series = column_data.value_counts(dropna=False)
             # Filter out values not in the nulls list
-            keys_to_drop = [key for key in column_counts.keys() if string_baseform(key) not in null_string_list]
-            null_counts = column_counts.drop(labels=keys_to_drop)
-            if null_counts.size < 2:
+            null_counts = {value: count for value, count in column_counts.items()
+                           if string_baseform(value) in null_string_list}
+            if len(null_counts) < 2:
                 continue
             # Save the column info
-            for key, count in null_counts.iteritems():
-                display_array.append([column_name, key, count, format_percent(count / dataset.size)])
+            for null_value, count in null_counts.items():
+                percent = count / dataset.size
+                display_array.append([column_name, null_value, count, format_percent(percent)])
+                result_dict[column_name][null_value] = {'count': count, 'percent': percent}
 
-        # Create dataframe to display graph
-        df_graph = pd.DataFrame(display_array, columns=['Column Name', 'Value', 'Count', 'Percent of data'])
-        df_graph = df_graph.set_index(['Column Name', 'Value'])
-
-        if len(df_graph) > 0:
+        # Create dataframe to display table
+        if display_array:
+            df_graph = pd.DataFrame(display_array, columns=['Column Name', 'Value', 'Count', 'Percent of data'])
+            df_graph = df_graph.set_index(['Column Name', 'Value'])
             display = df_graph
         else:
             display = None
 
-        return CheckResult(df_graph, check=self.__class__, display=display)
->>>>>>> c74f8a9e
+        return CheckResult(result_dict, check=self.__class__, display=display)