"""String length outlier check."""
from functools import reduce
from typing import Union, Dict, Iterable, Tuple

import numpy as np
import pandas as pd
from pandas import DataFrame, Series
from scipy import stats

from mlchecks import CheckResult, SingleDatasetBaseCheck, Dataset, ensure_dataframe_type
from mlchecks.feature_importance_utils import calculate_feature_importance_or_null, column_importance_sorter_df
from mlchecks.string_utils import is_string_column, format_number
from mlchecks.base.dataframe_utils import filter_columns_with_validation

__all__ = ['StringLengthOutOfBounds']


def in_range(x, a, b):
    return a <= x <= b


def outlier_on_percentile_histogram(percentile_histogram: Dict[float, float], iqr_percent: float = 85,
                                    outlier_factor: float = 5) -> Tuple[Tuple[float, float]]:
    """Get outlier ranges on histogram.

    Args:
        percentile_histogram (Dict[float, float]): histogram to search for outliers in shape [0.0-100.0]->[float]
        iqr_percent (float): Interquartile range upper percentage, start searching for outliers outside IQR.
        outlier_factor (float): a factor to consider outlier.

    Returns:
         (Tuple[Tuple[float, float]]): percent ranges in the histogram that are outliers, empty tuple if none is found
    """
    if any((k < 0) or k > 100 for k in percentile_histogram.keys()):
        raise ValueError('dict keys must be percentiles between 0 and 100')
    if any((v < 0) for v in percentile_histogram.values()):
        raise ValueError('dict values must be counts that are non-negative numbers')

    percentile_df = pd.DataFrame.from_dict(percentile_histogram, orient='index')

    # calculate IQR with iqr_percent
    closest_point_upper = np.argmin(np.abs(iqr_percent - percentile_df.index.values))
    closest_point_lower = np.argmin(np.abs(100 - iqr_percent - percentile_df.index.values))
    center_point = np.argmin(np.abs(50 - percentile_df.index.values))

    iqr = np.abs(percentile_df.iloc[closest_point_upper] - percentile_df.iloc[closest_point_lower])

    outlier_df = percentile_df[
        (np.abs(percentile_df - percentile_df.iloc[center_point])
         > outlier_factor * iqr / 2).values
    ]

    outlier_section_list = []
    lower_outlier_range = outlier_df[outlier_df.index < 50]
    if lower_outlier_range.shape[0] > 0:
        outlier_section_list.append((lower_outlier_range.index.values[0], lower_outlier_range.index.values[-1]))

    upper_outlier_range = outlier_df[outlier_df.index > 50]
    if upper_outlier_range.shape[0] > 0:
        outlier_section_list.append((upper_outlier_range.index.values[0], upper_outlier_range.index.values[-1]))

    return tuple(outlier_section_list)


class StringLengthOutOfBounds(SingleDatasetBaseCheck):
    """Detect strings with length that is much longer/shorter than the identified "normal" string lengths."""

    def __init__(self, columns: Union[str, Iterable[str]] = None, ignore_columns: Union[str, Iterable[str]] = None,
                 num_percentiles: int = 1000, inner_quantile_range: int = 94, outlier_factor: int = 4,
                 n_top_columns: int = 10):
        """Initialize the StringLengthOutOfBounds check.

        Args:
            columns (Union[str, Iterable[str]]): Columns to check, if none are given checks all columns except ignored
                        ones.
            ignore_columns (Union[str, Iterable[str]]): Columns to ignore, if none given checks based on columns
                            variable
            num_percentiles (int): Number of percentiles values to retrieve for the length of the samples in the string
                                   column. Affects the resolution of string lengths that is used to detect outliers.
            inner_quantile_range(int): The int upper percentile [0-100] defining the inner percentile range.
                                       E.g. for 98 the range would be 2%-98%.
            outlier_factor (int): Strings would be defined as outliers if their length is outlier_factor times more/less
                                  than the values inside the inner quantile range.
            n_top_columns (int): amount of columns to show ordered by feature importance (date, index, label are first)
        """
        super().__init__()
        self.columns = columns
        self.ignore_columns = ignore_columns
        self.num_percentiles = num_percentiles
        self.inner_quantile_range = inner_quantile_range
        self.outlier_factor = outlier_factor
        self.n_top_columns = n_top_columns

    def run(self, dataset, model=None) -> CheckResult:
        """Run check.

        Args:
            dataset (DataFrame): A dataset or pd.FataFrame object.
        """
        feature_importances = calculate_feature_importance_or_null(dataset, model)
        return self._string_length_out_of_bounds(dataset, feature_importances)

    def _string_length_out_of_bounds(self, dataset: Union[pd.DataFrame, Dataset],
                                     feature_importances: pd.Series=None) -> CheckResult:
        # Validate parameters
        df: pd.DataFrame = ensure_dataframe_type(dataset)
        df = filter_columns_with_validation(df, self.columns, self.ignore_columns)

        results = []

        for column_name in df.columns:
            column: Series = df[column_name].dropna()

            if not is_string_column(column):
                continue

<<<<<<< HEAD
            string_length_column = column.map(lambda x: len(repr(x)))
=======
            string_length_column = column.map(len, na_action='ignore')
>>>>>>> 6db2c07d

            # If not a lot of unique values, calculate the percentiles for existing values.
            if string_length_column.nunique() < self.num_percentiles:
                string_length_column = string_length_column.to_numpy()
                string_length_column.sort()
                quantile_list = 100 * stats.rankdata(string_length_column, 'ordinal') / len(string_length_column)
                percentile_histogram = {quantile_list[i]: string_length_column[i] for i in
                                        range(len(string_length_column))}
            else:
                quantile_list = list(np.linspace(0.0, 100.0, self.num_percentiles + 1))
                quantile_values = np.percentile(string_length_column, quantile_list, interpolation='nearest')
                percentile_histogram = dict(zip(quantile_list, list(quantile_values)))

            outlier_sections = outlier_on_percentile_histogram(percentile_histogram, self.inner_quantile_range,
                                                               self.outlier_factor)
            if outlier_sections:
                quantiles_not_in_section = \
                    [x for x in quantile_list if all((not in_range(x, a, b)) for a, b in outlier_sections)]
                non_outlier_section = (min(quantiles_not_in_section), max(quantiles_not_in_section))

                # add to result
                for outlier_section in outlier_sections:
                    n_outlier_samples = reduce(lambda value, x, ph=percentile_histogram, os=outlier_section:
                                               value + in_range(x, ph[os[0]], ph[os[1]]),
                                               string_length_column, 0)
                    if n_outlier_samples:
                        results.append([column_name,
                                        f'{format_number(percentile_histogram[non_outlier_section[0]])} -'
                                        f' {format_number(percentile_histogram[non_outlier_section[1]])}',
                                        f'{format_number(percentile_histogram[outlier_section[0]])} -'
                                        f' {format_number(percentile_histogram[outlier_section[1]])}',
                                        f'{n_outlier_samples}'
                                        ])

        # Create dataframe to display graph
        df_graph = DataFrame(results,
                             columns=['Column Name',
                                      'Range of Detected Normal String Lengths',
                                      'Range of Detected Outlier String Lengths',
                                      'Number of Outlier Samples'])
        df_graph = df_graph.set_index(['Column Name',
                                       'Range of Detected Normal String Lengths',
                                       'Range of Detected Outlier String Lengths'])

        df_graph = column_importance_sorter_df(df_graph, dataset, feature_importances,
                                               self.n_top_columns, col='Column Name')
        display = df_graph if len(df_graph) > 0 else None

        return CheckResult(df_graph, check=self.__class__, display=display)<|MERGE_RESOLUTION|>--- conflicted
+++ resolved
@@ -114,11 +114,7 @@
             if not is_string_column(column):
                 continue
 
-<<<<<<< HEAD
-            string_length_column = column.map(lambda x: len(repr(x)))
-=======
-            string_length_column = column.map(len, na_action='ignore')
->>>>>>> 6db2c07d
+            string_length_column = column.map(lambda x: len(repr(x)), na_action='ignore')
 
             # If not a lot of unique values, calculate the percentiles for existing values.
             if string_length_column.nunique() < self.num_percentiles:
