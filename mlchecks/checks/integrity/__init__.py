"""Module contains all integrity checks."""
from .mixed_nulls import *
<<<<<<< HEAD
from .string_mismatch import *
=======
from .mixed_types import *
>>>>>>> 91141550
<|MERGE_RESOLUTION|>--- conflicted
+++ resolved
@@ -1,7 +1,4 @@
 """Module contains all integrity checks."""
 from .mixed_nulls import *
-<<<<<<< HEAD
 from .string_mismatch import *
-=======
-from .mixed_types import *
->>>>>>> 91141550
+from .mixed_types import *