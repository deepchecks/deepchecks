--- conflicted
+++ resolved
@@ -4,9 +4,6 @@
 from .mixed_types import *
 from .is_single_value import *
 from .special_chars import *
-<<<<<<< HEAD
 from .string_length_outlier import *
-=======
 from .string_mismatch_comparison import *
->>>>>>> 1a2b9366
 from .rare_format_detection import *