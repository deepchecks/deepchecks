--- conflicted
+++ resolved
@@ -1,8 +1,5 @@
 """Module contains all integrity checks."""
 from .mixed_nulls import *
-<<<<<<< HEAD
-from .rare_format_detection import *
-=======
 from .string_mismatch import *
 from .mixed_types import *
->>>>>>> 917826de
+from .rare_format_detection import *