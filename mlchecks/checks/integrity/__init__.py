"""Module contains all integrity checks."""
from .mixed_nulls import *
from .string_mismatch import *
from .mixed_types import *
from .is_single_value import *
from .special_chars import *
from .string_mismatch_comparison import *
from .rare_format_detection import *
<<<<<<< HEAD
from .dominant_frequency_change import *
from .new_category import *
=======
from .data_duplicates import *
from .new_category import *
from .new_label import *
>>>>>>> 2146e400
<|MERGE_RESOLUTION|>--- conflicted
+++ resolved
@@ -6,11 +6,7 @@
 from .special_chars import *
 from .string_mismatch_comparison import *
 from .rare_format_detection import *
-<<<<<<< HEAD
 from .dominant_frequency_change import *
-from .new_category import *
-=======
 from .data_duplicates import *
 from .new_category import *
-from .new_label import *
->>>>>>> 2146e400
+from .new_label import *