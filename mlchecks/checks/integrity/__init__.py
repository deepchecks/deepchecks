--- conflicted
+++ resolved
@@ -6,8 +6,5 @@
 from .special_chars import *
 from .string_mismatch_comparison import *
 from .rare_format_detection import *
-<<<<<<< HEAD
 from .data_duplicates import *
-=======
-from .new_category import *
->>>>>>> e8355c1c
+from .new_category import *