--- conflicted
+++ resolved
@@ -1,7 +1,4 @@
 """Module contains all integrity checks."""
 from .mixed_nulls import *
-<<<<<<< HEAD
 from .string_mismatch import *
-=======
-from .mixed_types import *
->>>>>>> c320991a
+from .mixed_types import *