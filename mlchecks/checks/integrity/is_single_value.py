--- conflicted
+++ resolved
@@ -26,12 +26,9 @@
 
     if is_single_unique_value.any():
         value = True
-<<<<<<< HEAD
         # get names of columns with one unique value
-        cols_with_single = is_single_unique_value[is_single_unique_value].index.to_list() # pylint: disable=unsubscriptable-object
-=======
+        # pylint: disable=unsubscriptable-object
         cols_with_single = is_single_unique_value[is_single_unique_value].index.to_list()
->>>>>>> 917826de
         uniques = dataset.loc[:, cols_with_single].head(1)
         uniques.index = ['Single unique value']
         display = ['The following columns have only one unique value', uniques]
