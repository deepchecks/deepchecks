"""String mismatch functions."""
from collections import defaultdict
from typing import Union, Iterable

import pandas as pd

from mlchecks import CheckResult, Dataset, ensure_dataframe_type, CompareDatasetsBaseCheck, ConditionResult
from mlchecks.base.dataframe_utils import filter_columns_with_validation
<<<<<<< HEAD
from mlchecks.string_utils import get_base_form_to_variants_dict, is_string_column, format_percent, \
    format_columns_for_condition
=======
from mlchecks.feature_importance_utils import calculate_feature_importance_or_null, column_importance_sorter_df
from mlchecks.string_utils import get_base_form_to_variants_dict, is_string_column, format_percent
>>>>>>> ee2fefe9

__all__ = ['StringMismatchComparison']


def _condition_percent_limit(result, ratio: float):
    not_passing_columns = {}
    for col, baseforms in result.items():
        sum_percent = 0
        for info in baseforms.values():
            sum_percent += info['percent_variants_only_in_tested']
        if sum_percent > ratio:
            not_passing_columns[col] = format_percent(sum_percent)

    if not_passing_columns:
        details = f'Found columns with variants over ratio: {not_passing_columns}'
        return ConditionResult(False, details)
    return ConditionResult(True)


def percentage_in_series(series, values):
    count = sum(series.isin(values))
    percent = count / series.size
    return percent, f'{format_percent(percent)} ({count})'


class StringMismatchComparison(CompareDatasetsBaseCheck):
    """Detect different variants of string categories between the same categorical column in two datasets.

    This check compares the same categorical column within a dataset and baseline and checks whether there are
    variants of similar strings that exists only in dataset and not in baseline.
    Specifically, we define similarity between strings if they are equal when ignoring case and non-letter
    characters.
    Example:
    We have a baseline dataset with similar strings 'string' and 'St. Ring', which have different meanings.
    Our tested dataset has the strings 'string', 'St. Ring' and a new phrase, 'st.  ring'.
    Here, we have a new variant of the above strings, and would like to be acknowledged, as this is obviously a
    different version of 'St. Ring'.
    """

    def __init__(self, columns: Union[str, Iterable[str]] = None, ignore_columns: Union[str, Iterable[str]] = None,
                 n_top_columns: int = 10):
        """Initialize the StringMismatchComparison check.

        Args:
            columns (Union[str, Iterable[str]]): Columns to check, if none are given checks all columns except ignored
                    ones.
            ignore_columns (Union[str, Iterable[str]]): Columns to ignore, if none given checks based on columns
                    variable
        n_top_columns (int): (optinal - used only if model was specified)
                             amount of columns to show ordered by feature importance (date, index, label are first)
        """
        super().__init__()
        self.columns = columns
        self.ignore_columns = ignore_columns
        self.n_top_columns = n_top_columns

    def run(self, dataset, baseline_dataset, model=None) -> CheckResult:
        """Run check.

        Args:
            dataset (Dataset): A dataset object.
            baseline_dataset (Dataset): A dataset object.
            model: Not used in this check.
        """
        feature_importances = calculate_feature_importance_or_null(dataset, model)
        return self._string_mismatch_comparison(dataset, baseline_dataset, feature_importances)

    def _string_mismatch_comparison(self, dataset: Union[pd.DataFrame, Dataset],
                                   baseline_dataset: Union[pd.DataFrame, Dataset],
                                   feature_importances: pd.Series=None) -> CheckResult:
        # Validate parameters
        df: pd.DataFrame = ensure_dataframe_type(dataset)
        df = filter_columns_with_validation(df, self.columns, self.ignore_columns)
        baseline_df: pd.DataFrame = ensure_dataframe_type(baseline_dataset)

        display_mismatches = []
        result_dict = defaultdict(dict)

        # Get shared columns
        columns = set(df.columns).intersection(baseline_df.columns)

        for column_name in columns:
            tested_column: pd.Series = df[column_name]
            baseline_column: pd.Series = baseline_df[column_name]
            # If one of the columns isn't string type, continue
            if not is_string_column(tested_column) or not is_string_column(baseline_column):
                continue

            tested_baseforms = get_base_form_to_variants_dict(tested_column.unique())
            baseline_baseforms = get_base_form_to_variants_dict(baseline_column.unique())

            common_baseforms = set(tested_baseforms.keys()).intersection(baseline_baseforms.keys())
            for baseform in common_baseforms:
                tested_values = tested_baseforms[baseform]
                baseline_values = baseline_baseforms[baseform]
                # If at least one unique value in tested dataset, add the column to results
                if len(tested_values - baseline_values) > 0:
                    # Calculate all values to be shown
                    variants_only_in_dataset = list(tested_values - baseline_values)
                    variants_only_in_baseline = list(baseline_values - tested_values)
                    common_variants = list(tested_values & baseline_values)
                    percent_variants_only_in_dataset = percentage_in_series(tested_column, variants_only_in_dataset)
                    percent_variants_in_baseline = percentage_in_series(baseline_column, variants_only_in_baseline)

                    display_mismatches.append([column_name, baseform, common_variants,
                                               variants_only_in_dataset, percent_variants_only_in_dataset[1],
                                               variants_only_in_baseline, percent_variants_in_baseline[1]])
                    result_dict[column_name][baseform] = {
                        'commons': common_variants, 'variants_only_in_tested': variants_only_in_dataset,
                        'variants_only_in_baseline': variants_only_in_baseline,
                        'percent_variants_only_in_tested': percent_variants_only_in_dataset[0],
                        'percent_variants_in_baseline': percent_variants_in_baseline[0]
                    }

        # Create result dataframe
        df_graph = pd.DataFrame(display_mismatches,
                                columns=['Column name', 'Base form', 'Common variants', 'Variants only in dataset',
                                         '% Unique variants out of all dataset samples (count)',
                                         'Variants only in baseline',
                                         '% Unique variants out of all baseline samples (count)'])
        df_graph = df_graph.set_index(['Column name', 'Base form'])
        df_graph = column_importance_sorter_df(df_graph, dataset, feature_importances,
                                        self.n_top_columns, col='Column name')

        # For display transpose the dataframe
        display = df_graph.T if len(df_graph) > 0 else None

        return CheckResult(result_dict, check=self.__class__, display=display)

    def add_condition_no_new_variants(self):
        """Add condition - no new variants allowed in validation data."""
        column_names = format_columns_for_condition(self.columns, self.ignore_columns)
        name = f'No new variants allowed in validation data for {column_names}'
        return self.add_condition(name, _condition_percent_limit, ratio=0)

    def add_condition_ratio_new_variants_not_more_than(self, ratio: float):
        """Add condition - no new variants allowed above given percentage in validation data.

        Args:
            ratio (float): Max percentage of new variants in validation data allowed.
        """
        column_names = format_columns_for_condition(self.columns, self.ignore_columns)
        name = f'Not more than {format_percent(ratio)} new variants in validation data for {column_names}'
        return self.add_condition(name, _condition_percent_limit, ratio=ratio)<|MERGE_RESOLUTION|>--- conflicted
+++ resolved
@@ -6,13 +6,9 @@
 
 from mlchecks import CheckResult, Dataset, ensure_dataframe_type, CompareDatasetsBaseCheck, ConditionResult
 from mlchecks.base.dataframe_utils import filter_columns_with_validation
-<<<<<<< HEAD
 from mlchecks.string_utils import get_base_form_to_variants_dict, is_string_column, format_percent, \
     format_columns_for_condition
-=======
 from mlchecks.feature_importance_utils import calculate_feature_importance_or_null, column_importance_sorter_df
-from mlchecks.string_utils import get_base_form_to_variants_dict, is_string_column, format_percent
->>>>>>> ee2fefe9
 
 __all__ = ['StringMismatchComparison']
 
@@ -128,17 +124,19 @@
                     }
 
         # Create result dataframe
-        df_graph = pd.DataFrame(display_mismatches,
-                                columns=['Column name', 'Base form', 'Common variants', 'Variants only in dataset',
-                                         '% Unique variants out of all dataset samples (count)',
-                                         'Variants only in baseline',
-                                         '% Unique variants out of all baseline samples (count)'])
-        df_graph = df_graph.set_index(['Column name', 'Base form'])
-        df_graph = column_importance_sorter_df(df_graph, dataset, feature_importances,
-                                        self.n_top_columns, col='Column name')
-
-        # For display transpose the dataframe
-        display = df_graph.T if len(df_graph) > 0 else None
+        if display_mismatches:
+            df_graph = pd.DataFrame(display_mismatches,
+                                    columns=['Column name', 'Base form', 'Common variants', 'Variants only in dataset',
+                                             '% Unique variants out of all dataset samples (count)',
+                                             'Variants only in baseline',
+                                             '% Unique variants out of all baseline samples (count)'])
+            df_graph = df_graph.set_index(['Column name', 'Base form'])
+            df_graph = column_importance_sorter_df(df_graph, dataset, feature_importances,
+                                            self.n_top_columns, col='Column name')
+            # For display transpose the dataframe
+            display = df_graph.T
+        else:
+            display = None
 
         return CheckResult(result_dict, check=self.__class__, display=display)
 
