--- conflicted
+++ resolved
@@ -91,11 +91,7 @@
         Args:
             train_dataset (Dataset): The training dataset object.
             validation_dataset (Dataset): The validation dataset object.
-<<<<<<< HEAD
-            model: Not used in this check.
-=======
             model: any = None - not used in the check
->>>>>>> 5f1288a9
         Returns:
             CheckResult: value is a dictionary that shows columns with new categories
                          displays a dataframe that shows columns with new categories
