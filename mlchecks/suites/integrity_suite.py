"""The predefined Integrity suite module."""
<<<<<<< HEAD
from mlchecks.checks import RareFormatDetection
=======
>>>>>>> c187d7d5

from mlchecks import CheckSuite
from mlchecks.checks.integrity import (
    IsSingleValue,
    MixedNulls,
    MixedTypes,
    StringMismatch,
    DataDuplicates,
    SpecialCharacters,
    StringMismatchComparison,
    CategoryMismatchTrainValidation,
    RareFormatDetection
)

__all__ = ['SingleDatasetIntegrityCheckSuite', 'ComparativeIntegrityCheckSuite', 'IntegrityCheckSuite']

SingleDatasetIntegrityCheckSuite = CheckSuite(
    'Single Dataset Integrity Suite',
    IsSingleValue(),
    MixedNulls(),
    MixedTypes(),
    StringMismatch(),
    DataDuplicates(),
    RareFormatDetection(),
    SpecialCharacters()
)


ComparativeIntegrityCheckSuite = CheckSuite(
    'Comparative Integrity Suite',
    StringMismatchComparison(),
    CategoryMismatchTrainValidation()
)

IntegrityCheckSuite = CheckSuite(
    'Integrity Suite',
    SingleDatasetIntegrityCheckSuite,
    ComparativeIntegrityCheckSuite
)<|MERGE_RESOLUTION|>--- conflicted
+++ resolved
@@ -1,8 +1,4 @@
 """The predefined Integrity suite module."""
-<<<<<<< HEAD
-from mlchecks.checks import RareFormatDetection
-=======
->>>>>>> c187d7d5
 
 from mlchecks import CheckSuite
 from mlchecks.checks.integrity import (
