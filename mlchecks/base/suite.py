"""Module containing the Suite object, used for running a set of checks together."""
# pylint: disable=protected-access,broad-except
from collections import OrderedDict
from typing import Union, List, Tuple

import pandas as pd
from IPython.core.display import display_html, display
from ipywidgets import IntProgress, HTML, VBox

from mlchecks.base.check import BaseCheck, CheckResult, TrainValidationBaseCheck, CompareDatasetsBaseCheck, \
    SingleDatasetBaseCheck, ModelOnlyBaseCheck

__all__ = ['CheckSuite', 'SuiteResult']

from mlchecks.utils import is_notebook, MLChecksValueError


def get_display_exists_icon(exists: bool):
    if exists:
        return '<div style="text-align: center">Yes</div>'
    return '<div style="text-align: center">No</div>'


class SuiteResult:
    """Contain the results of a suite run."""

    name: str
    results: List[Union[CheckResult, 'SuiteResult']]

    def __init__(self, name: str, results):
        """Initialize suite result."""
        self.name = name
        self.results = results

    def _ipython_display_(self, only_summary=False):
        display_html(f'<h1>{self.name}</h1>', raw=True)
        conditions_table = []
        checks_without_condition_table = []
        errors_table = []

        for result in self.results:
            if isinstance(result, CheckResult):
                if result.have_conditions():
                    for cond_result in result.conditions_results:
                        sort_value = cond_result.get_sort_value()
                        icon = cond_result.get_icon()
                        conditions_table.append([icon, result.header, cond_result.name,
                                                 cond_result.details, sort_value])
                else:
                    checks_without_condition_table.append([result.header,
                                                           get_display_exists_icon(result.have_display())])
            elif isinstance(result, Tuple):
                errors_table.append(result)

        # First print summary
        display_html('<h2>Checks Summary</h2>', raw=True)
        if conditions_table:
            display_html('<h3>With Conditions</h3>', raw=True)
            table = pd.DataFrame(data=conditions_table, columns=['Status', 'Check', 'Condition', 'More Info', 'sort'])
            table.sort_values(by=['sort'], inplace=True)
            table.drop('sort', axis=1, inplace=True)
            SuiteResult._display_table(table)
        if checks_without_condition_table:
            display_html('<h3>Without Conditions</h3>', raw=True)
            table = pd.DataFrame(data=checks_without_condition_table, columns=['Check', 'Has Display?'])
            SuiteResult._display_table(table)
        if errors_table:
            display_html('<h3>With Error</h3>', raw=True)
            table = pd.DataFrame(data=errors_table, columns=['Check', 'Error'])
            SuiteResult._display_table(table)
        # If verbose print all displays
        if not only_summary:
            only_check_with_display = [r for r in self.results
                                       if isinstance(r, CheckResult) and r.have_display()]
            # If there are no checks with display doesn't print anything else
            if only_check_with_display:
                checks_not_passed = [r for r in only_check_with_display
                                     if r.have_conditions() and not r.passed_conditions()]
                checks_without_condition = [r for r in only_check_with_display
                                            if not r.have_conditions() and r.have_display()]
                checks_passed = [r for r in only_check_with_display
                                 if r.have_conditions() and r.passed_conditions() and r.have_display()]

                display_html('<hr><h2>Results Display</h2>', raw=True)
                if checks_not_passed:
                    display_html('<h3>Checks with Failed Condition</h3>', raw=True)
                    for result in sorted(checks_not_passed, key=lambda x: x.get_conditions_sort_value()):
                        result._ipython_display_()
                if checks_without_condition:
                    display_html('<h3>Checks without Condition</h3>', raw=True)
                    for result in checks_without_condition:
                        result._ipython_display_()
                if checks_passed:
                    display_html('<h3>Checks with Passed Condition</h3>', raw=True)
                    for result in checks_passed:
                        result._ipython_display_()

    @classmethod
    def _display_table(cls, df):
        df_styler = df.style
        df_styler.set_table_styles([dict(selector='th,td', props=[('text-align', 'left')])])
        df_styler.hide_index()
        display_html(df_styler.render(), raw=True)


class CheckSuite(BaseCheck):
    """Class for running a set of checks together, and returning a unified pass / no-pass.

    Attributes:
        checks: A list of checks to run.
    """

    checks: OrderedDict
    name: str
    _check_index: int

    def __init__(self, name: str, *checks):
        """Get `Check`s and `CheckSuite`s to run in given order."""
        super().__init__()
        self.name = name
        self.checks = OrderedDict()
        self._check_index = 0
        for check in checks:
            self.add(check)

    def run(self, model=None, train_dataset=None, validation_dataset=None, check_datasets_policy: str = 'validation') \
            -> SuiteResult:
        """Run all checks.

        Args:
          model: A scikit-learn-compatible fitted estimator instance
          train_dataset: Dataset object, representing data an estimator was fitted on
          validation_dataset: Dataset object, representing data an estimator predicts on
          check_datasets_policy: str, one of either ['both', 'train', 'validation'].
                                 Determines the policy by which single dataset checks are run when two datasets are
                                 given, one for train and the other for validation.

        Returns:
          List[CheckResult] - All results by all initialized checks

        Raises:
             ValueError if check_datasets_policy is not of allowed types
        """
        if check_datasets_policy not in ['both', 'train', 'validation']:
            raise ValueError('check_datasets_policy must be one of ["both", "train", "validation"]')

        # Create progress bar
        progress_bar = IntProgress(value=0, min=0, max=len(self.checks),
                                   bar_style='info', style={'bar_color': '#9d60fb'}, orientation='horizontal')
        label = HTML()
        box = VBox(children=[label, progress_bar])
        self._display_in_notebook(box)

        # Run all checks
        results = []
        for name, check in self.checks.items():
            try:
                label.value = f'Running {str(check)}'
<<<<<<< HEAD
                if isinstance(check, TrainValidationBaseCheck):
                    check_result = check.run(train_dataset=train_dataset, validation_dataset=validation_dataset,
                                             model=model)
                    check_result.set_condition_results(check.conditions_decision(check_result))
                    results.append(check_result)
                elif isinstance(check, CompareDatasetsBaseCheck):
                    check_result = check.run(dataset=validation_dataset, baseline_dataset=train_dataset, model=model)
                    check_result.set_condition_results(check.conditions_decision(check_result))
                    results.append(check_result)
=======

                if isinstance(check, TrainValidationBaseCheck):
                    if train_dataset is not None and validation_dataset is not None:
                        results.append(check.run(
                            train_dataset=train_dataset,
                            validation_dataset=validation_dataset,
                            model=model
                        ))
                elif isinstance(check, CompareDatasetsBaseCheck):
                    if train_dataset is not None and validation_dataset is not None:
                        results.append(check.run(
                            dataset=validation_dataset,
                            baseline_dataset=train_dataset,
                            model=model
                        ))
>>>>>>> e36a2415
                elif isinstance(check, SingleDatasetBaseCheck):
                    if check_datasets_policy in ['both', 'train'] and train_dataset is not None:
                        check_result = check.run(dataset=train_dataset, model=model)
                        check_result.header = f'{check_result.header} - Train Dataset'
                        check_result.set_condition_results(check.conditions_decision(check_result))
                        results.append(check_result)
                    if check_datasets_policy in ['both', 'validation'] and validation_dataset is not None:
                        check_result = check.run(dataset=validation_dataset, model=model)
                        check_result.header = f'{check_result.header} - Validation Dataset'
                        check_result.set_condition_results(check.conditions_decision(check_result))
                        results.append(check_result)
                elif isinstance(check, ModelOnlyBaseCheck):
                    check_result = check.run(model=model)
                    check_result.set_condition_results(check.conditions_decision(check_result))
                    results.append(check_result)
                else:
                    raise TypeError(f'Don\'t know how to handle type {check.__class__.__name__} in suite.')
            except Exception as exp:
                results.append((name, exp))
            progress_bar.value = progress_bar.value + 1

        progress_bar.close()
        label.close()
        box.close()

        return SuiteResult(self.name, results)

    def __repr__(self, tabs=0):
        """Representation of suite as string."""
        tabs_str = '\t' * tabs
        checks_str = ''.join([f'\n{c.__repr__(tabs + 1, str(n) + ": ")}' for n, c in self.checks.items()])
        return f'{tabs_str}{self.name}: [{checks_str}\n{tabs_str}]'

    def __getitem__(self, index):
        """Access check inside the suite by name."""
        if index not in self.checks:
            raise MLChecksValueError(f'No index {index} in suite')
        return self.checks[index]

    def add(self, check):
        """Add a check or a suite to current suite.

        Args:
            check (BaseCheck): A check or suite to add.
        """
        if not isinstance(check, BaseCheck):
            raise Exception(f'CheckSuite receives only `BaseCheck` objects but got: {check.__class__.__name__}')
        if isinstance(check, CheckSuite):
            for c in check.checks.values():
                self.add(c)
        else:
            self.checks[self._check_index] = check
            self._check_index += 1
        return self

    def remove(self, index: int):
        """Remove a check by given index.

        Args:
            index (int): Index of check to remove.
        """
        if index not in self.checks:
            raise MLChecksValueError(f'No index {index} in suite')
        self.checks.pop(index)
        return self

    def _display_in_notebook(self, param):
        if is_notebook():
            display(param)<|MERGE_RESOLUTION|>--- conflicted
+++ resolved
@@ -1,106 +1,21 @@
 """Module containing the Suite object, used for running a set of checks together."""
-# pylint: disable=protected-access,broad-except
-from collections import OrderedDict
-from typing import Union, List, Tuple
+import logging
+from typing import List
 
-import pandas as pd
 from IPython.core.display import display_html, display
 from ipywidgets import IntProgress, HTML, VBox
 
-from mlchecks.base.check import BaseCheck, CheckResult, TrainValidationBaseCheck, CompareDatasetsBaseCheck, \
+from mlchecks.utils import MLChecksValueError, is_notebook
+from mlchecks.base.check import (
+    BaseCheck, CheckResult, TrainValidationBaseCheck, CompareDatasetsBaseCheck,
     SingleDatasetBaseCheck, ModelOnlyBaseCheck
-
-__all__ = ['CheckSuite', 'SuiteResult']
-
-from mlchecks.utils import is_notebook, MLChecksValueError
+)
 
 
-def get_display_exists_icon(exists: bool):
-    if exists:
-        return '<div style="text-align: center">Yes</div>'
-    return '<div style="text-align: center">No</div>'
+__all__ = ['CheckSuite']
 
 
-class SuiteResult:
-    """Contain the results of a suite run."""
-
-    name: str
-    results: List[Union[CheckResult, 'SuiteResult']]
-
-    def __init__(self, name: str, results):
-        """Initialize suite result."""
-        self.name = name
-        self.results = results
-
-    def _ipython_display_(self, only_summary=False):
-        display_html(f'<h1>{self.name}</h1>', raw=True)
-        conditions_table = []
-        checks_without_condition_table = []
-        errors_table = []
-
-        for result in self.results:
-            if isinstance(result, CheckResult):
-                if result.have_conditions():
-                    for cond_result in result.conditions_results:
-                        sort_value = cond_result.get_sort_value()
-                        icon = cond_result.get_icon()
-                        conditions_table.append([icon, result.header, cond_result.name,
-                                                 cond_result.details, sort_value])
-                else:
-                    checks_without_condition_table.append([result.header,
-                                                           get_display_exists_icon(result.have_display())])
-            elif isinstance(result, Tuple):
-                errors_table.append(result)
-
-        # First print summary
-        display_html('<h2>Checks Summary</h2>', raw=True)
-        if conditions_table:
-            display_html('<h3>With Conditions</h3>', raw=True)
-            table = pd.DataFrame(data=conditions_table, columns=['Status', 'Check', 'Condition', 'More Info', 'sort'])
-            table.sort_values(by=['sort'], inplace=True)
-            table.drop('sort', axis=1, inplace=True)
-            SuiteResult._display_table(table)
-        if checks_without_condition_table:
-            display_html('<h3>Without Conditions</h3>', raw=True)
-            table = pd.DataFrame(data=checks_without_condition_table, columns=['Check', 'Has Display?'])
-            SuiteResult._display_table(table)
-        if errors_table:
-            display_html('<h3>With Error</h3>', raw=True)
-            table = pd.DataFrame(data=errors_table, columns=['Check', 'Error'])
-            SuiteResult._display_table(table)
-        # If verbose print all displays
-        if not only_summary:
-            only_check_with_display = [r for r in self.results
-                                       if isinstance(r, CheckResult) and r.have_display()]
-            # If there are no checks with display doesn't print anything else
-            if only_check_with_display:
-                checks_not_passed = [r for r in only_check_with_display
-                                     if r.have_conditions() and not r.passed_conditions()]
-                checks_without_condition = [r for r in only_check_with_display
-                                            if not r.have_conditions() and r.have_display()]
-                checks_passed = [r for r in only_check_with_display
-                                 if r.have_conditions() and r.passed_conditions() and r.have_display()]
-
-                display_html('<hr><h2>Results Display</h2>', raw=True)
-                if checks_not_passed:
-                    display_html('<h3>Checks with Failed Condition</h3>', raw=True)
-                    for result in sorted(checks_not_passed, key=lambda x: x.get_conditions_sort_value()):
-                        result._ipython_display_()
-                if checks_without_condition:
-                    display_html('<h3>Checks without Condition</h3>', raw=True)
-                    for result in checks_without_condition:
-                        result._ipython_display_()
-                if checks_passed:
-                    display_html('<h3>Checks with Passed Condition</h3>', raw=True)
-                    for result in checks_passed:
-                        result._ipython_display_()
-
-    @classmethod
-    def _display_table(cls, df):
-        df_styler = df.style
-        df_styler.set_table_styles([dict(selector='th,td', props=[('text-align', 'left')])])
-        df_styler.hide_index()
-        display_html(df_styler.render(), raw=True)
+logger = logging.getLogger('mlchecks.suite')
 
 
 class CheckSuite(BaseCheck):
@@ -110,21 +25,31 @@
         checks: A list of checks to run.
     """
 
-    checks: OrderedDict
+    checks: List[BaseCheck]
     name: str
-    _check_index: int
 
-    def __init__(self, name: str, *checks):
+    def __init__(self, name, *checks):
         """Get `Check`s and `CheckSuite`s to run in given order."""
         super().__init__()
+
         self.name = name
-        self.checks = OrderedDict()
-        self._check_index = 0
-        for check in checks:
-            self.add(check)
+        self.checks = []
 
-    def run(self, model=None, train_dataset=None, validation_dataset=None, check_datasets_policy: str = 'validation') \
-            -> SuiteResult:
+        for c in checks:
+            if not isinstance(c, BaseCheck):
+                raise TypeError(f'CheckSuite receives only `BaseCheck` objects but got: {type(c)}')
+            if isinstance(c, CheckSuite):
+                self.checks.extend(c.checks)
+            else:
+                self.checks.append(c)
+
+    def run(
+        self,
+        model=None,
+        train_dataset=None,
+        validation_dataset=None,
+        check_datasets_policy: str = 'validation'
+    ) -> CheckResult:
         """Run all checks.
 
         Args:
@@ -153,101 +78,79 @@
 
         # Run all checks
         results = []
-        for name, check in self.checks.items():
+        for check in self.checks:
             try:
                 label.value = f'Running {str(check)}'
-<<<<<<< HEAD
-                if isinstance(check, TrainValidationBaseCheck):
-                    check_result = check.run(train_dataset=train_dataset, validation_dataset=validation_dataset,
-                                             model=model)
-                    check_result.set_condition_results(check.conditions_decision(check_result))
-                    results.append(check_result)
-                elif isinstance(check, CompareDatasetsBaseCheck):
-                    check_result = check.run(dataset=validation_dataset, baseline_dataset=train_dataset, model=model)
-                    check_result.set_condition_results(check.conditions_decision(check_result))
-                    results.append(check_result)
-=======
 
-                if isinstance(check, TrainValidationBaseCheck):
-                    if train_dataset is not None and validation_dataset is not None:
+                if train_dataset is not None and validation_dataset is not None:
+                    if isinstance(check, TrainValidationBaseCheck):
                         results.append(check.run(
                             train_dataset=train_dataset,
                             validation_dataset=validation_dataset,
                             model=model
                         ))
-                elif isinstance(check, CompareDatasetsBaseCheck):
-                    if train_dataset is not None and validation_dataset is not None:
+                    elif isinstance(check, CompareDatasetsBaseCheck):
                         results.append(check.run(
                             dataset=validation_dataset,
                             baseline_dataset=train_dataset,
                             model=model
                         ))
->>>>>>> e36a2415
+
                 elif isinstance(check, SingleDatasetBaseCheck):
-                    if check_datasets_policy in ['both', 'train'] and train_dataset is not None:
-                        check_result = check.run(dataset=train_dataset, model=model)
-                        check_result.header = f'{check_result.header} - Train Dataset'
-                        check_result.set_condition_results(check.conditions_decision(check_result))
-                        results.append(check_result)
-                    if check_datasets_policy in ['both', 'validation'] and validation_dataset is not None:
-                        check_result = check.run(dataset=validation_dataset, model=model)
-                        check_result.header = f'{check_result.header} - Validation Dataset'
-                        check_result.set_condition_results(check.conditions_decision(check_result))
-                        results.append(check_result)
-                elif isinstance(check, ModelOnlyBaseCheck):
-                    check_result = check.run(model=model)
-                    check_result.set_condition_results(check.conditions_decision(check_result))
-                    results.append(check_result)
+                    if check_datasets_policy in {'both', 'train'} and train_dataset is not None:
+                        res = check.run(dataset=train_dataset, model=model)
+                        res.header = f'{res.header} - Train Dataset'
+                        results.append(res)
+                    if check_datasets_policy in {'both', 'validation'} and validation_dataset is not None:
+                        res = check.run(dataset=validation_dataset, model=model)
+                        res.header = f'{res.header} - Validation Dataset'
+                        results.append(res)
+
+                elif isinstance(check, ModelOnlyBaseCheck) and model is not None:
+                    results.append(check.run(model=model))
+
                 else:
-                    raise TypeError(f'Don\'t know how to handle type {check.__class__.__name__} in suite.')
-            except Exception as exp:
-                results.append((name, exp))
-            progress_bar.value = progress_bar.value + 1
+                    raise TypeError(
+                        'Expected check of type SingleDatasetBaseCheck, CompareDatasetsBaseCheck, '
+                        f'TrainValidationBaseCheck or ModelOnlyBaseCheck. Got  {type(check)} '
+                        'instead'
+                    )
+
+            except MLChecksValueError as e:
+                logger.warning(
+                    'MLChecks Error: Error when running %s check, '
+                    'with the following error message:\n %s',
+                    str(check),
+                    str(e)
+                )
+
+            except Exception as e: # pylint: disable=broad-except
+                logger.error(
+                    'Error when running the suite, with the following error message:\n %s',
+                    str(e),
+                    exc_info=True
+                )
+
+            finally:
+                progress_bar.value = progress_bar.value + 1
 
         progress_bar.close()
         label.close()
         box.close()
 
-        return SuiteResult(self.name, results)
+        def display_suite():
+            display_html(f'<h3>{self.name}</h3>', raw=True)
+            for result in results:
+                # Disable protected access warning
+                #pylint: disable=protected-access
+                result._ipython_display_()
 
-    def __repr__(self, tabs=0):
+        return CheckResult(results, display=display_suite)
+
+    def __repr__(self):
         """Representation of suite as string."""
-        tabs_str = '\t' * tabs
-        checks_str = ''.join([f'\n{c.__repr__(tabs + 1, str(n) + ": ")}' for n, c in self.checks.items()])
-        return f'{tabs_str}{self.name}: [{checks_str}\n{tabs_str}]'
-
-    def __getitem__(self, index):
-        """Access check inside the suite by name."""
-        if index not in self.checks:
-            raise MLChecksValueError(f'No index {index} in suite')
-        return self.checks[index]
-
-    def add(self, check):
-        """Add a check or a suite to current suite.
-
-        Args:
-            check (BaseCheck): A check or suite to add.
-        """
-        if not isinstance(check, BaseCheck):
-            raise Exception(f'CheckSuite receives only `BaseCheck` objects but got: {check.__class__.__name__}')
-        if isinstance(check, CheckSuite):
-            for c in check.checks.values():
-                self.add(c)
-        else:
-            self.checks[self._check_index] = check
-            self._check_index += 1
-        return self
-
-    def remove(self, index: int):
-        """Remove a check by given index.
-
-        Args:
-            index (int): Index of check to remove.
-        """
-        if index not in self.checks:
-            raise MLChecksValueError(f'No index {index} in suite')
-        self.checks.pop(index)
-        return self
+        checks_str = ','.join([str(c) for c in self.checks])
+        return f'{self.name} [{checks_str}]'
 
     def _display_in_notebook(self, param):
         if is_notebook():
