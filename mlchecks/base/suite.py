--- conflicted
+++ resolved
@@ -5,14 +5,18 @@
 from IPython.core.display import display_html, display
 from ipywidgets import IntProgress, HTML, VBox
 
-from mlchecks.base.check import BaseCheck, CheckResult, TrainValidationBaseCheck, CompareDatasetsBaseCheck, \
+from mlchecks.utils import MLChecksValueError, is_notebook
+from mlchecks.base.check import (
+    BaseCheck, CheckResult, TrainValidationBaseCheck, CompareDatasetsBaseCheck,
     SingleDatasetBaseCheck, ModelOnlyBaseCheck
+)
+
 
 __all__ = ['CheckSuite']
 
-from mlchecks.utils import is_notebook
 
 logger = logging.getLogger('mlchecks.suite')
+
 
 class CheckSuite(BaseCheck):
     """Class for running a set of checks together, and returning a unified pass / no-pass.
@@ -75,80 +79,60 @@
         # Run all checks
         results = []
         for check in self.checks:
-<<<<<<< HEAD
-
-            label.value = f'Running {str(check)}'
-
-            if train_dataset is not None and validation_dataset is not None:
-                if isinstance(check, TrainValidationBaseCheck):
-                    results.append(check.run(
-                        train_dataset=train_dataset,
-                        validation_dataset=validation_dataset,
-                        model=model
-                    ))
-                elif isinstance(check, CompareDatasetsBaseCheck):
-                    results.append(check.run(
-                        dataset=validation_dataset,
-                        baseline_dataset=train_dataset,
-                        model=model
-                    ))
-
-            elif isinstance(check, SingleDatasetBaseCheck):
-                if check_datasets_policy in ['both', 'train'] and train_dataset is not None:
-                    res = check.run(dataset=train_dataset, model=model)
-                    res.header = f'{res.header} - Train Dataset'
-                    results.append(res)
-                if check_datasets_policy in ['both', 'validation'] and validation_dataset is not None:
-                    res = check.run(dataset=validation_dataset, model=model)
-                    res.header = f'{res.header} - Validation Dataset'
-                    results.append(res)
-
-            elif isinstance(check, ModelOnlyBaseCheck) and model is not None:
-                results.append(check.run(model=model))
-
-            else:
-                raise TypeError('Expected check of type SingleDatasetBaseCheck, CompareDatasetsBaseCheck, '
-                                f'TrainValidationBaseCheck or ModelOnlyBaseCheck. Got  {check.__class__.__name__} '
-                                'instead')
-
-            progress_bar.value = progress_bar.value + 1
-=======
             try:
                 label.value = f'Running {str(check)}'
-                if isinstance(check, TrainValidationBaseCheck):
-                    results.append(check.run(train_dataset=train_dataset, validation_dataset=validation_dataset,
-                                             model=model))
-                elif isinstance(check, CompareDatasetsBaseCheck):
-                    results.append(check.run(dataset=validation_dataset, baseline_dataset=train_dataset, model=model))
+
+                if train_dataset is not None and validation_dataset is not None:
+                    if isinstance(check, TrainValidationBaseCheck):
+                        results.append(check.run(
+                            train_dataset=train_dataset,
+                            validation_dataset=validation_dataset,
+                            model=model
+                        ))
+                    elif isinstance(check, CompareDatasetsBaseCheck):
+                        results.append(check.run(
+                            dataset=validation_dataset,
+                            baseline_dataset=train_dataset,
+                            model=model
+                        ))
+
                 elif isinstance(check, SingleDatasetBaseCheck):
-                    if check_datasets_policy in ['both', 'train'] and train_dataset is not None:
+                    if check_datasets_policy in {'both', 'train'} and train_dataset is not None:
                         res = check.run(dataset=train_dataset, model=model)
                         res.header = f'{res.header} - Train Dataset'
                         results.append(res)
-                    if check_datasets_policy in ['both', 'validation'] and validation_dataset is not None:
+                    if check_datasets_policy in {'both', 'validation'} and validation_dataset is not None:
                         res = check.run(dataset=validation_dataset, model=model)
                         res.header = f'{res.header} - Validation Dataset'
                         results.append(res)
-                elif isinstance(check, ModelOnlyBaseCheck):
+
+                elif isinstance(check, ModelOnlyBaseCheck) and model is not None:
                     results.append(check.run(model=model))
-                elif isinstance(check, CheckSuite):
-                    suite_res = check.run(model, train_dataset, validation_dataset, check_datasets_policy)
-                    if check.name in results:
-                        raise MLChecksValueError('Each suite must have a unique name')
-                    results.append(suite_res)
+
                 else:
-                    raise TypeError(f'Expected check of type SingleDatasetBaseCheck, CompareDatasetsBaseCheck, '
-                                    f'TrainValidationBaseCheck or ModelOnlyBaseCheck. Got  {check.__class__.__name__} '
-                                    f'instead')
+                    raise TypeError(
+                        'Expected check of type SingleDatasetBaseCheck, CompareDatasetsBaseCheck, '
+                        f'TrainValidationBaseCheck or ModelOnlyBaseCheck. Got  {type(check)} '
+                        'instead'
+                    )
+
             except MLChecksValueError as e:
-                logger.warning('MLChecks Error: Error when running %s check, with the following error message: \n%s',
-                               str(check), str(e))
+                logger.warning(
+                    'MLChecks Error: Error when running %s check, '
+                    'with the following error message:\n %s',
+                    str(check),
+                    str(e)
+                )
+
             except Exception as e: # pylint: disable=broad-except
-                logger.error('Error when running the suite, with the following error message: \n%s',
-                             str(e), exc_info=True)
+                logger.error(
+                    'Error when running the suite, with the following error message:\n %s',
+                    str(e),
+                    exc_info=True
+                )
+
             finally:
                 progress_bar.value = progress_bar.value + 1
->>>>>>> 2d4cae66
 
         progress_bar.close()
         label.close()
