"""Module containing all the base classes for checks."""
import abc
import enum
import re
from collections import OrderedDict
from typing import Dict, Any, Callable, List, Union

__all__ = ['CheckResult', 'BaseCheck', 'SingleDatasetBaseCheck', 'CompareDatasetsBaseCheck', 'TrainValidationBaseCheck',
           'ModelOnlyBaseCheck', 'ConditionResult', 'ConditionCategory']

import pandas as pd
from IPython.core.display import display_html
from matplotlib import pyplot as plt

from mlchecks.string_utils import underscore_to_capitalize
from mlchecks.utils import MLChecksValueError

class ConditionCategory(enum.Enum):
    """Condition result category. indicates whether the result should fail the suite."""

    FAILURE = 'FAILURE'
    INSIGHT = 'INSIGHT'


class ConditionResult:
    """Contain result of a condition function."""

    is_pass: bool
    category: ConditionCategory
    actual: str

    def __init__(self, is_pass: bool, actual: str = '',
                 category: ConditionCategory = ConditionCategory.FAILURE):
        """Initialize condition result.

        Args:
            is_pass (bool): Whether the condition functions passed the given value or not.
            actual (str): What actual value was found.
            category (ConditionCategory): Which category is the condition result.
        """
        self.is_pass = is_pass
        self.actual = actual
        self.category = category


class CheckResult:
    """Class which returns from a check with result that can later be used for automatic pipelines and display value.

    Class containing the result of a check

    The class stores the results and display of the check. Evaluating the result in an IPython console / notebook
    will show the result display output.

    Attributes:
        value (Any): Value calculated by check. Can be used to decide if decidable check passed.
        display (Dict): Dictionary with formatters for display. possible formatters are: 'text/html', 'image/png'
    """

    value: Any
    header: str
    check: Callable
    display: List[Union[Callable, str, pd.DataFrame]]
    conditions_results: Dict[str, ConditionResult]

    def __init__(self, value, header: str = None, check: Callable = None, display: Any = None):
        """Init check result.

        Args:
            value (Any): Value calculated by check. Can be used to decide if decidable check passed.
            header (str): Header to be displayed in python notebook.
            check (Callable): The check function which created this result. Used to extract the summary to be
            displayed in notebook.
            display (Callable): Function which is used for custom display.
        """
        if check is not None and not isinstance(check, Callable):
            raise MLChecksValueError('`check` parameter of CheckResult must be callable')
        self.value = value
        self.header = header or (check and underscore_to_capitalize(check.__name__)) or None
        self.check = check

        if display is not None and not isinstance(display, List):
            self.display = [display]
        else:
            self.display = display or []

        for item in self.display:
            if not isinstance(item, (str, pd.DataFrame, Callable)):
                raise MLChecksValueError(f'Can\'t display item of type: {type(item)}')

    def _ipython_display_(self):
        if self.header:
            display_html(f'<h4>{self.header}</h4>', raw=True)
        if self.check:
            docs = self.check.__doc__
            # Take first non-whitespace line.
            summary = next((s for s in docs.split('\n') if not re.match('^\\s*$', s)), '')
            display_html(f'<p>{summary}</p>', raw=True)

        for item in self.display:
            if isinstance(item, pd.DataFrame):
                # Align everything to the left
                df_styler = item.style
                df_styler.set_table_styles([dict(selector='th,td', props=[('text-align', 'left')])])
                display_html(df_styler.render(), raw=True)
            elif isinstance(item, str):
                display_html(item, raw=True)
            elif isinstance(item, Callable):
                item()
                plt.show()
            else:
                raise Exception(f'Unable to display item of type: {type(item)}')
        if not self.display:
            display_html('<p><b>&#x2713;</b> Nothing found</p>', raw=True)

    def __repr__(self):
        """Return default __repr__ function uses value."""
        return self.value.__repr__()

<<<<<<< HEAD
    def set_condition_results(self, results: Dict[str, ConditionResult]):
        """Set the conditions results for current check result."""
        self.conditions_results = results
=======

class ConditionCategory(enum.Enum):
    """Condition result category. indicates whether the result should fail the suite."""

    FAILURE = 'FAILURE'
    INSIGHT = 'INSIGHT'


class ConditionResult:
    """Contain result of a condition function."""

    is_pass: bool
    category: ConditionCategory
    expected: str
    actual: str

    def __init__(self, is_pass: bool, expected: str = None, actual: str = None,
                 category: ConditionCategory = ConditionCategory.FAILURE):
        """Initialize condition result.

        Args:
            is_pass (bool): Whether the condition functions passed the given value or not.
            expected (str): What condition was expected to be met.
            actual (str): What actual value was found.
            category (ConditionCategory): The category to which the condition result belongs.
        """
        self.is_pass = is_pass
        self.expected = expected
        self.actual = actual
        self.category = category
>>>>>>> c69a593c


class BaseCheck(metaclass=abc.ABCMeta):
    """Base class for check."""

    params: Dict
    _conditions: OrderedDict

    def __init__(self, **kwargs):
        """Init base check parameters to pass to be used in the implementing check."""
        self._conditions = OrderedDict()
        self.params = kwargs

    def conditions_decision(self, result: CheckResult) -> Dict[str, ConditionResult]:
        """Run conditions on given result."""
        results = {}
        for name, condition in self._conditions.items():
            output = condition(result.value)
            if isinstance(output, ConditionResult):
                results[name] = output
            elif isinstance(output, bool):
                results[name] = ConditionResult(output)
            else:
                raise MLChecksValueError(f'Invalid return type from condition {name}, got: {type(output)}')
        return results

    def add_condition(self, name: str, condition: Callable[[Any], Union[ConditionResult, bool]]):
        """Add new condition function to the check.

        Args:
            name (str): Name of the condition. should explain the condition action and parameters
            condition (Callable[[Any], Union[List[ConditionResult], bool]]): Function which gets the value of the check
            and returns object of List[ConditionResult] or boolean.
        """
        if not isinstance(condition, Callable):
            raise MLChecksValueError(f'Condition must be a function in signature `(CheckResult) -> ConditionResult`,'
                                     f'but got: {type(condition).__name__}')
        if not isinstance(name, str):
            raise MLChecksValueError(f'Condition name must be of type str but got: {type(name).__name__}')
        self._conditions[name] = condition

    def __repr__(self, tabs=0):
        """Representation of check as string.

        Args:
            tabs (int): number of tabs to shift by the output
        """
        tabs_str = '\t' * tabs
        condition_tabs = '\t' * (tabs + 1)
        check_str = f'{tabs_str}{self.__class__.__name__}({self.params})'
        if self._conditions:
            conditions_str = ''.join([f'\n{condition_tabs}{i}: {s}' for i, s in enumerate(self._conditions.keys())])
            return f'{check_str} Conditions: [{conditions_str}\n{tabs_str}]'
        else:
            return check_str

    def update_param(self, param: str, value):
        """Update check parameter.

        Args:
            param (str): name of parameter to update.
            value: value of parameter to set.
        """
        self.params[param] = value

    def remove_param(self, param: str):
        """Remove check parameter. Removing a parameter will revert it to the default value.

        Args:
            param (str): name of parameter to remove.
        """
        self.params.pop(param)

    def clean_conditions(self):
        """Remove all conditions from this check instance."""
        self._conditions.clear()

    def remove_condition(self, index: int):
        """Remove given condition by index.

        Args:
            index (int): index of condtion to remove
        """
        if index >= len(self._conditions):
            raise MLChecksValueError(f'Index {int} of conditions does not exists')
        key = list(self._conditions.keys())[index]
        self._conditions.pop(key)


class SingleDatasetBaseCheck(BaseCheck):
    """Parent class for checks that only use one dataset."""

    @abc.abstractmethod
    def run(self, dataset, model=None) -> CheckResult:
        """Define run signature."""
        pass


class CompareDatasetsBaseCheck(BaseCheck):
    """Parent class for checks that compare between two datasets."""

    @abc.abstractmethod
    def run(self, dataset, baseline_dataset, model=None) -> CheckResult:
        """Define run signature."""
        pass


class TrainValidationBaseCheck(BaseCheck):
    """Parent class for checks that compare two datasets.

    The class checks train dataset and validation dataset for model training and validation.
    """

    @abc.abstractmethod
    def run(self, train_dataset, validation_dataset, model=None) -> CheckResult:
        """Define run signature."""
        pass


class ModelOnlyBaseCheck(BaseCheck):
    """Parent class for checks that only use a model and no datasets."""

    @abc.abstractmethod
    def run(self, model) -> CheckResult:
        """Define run signature."""
        pass<|MERGE_RESOLUTION|>--- conflicted
+++ resolved
@@ -15,6 +15,7 @@
 from mlchecks.string_utils import underscore_to_capitalize
 from mlchecks.utils import MLChecksValueError
 
+
 class ConditionCategory(enum.Enum):
     """Condition result category. indicates whether the result should fail the suite."""
 
@@ -36,7 +37,7 @@
         Args:
             is_pass (bool): Whether the condition functions passed the given value or not.
             actual (str): What actual value was found.
-            category (ConditionCategory): Which category is the condition result.
+            category (ConditionCategory): The category to which the condition result belongs.
         """
         self.is_pass = is_pass
         self.actual = actual
@@ -116,42 +117,9 @@
         """Return default __repr__ function uses value."""
         return self.value.__repr__()
 
-<<<<<<< HEAD
     def set_condition_results(self, results: Dict[str, ConditionResult]):
         """Set the conditions results for current check result."""
         self.conditions_results = results
-=======
-
-class ConditionCategory(enum.Enum):
-    """Condition result category. indicates whether the result should fail the suite."""
-
-    FAILURE = 'FAILURE'
-    INSIGHT = 'INSIGHT'
-
-
-class ConditionResult:
-    """Contain result of a condition function."""
-
-    is_pass: bool
-    category: ConditionCategory
-    expected: str
-    actual: str
-
-    def __init__(self, is_pass: bool, expected: str = None, actual: str = None,
-                 category: ConditionCategory = ConditionCategory.FAILURE):
-        """Initialize condition result.
-
-        Args:
-            is_pass (bool): Whether the condition functions passed the given value or not.
-            expected (str): What condition was expected to be met.
-            actual (str): What actual value was found.
-            category (ConditionCategory): The category to which the condition result belongs.
-        """
-        self.is_pass = is_pass
-        self.expected = expected
-        self.actual = actual
-        self.category = category
->>>>>>> c69a593c
 
 
 class BaseCheck(metaclass=abc.ABCMeta):
