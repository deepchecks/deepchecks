"""The Dataset module containing the dataset Class and its functions."""
from typing import Dict, Union, List, Any
import pandas as pd
from pandas.core.dtypes.common import is_numeric_dtype

from mlchecks.base.dataframe_utils import filter_columns_with_validation
from mlchecks.utils import MLChecksValueError
from mlchecks.string_utils import is_string_column


__all__ = ['Dataset', 'ensure_dataframe_type']


class Dataset:
    """Dataset wraps pandas DataFrame together with ML related metadata.

    The Dataset class is containing additional data and methods intended for easily accessing
    metadata relevant for the training or validating of a ML models.

    Attributes:
        _features: List of names for the feature columns in the DataFrame.
        _label: Name of the label column in the DataFrame.
        _use_index: Boolean value controlling whether the DataFrame index will be used by the index_col() method.
        _index_name: Name of the index column in the DataFrame.
        _date_name: Name of the date column in the DataFrame.
        _cat_features: List of names for the categorical features in the DataFrame.
    """

    _features: List[str]
    _label: Union[str, None]
    _use_index: bool
    _index_name: Union[str, None]
    _date_name: Union[str, None]
    _cat_features: List[str]
    _data: pd.DataFrame
    _max_categorical_ratio: float
    _max_categories: int

    def __init__(self, df: pd.DataFrame,
                 features: List[str] = None, cat_features: List[str] = None, label: str = None, use_index: bool = False,
                 index: str = None, date: str = None, date_unit_type: str = None, _convert_date: bool = True,
                 max_categorical_ratio: float = 0.01, max_categories: int = 30):
        """Initiate the Dataset using a pandas DataFrame and Metadata.

        Args:
          df: A pandas DataFrame containing data relevant for the training or validating of a ML models
          features: List of names for the feature columns in the DataFrame.
          cat_features: List of names for the categorical features in the DataFrame. In order to disable categorical
                        features inference, pass cat_features=[]
          label: Name of the label column in the DataFrame.
          use_index: Name of the index column in the DataFrame.
          index: Name of the index column in the DataFrame.
          date: Name of the date column in the DataFrame.
          date_unit_type: Unit used for conversion if date column is of type int or float.
                          The valid values are 'D', 'h', 'm', 's', 'ms', 'us', and 'ns'.
                          e.g. 's' for seconds, 'ns' for nanoseconds. See pandas.Timestamp unit arg for more detail.
          max_categorical_ratio: The max ratio of unique values in a column in order for it to be inferred as a
                                 categorical feature.
          max_categories: The maximum number of categories in a column in order for it to be inferred as a categorical
                          feature.

        """
        self._data = df.copy()

        # Validations
        if use_index is True and index is not None:
            raise MLChecksValueError('parameter use_index cannot be True if index is given')
        if index is not None and index not in self._data.columns:
            error_message = f'index column {index} not found in dataset columns.'
            if index == 'index':
                error_message += ' If you attempted to use the dataframe index, set use_index to True instead.'
            raise MLChecksValueError(error_message)
        if date is not None and date not in self._data.columns:
            raise MLChecksValueError(f'date column {date} not found in dataset columns')
        if label is not None and label not in self._data.columns:
            raise MLChecksValueError(f'label column {label} not found in dataset columns')

        if features:
            if any(x not in self._data.columns for x in features):
                raise MLChecksValueError(f'Features must be names of columns in dataframe.'
                                         f' Features {set(features) - set(self._data.columns)} have not been '
                                         f'found in input dataframe.')
            self._features = features
        else:
            self._features = [x for x in self._data.columns if x not in {label, index, date}]

        self._label_name = label
        self._use_index = use_index
        self._index_name = index
        self._date_name = date
        self._date_unit_type = date_unit_type
        self._max_categorical_ratio = max_categorical_ratio
        self._max_categories = max_categories

        if self._label_name in self.features():
            raise MLChecksValueError(f'label column {self._label_name} can not be a feature column')

        if self._label_name:
            self.check_compatible_labels()

        if self._date_name in self.features():
            raise MLChecksValueError(f'date column {self._date_name} can not be a feature column')

        if self._index_name in self.features():
            raise MLChecksValueError(f'index column {self._index_name} can not be a feature column')

        if cat_features is not None:
            if set(cat_features).intersection(set(self._features)) != set(cat_features):
                raise MLChecksValueError(f'Categorical features must be a subset of features. '
                                         f'Categorical features {set(cat_features) - set(self._features)} '
                                         f'have not been found in feature list.')
            self._cat_features = cat_features
        else:
            self._cat_features = self.infer_categorical_features()

        if self._date_name and _convert_date:
            self._data[self._date_name] = self._data[self._date_name].apply(pd.Timestamp, unit=date_unit_type)

    @property
    def data(self) -> pd.DataFrame:
        """Return the data of dataset."""
        return self._data

    def copy(self, new_data):
        """Create a copy of this Dataset with new data."""
        # Filter out if columns were dropped
        features = list(set(self._features).intersection(new_data.columns))
        cat_features = list(set(self._cat_features).intersection(new_data.columns))
        label = self._label_name if self._label_name in new_data.columns else None
        index = self._index_name if self._index_name in new_data.columns else None
        date = self._date_name if self._date_name in new_data.columns else None

        return Dataset(new_data, features=features, cat_features=cat_features, label=label, use_index=self._use_index,
                       index=index, date=date, _convert_date=False, max_categorical_ratio=self._max_categorical_ratio,
                       max_categories=self._max_categories)

    def n_samples(self):
        """Return number of samples in dataframe.

        Returns:
           Number of samples in dataframe
        """
        return self.data.shape[0]

    def infer_categorical_features(self) -> List[str]:
        """Infers which features are categorical by checking types and number of unique values.

        Returns:
           Out of the list of feature names, returns list of categorical features
        """
        cat_columns = []

        for col in self._features:
            num_unique = self.data[col].nunique(dropna=True)
<<<<<<< HEAD
            unique_ratio = num_unique / len(self.data[col].dropna())
            if not is_numeric_dtype(self.data[col]) or \
               (unique_ratio < self._max_categorical_ratio and num_unique <= self._max_categories):
=======
            if self.is_categorical(num_unique, len(self.data[col].dropna())):
>>>>>>> 61785a3e
                cat_columns.append(col)
        return cat_columns

    def is_categorical(self, n_unique: int, n_samples: int) -> bool:
        """Check if uniques are few enough to count as categorical.

        Args:
            n_unique (int): Number of non-null unique values
            n_samples (int): Number of non-null samples

        Returns:
            If is categorical according to input numbers
        """
        return n_unique / n_samples < self._max_categorical_ratio or n_unique <= self._max_categories

    def index_name(self) -> Union[str, None]:
        """If index column exists, return its name.

        Returns:
           (str) index column name
        """
        return self._index_name

    def index_col(self) -> Union[pd.Series, None]:
        """Return index column. Index can be a named column or DataFrame index.

        Returns:
           If date column exists, returns a pandas Series of the index column.
        """
        if self._use_index is True:
            return pd.Series(self.data.index)
        elif self._index_name is not None:
            return self.data[self._index_name]
        else:  # No meaningful index to use: Index column not configured, and use_column is False
            return None

    def date_name(self) -> Union[str, None]:
        """If date column exists, return its name.

        Returns:
           (str) date column name
        """
        return self._date_name

    def date_col(self) -> Union[pd.Series, None]:
        """Return date column if exists.

        Returns:
           (Series): Series of the date column
        """
        return self.data[self._date_name] if self._date_name else None

    def label_name(self) -> Union[str, None]:
        """If label column exists, return its name.

        Returns:
           (str) Label name
        """
        return self._label_name

    def label_col(self) -> Union[pd.Series, None]:
        """Return label column if exists.

        Returns:
           Label column
        """
        return self.data[self._label_name] if self._label_name else None

    def cat_features(self) -> List[str]:
        """Return List of categorical feature names.

        Returns:
           List of categorical feature names.
        """
        return self._cat_features

    def features(self) -> List[str]:
        """Return list of feature names.

        Returns:
           List of feature names.
        """
        return self._features

    def features_columns(self) -> Union[pd.DataFrame, None]:
        """Return features columns if exists.

        Returns:
           Features columns
        """
        return self.data[self._features] if self._features else None

    def show_columns_info(self) -> Dict:
        """Return the role and logical type of each column.

        Returns:
           Diractory of a column and its role
        """
        columns = {}
        for column in self.data.columns:
            if column == self._index_name:
                value = 'index'
            elif column == self._date_name:
                value = 'date'
            elif column == self._label_name:
                value = 'label'
            elif column in self._features:
                if column in self._cat_features:
                    value = 'categorical feature'
                else:
                    value = 'numerical feature'
            else:
                value = 'other'
            columns[column] = value
        return columns

    def check_compatible_labels(self):
        """Check if label column is supported by MLChecks."""
        if is_string_column(self.label_col()):
            raise MLChecksValueError('String labels are not supported')
        elif pd.isnull(self.label_col()).any():
            raise MLChecksValueError('Can\'t have null values in label column')

    # Validations:

    def validate_label(self, function_name: str):
        """
        Throws error if dataset does not have a label.

        Args:
            function_name (str): function name to print in error

        Raises:
            MLChecksValueError if dataset does not have a label

        """
        if self.label_name() is None:
            raise MLChecksValueError(f'function {function_name} requires dataset to have a label column')

    def validate_date(self, function_name: str):
        """
        Throws error if dataset does not have a date column.

        Args:
            function_name (str): function name to print in error

        Raises:
            MLChecksValueError if dataset does not have a date column

        """
        if self.date_name() is None:
            raise MLChecksValueError(f'function {function_name} requires dataset to have a date column')

    def validate_index(self, function_name: str):
        """
        Throws error if dataset does not have an index column / does not use dataframe index as index.

        Args:
            function_name (str): function name to print in error

        Raises:
            MLChecksValueError if dataset does not have an index

        """
        if self.index_name() is None:
            raise MLChecksValueError(f'function {function_name} requires dataset to have an index column')

    def filter_columns_with_validation(self, columns: Union[str, List[str], None] = None,
                                       ignore_columns: Union[str, List[str], None] = None) -> 'Dataset':
        """Filter dataset columns by given params.

        Args:
            columns (Union[str, List[str], None]): Column names to keep.
            ignore_columns (Union[str, List[str], None]): Column names to drop.
        Raise:
            MLChecksValueError: In case one of columns given don't exists raise error
        """
        new_data = filter_columns_with_validation(self.data, columns, ignore_columns)
        if new_data.equals(self.data):
            return self
        else:
            return self.copy(new_data)

    def validate_shared_features(self, other, function_name: str) -> List[str]:
        """
        Return the list of shared features if both datasets have the same feature column names. Else, raise error.

        Args:
            other: Expected to be Dataset type. dataset to compare features list
            function_name (str): function name to print in error

        Returns:
            List[str] - list of shared features names

        Raises:
            MLChecksValueError if datasets don't have the same features

        """
        Dataset.validate_dataset(other, function_name)
        if sorted(self.features()) == sorted(other.features()):
            return self.features()
        else:
            raise MLChecksValueError(f'function {function_name} requires datasets to share the same features')

    def validate_shared_categorical_features(self, other, function_name: str) -> List[str]:
        """
        Return list of categorical features if both datasets have the same categorical features. Else, raise error.

        Args:
            other: Expected to be Dataset type. dataset to compare features list
            function_name (str): function name to print in error

        Returns:
            List[str] - list of shared features names

        Raises:
            MLChecksValueError if datasets don't have the same features

        """
        Dataset.validate_dataset(other, function_name)
        if sorted(self.cat_features()) == sorted(other.cat_features()):
            return self.cat_features()
        else:
            raise MLChecksValueError(f'function {function_name} requires datasets to share'
                                     f' the same categorical features')

    def validate_shared_label(self, other, function_name: str) -> str:
        """
        Return the list of shared features if both datasets have the same feature column names. Else, raise error.

        Args:
            other: Expected to be Dataset type. dataset to compare features list
            function_name (str): function name to print in error

        Returns:
            List[str] - list of shared features names

        Raises:
            MLChecksValueError if datasets don't have the same features

        """
        Dataset.validate_dataset(other, function_name)
        if self.label_name() == other.label_name():
            return self.label_name()
        else:
            raise MLChecksValueError(f'function {function_name} requires datasets to share the same label')

    @classmethod
    def validate_dataset_or_dataframe(cls, obj) -> 'Dataset':
        """
        Raise error if object is not pandas DataFrame or MLChecks Dataset and returns the object as MLChecks Dataset.

        Args:
            obj: object to validate as dataset

        Returns:
            (Dataset): object converted to MLChecks dataset
        """
        if isinstance(obj, Dataset):
            if len(obj.data) == 0:
                raise MLChecksValueError('dataset cannot be empty')
            return obj
        elif isinstance(obj, pd.DataFrame):
            if len(obj) == 0:
                raise MLChecksValueError('dataset cannot be empty')
            return Dataset(obj)
        else:
            raise MLChecksValueError(f'dataset must be of type DataFrame or Dataset. instead got: '
                                     f'{type(obj).__name__}')

    def validate_model(self, model):
        """Check model is able to predict on the dataset.

        Raise:
            MLChecksValueError: if dataset does not match model
        """
        try:
            model.predict(self.features_columns().head(1))
        except Exception as exc:
            raise MLChecksValueError('Got error when trying to predict with model on dataset') from exc

    @classmethod
    def validate_dataset(cls, obj, function_name: str) -> 'Dataset':
        """Throws error if object is not MLChecks Dataset and returns the object if MLChecks Dataset.

        Args:
            obj: object to validate as dataset
            function_name (str): function name to print in error

        Returns:
            (Dataset): object that is MLChecks dataset
        """
        if not isinstance(obj, Dataset):
            raise MLChecksValueError(f'function {function_name} requires dataset to be of type Dataset. instead got: '
                                     f'{type(obj).__name__}')
        if len(obj.data) == 0:
            raise MLChecksValueError(f'function {function_name} required a non-empty dataset')

        return obj


def ensure_dataframe_type(obj: Any) -> pd.DataFrame:
    """Ensure that given object is of type DataFrame or Dataset and return it as DataFrame. else raise error.

    Args:
        obj: Object to ensure it is DataFrame or Dataset

    Returns:
        (pd.DataFrame)
    """
    if isinstance(obj, pd.DataFrame):
        return obj
    elif isinstance(obj, Dataset):
        return obj.data
    else:
        raise MLChecksValueError(f'dataset must be of type DataFrame or Dataset, but got: {type(obj).__name__}')<|MERGE_RESOLUTION|>--- conflicted
+++ resolved
@@ -152,13 +152,7 @@
 
         for col in self._features:
             num_unique = self.data[col].nunique(dropna=True)
-<<<<<<< HEAD
-            unique_ratio = num_unique / len(self.data[col].dropna())
-            if not is_numeric_dtype(self.data[col]) or \
-               (unique_ratio < self._max_categorical_ratio and num_unique <= self._max_categories):
-=======
-            if self.is_categorical(num_unique, len(self.data[col].dropna())):
->>>>>>> 61785a3e
+            if not is_numeric_dtype(self.data[col]) and self.is_categorical(num_unique, len(self.data[col].dropna())):
                 cat_columns.append(col)
         return cat_columns
 
