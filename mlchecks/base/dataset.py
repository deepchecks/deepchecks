"""The Dataset module containing the dataset Class and its functions."""
from typing import Union, List, Any
import pandas as pd

from mlchecks.base.dataframe_utils import filter_columns_with_validation
from mlchecks.utils import MLChecksValueError


__all__ = ['Dataset', 'ensure_dataframe_type']


class Dataset:
    """Dataset wraps pandas DataFrame together with ML related metadata.

    The Dataset class is containing additional data and methods intended for easily accessing
    metadata relevant for the training or validating of a ML models.

    Attributes:
        _features: List of names for the feature columns in the DataFrame.
        _label: Name of the label column in the DataFrame.
        _use_index: Boolean value controlling whether the DataFrame index will be used by the index_col() method.
        _index_name: Name of the index column in the DataFrame.
        _date_name: Name of the date column in the DataFrame.
        _cat_features: List of names for the categorical features in the DataFrame.
    """

    _features: List[str]
    _label: Union[str, None]
    _use_index: bool
    _index_name: Union[str, None]
    _date_name: Union[str, None]
    _cat_features: List[str]
    _data: pd.DataFrame

    def __init__(self,
                 df: pd.DataFrame,
                 features: List[str] = None, cat_features: List[str] = None,
<<<<<<< HEAD
                 label: str = None, use_index: bool = False, index: str = None, date: str = None):
=======
                 label: str = None, use_index: bool = False, index: str = None, date: str = None,
                 date_unit_type: str = None,
                 **kwargs):
>>>>>>> ef6e5830
        """Initiate the Dataset using a pandas DataFrame and Metadata.

        Args:
          df: A pandas DataFrame containing data relevant for the training or validating of a ML models
          features: List of names for the feature columns in the DataFrame.
          cat_features: List of names for the categorical features in the DataFrame.
          label: Name of the label column in the DataFrame.
          use_index: Name of the index column in the DataFrame.
          index: Name of the index column in the DataFrame.
          date: Name of the date column in the DataFrame.
          date_unit_type: Unit used for conversion if date column is of type int or float.
                          The valid values are 'D', 'h', 'm', 's', 'ms', 'us', and 'ns'.
                          e.g. 's' for seconds, 'ns' for nanoseconds. See pandas.Timestamp unit arg for more detail.

        """
        self._data = df.copy()

        # Validations
        if use_index is True and index is not None:
            raise MLChecksValueError('parameter use_index cannot be True if index is given')
        if date is not None and date not in self._data.columns:
            raise MLChecksValueError(f'date column {date} not found in dataset columns')
        if label is not None and label not in self._data.columns:
            raise MLChecksValueError(f'label column {label} not found in dataset columns')

        if features:
            self._features = features
        else:
            self._features = [x for x in self._data.columns if x not in {label, index, date}]

        self._label_name = label
        self._use_index = use_index
        self._index_name = index
        self._date_name = date

        if cat_features:
            self._cat_features = cat_features
        else:
            self._cat_features = self.infer_categorical_features()

    @property
    def data(self):
        """Return the data of dataset."""
        return self._data

    def copy(self, new_data):
        """Create a copy of this Dataset with new data."""
        # Filter out if columns were dropped
        features = list(set(self._features).intersection(new_data.columns))
        cat_features = list(set(self._cat_features).intersection(new_data.columns))
        label = self._label if self._label in new_data.columns else None
        index = self._index_name if self._index_name in new_data.columns else None
        date = self._date_name if self._date_name in new_data.columns else None

<<<<<<< HEAD
        return Dataset(new_data, features=features, cat_features=cat_features, label=label, use_index=self._use_index,
                       index=index, date=date)
=======
            if self._date_name:
                self[self._date_name] = self[self._date_name].apply(pd.Timestamp, unit=date_unit_type)

        self._profile = ProfileReport(self, title='Dataset Report', explorative=True, minimal=True)
>>>>>>> ef6e5830

    def n_samples(self):
        """Return number of samples in dataframe.

        Returns:
           Number of samples in dataframe
        """
        return self.data.shape[0]

    def infer_categorical_features(self) -> List[str]:
        """Infers which features are categorical by checking types and number of unique values.

        Returns:
           Out of the list of feature names, returns list of categorical features
        """
        # TODO: add infer logic here
        return []

    def index_name(self) -> Union[str, None]:
        """If index column exists, return its name.

        Returns:
           (str) index column name
        """
        return self._index_name

    def index_col(self) -> Union[pd.Series, None]:
        """Return index column. Index can be a named column or DataFrame index.

        Returns:
           If date column exists, returns a pandas Series of the index column.
        """
        if self._use_index is True:
            return pd.Series(self.data.index)
        elif self._index_name is not None:
            return self.data[self._index_name]
        else:  # No meaningful index to use: Index column not configured, and use_column is False
            return None

    def date_name(self) -> Union[str, None]:
        """If date column exists, return its name.

        Returns:
           (str) date column name
        """
        return self._date_name

    def date_col(self) -> Union[pd.Series, None]:
        """Return date column if exists.

        Returns:
           (Series): Series of the date column
        """
        return self.data[self._date_name] if self._date_name else None

    def label_name(self) -> Union[str, None]:
        """If label column exists, return its name.

        Returns:
           (str) Label name
        """
        return self._label_name

    def label_col(self) -> Union[pd.Series, None]:
        """Return label column if exists.

        Returns:
           Label column
        """
        return self.data[self._label_name] if self._label_name else None

    def cat_features(self) -> List[str]:
        """Return List of categorical feature names.

        Returns:
           List of categorical feature names.
        """
        return self._cat_features

    def features(self) -> List[str]:
        """Return list of feature names.

        Returns:
           List of feature names.
        """
        return self._features

    # Validations:

    def validate_label(self, function_name: str):
        """
        Throws error if dataset does not have a label.

        Args:
            function_name (str): function name to print in error

        Raises:
            MLChecksValueError if dataset does not have a label

        """
        if self.label_name() is None:
            raise MLChecksValueError(f'function {function_name} requires dataset to have a label column')

    def validate_date(self, function_name: str):
        """
        Throws error if dataset does not have a date column.

        Args:
            function_name (str): function name to print in error

        Raises:
            MLChecksValueError if dataset does not have a date column

        """
        if self.date_name() is None:
            raise MLChecksValueError(f'function {function_name} requires dataset to have a date column')

    def validate_index(self, function_name: str):
        """
        Throws error if dataset does not have an index column / does not use dataframe index as index.

        Args:
            function_name (str): function name to print in error

        Raises:
            MLChecksValueError if dataset does not have an index

        """
        if self.index_name() is None:
            raise MLChecksValueError(f'function {function_name} requires dataset to have an index column')

    def filter_columns_with_validation(self, columns: Union[str, List[str], None] = None,
                                       ignore_columns: Union[str, List[str], None] = None) -> 'Dataset':
        """Filter dataset columns by given params.

        Args:
            columns (Union[str, List[str], None]): Column names to keep.
            ignore_columns (Union[str, List[str], None]): Column names to drop.
        Raise:
            MLChecksValueError: In case one of columns given don't exists raise error
        """
        new_data = filter_columns_with_validation(self.data, columns, ignore_columns)
        if new_data == self.data:
            return self
        else:
            return self.copy(new_data)

    def validate_shared_features(self, other, function_name: str) -> List[str]:
        """
        Return the list of shared features if both datasets have the same feature column names. Else, raise error.

        Args:
            other: Expected to be Dataset type. dataset to compare features list
            function_name (str): function name to print in error

        Returns:
            List[str] - list of shared features names

        Raises:
            MLChecksValueError if datasets don't have the same features

        """
        Dataset.validate_dataset(other, function_name)
        if sorted(self.features()) == sorted(other.features()):
            return self.features()
        else:
            raise MLChecksValueError(f'function {function_name} requires datasets to share the same features')

    def validate_shared_label(self, other, function_name: str) -> str:
        """
        Return the list of shared features if both datasets have the same feature column names. Else, raise error.

        Args:
            other: Expected to be Dataset type. dataset to compare features list
            function_name (str): function name to print in error

        Returns:
            List[str] - list of shared features names

        Raises:
            MLChecksValueError if datasets don't have the same features

        """
        Dataset.validate_dataset(other, function_name)
        if sorted(self.label_name()) == sorted(other.label_name()):
            return self.label_name()
        else:
            raise MLChecksValueError(f'function {function_name} requires datasets to share the same label')

    @classmethod
    def validate_dataset_or_dataframe(cls, obj) -> 'Dataset':
        """
        Raise error if object is not pandas DataFrame or MLChecks Dataset and returns the object as MLChecks Dataset.

        Args:
            obj: object to validate as dataset

        Returns:
            (Dataset): object converted to MLChecks dataset
        """
        if isinstance(obj, Dataset):
            return obj
        elif isinstance(obj, pd.DataFrame):
            return Dataset(obj)
        else:
            raise MLChecksValueError(f'dataset must be of type DataFrame or Dataset. instead got: '
                                     f'{type(obj).__name__}')

    @classmethod
    def validate_dataset(cls, obj, function_name: str) -> 'Dataset':
        """Throws error if object is not MLChecks Dataset and returns the object if MLChecks Dataset.

        Args:
            obj: object to validate as dataset
            function_name (str): function name to print in error

        Returns:
            (Dataset): object that is MLChecks dataset
        """
        if isinstance(obj, Dataset):
            return obj
        else:
            raise MLChecksValueError(f'function {function_name} requires dataset to be of type Dataset. instead got: '
                                     f'{type(obj).__name__}')


def ensure_dataframe_type(obj: Any) -> pd.DataFrame:
    """Ensure that given object is of type DataFrame or Dataset and return it as DataFrame. else raise error.

    Args:
        obj: Object to ensure it is DataFrame or Dataset

    Returns:
        (pd.DataFrame)
    """
    if isinstance(obj, pd.DataFrame):
        return obj
    elif isinstance(obj, Dataset):
        return obj.data
    else:
        raise MLChecksValueError(f'dataset must be of type DataFrame or Dataset, but got: {type(obj).__name__}')<|MERGE_RESOLUTION|>--- conflicted
+++ resolved
@@ -32,16 +32,9 @@
     _cat_features: List[str]
     _data: pd.DataFrame
 
-    def __init__(self,
-                 df: pd.DataFrame,
-                 features: List[str] = None, cat_features: List[str] = None,
-<<<<<<< HEAD
-                 label: str = None, use_index: bool = False, index: str = None, date: str = None):
-=======
-                 label: str = None, use_index: bool = False, index: str = None, date: str = None,
-                 date_unit_type: str = None,
-                 **kwargs):
->>>>>>> ef6e5830
+    def __init__(self, df: pd.DataFrame,
+                 features: List[str] = None, cat_features: List[str] = None, label: str = None, use_index: bool = False,
+                 index: str = None, date: str = None, date_unit_type: str = None, _convert_date: bool = True):
         """Initiate the Dataset using a pandas DataFrame and Metadata.
 
         Args:
@@ -76,11 +69,15 @@
         self._use_index = use_index
         self._index_name = index
         self._date_name = date
+        self._date_unit_type = date_unit_type
 
         if cat_features:
             self._cat_features = cat_features
         else:
             self._cat_features = self.infer_categorical_features()
+
+        if self._date_name and _convert_date:
+            self._data[self._date_name] = self._data[self._date_name].apply(pd.Timestamp, unit=date_unit_type)
 
     @property
     def data(self):
@@ -96,15 +93,9 @@
         index = self._index_name if self._index_name in new_data.columns else None
         date = self._date_name if self._date_name in new_data.columns else None
 
-<<<<<<< HEAD
         return Dataset(new_data, features=features, cat_features=cat_features, label=label, use_index=self._use_index,
-                       index=index, date=date)
-=======
-            if self._date_name:
-                self[self._date_name] = self[self._date_name].apply(pd.Timestamp, unit=date_unit_type)
-
-        self._profile = ProfileReport(self, title='Dataset Report', explorative=True, minimal=True)
->>>>>>> ef6e5830
+                       index=index, date=date, _convert_date=False)
+
 
     def n_samples(self):
         """Return number of samples in dataframe.
