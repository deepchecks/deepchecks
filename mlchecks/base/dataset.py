--- conflicted
+++ resolved
@@ -194,7 +194,6 @@
         if self.date_name() is None:
             raise MLChecksValueError(f'function {function_name} requires dataset to have a date column')
 
-<<<<<<< HEAD
     def validate_index(self, function_name: str):
         """
         Throws error if dataset does not have an index column / does not use dataframe index as index.
@@ -208,7 +207,7 @@
         """
         if self.index_name() is None:
             raise MLChecksValueError(f'function {function_name} requires dataset to have an index column')
-=======
+
     def validate_shared_features(self, other, function_name: str) -> List[str]:
         """
         Return the list of shared features if both datasets have the same feature column names. Else, raise error.
@@ -250,7 +249,6 @@
             return self.label_name()
         else:
             raise MLChecksValueError(f'function {function_name} requires datasets to share the same label')
->>>>>>> d5178f60
 
 
 def validate_dataset_or_dataframe(obj) -> Dataset:
