--- conflicted
+++ resolved
@@ -3,11 +3,8 @@
 import pandas as pd
 from pandas_profiling import ProfileReport
 
-<<<<<<< HEAD
-__all__ = ['Dataset', 'validate_dataset', 'validate_column']
-=======
+
 __all__ = ['Dataset', 'validate_dataset_or_dataframe', 'validate_dataset']
->>>>>>> ea8c416d
 
 from mlchecks.utils import MLChecksValueError
 
@@ -211,9 +208,8 @@
     if isinstance(obj, Dataset):
         return obj
     else:
-<<<<<<< HEAD
-        raise MLChecksValueError(f'dataset must be of type DataFrame or Dataset instead got: '
-                                 f'{type(ds).__name__}')
+        raise MLChecksValueError(f'function {function_name} requires dataset to be of type Dataset. instead got: '
+                                 f'{type(obj).__name__}')
 
 
 def validate_column(column: str, dataset: Dataset) -> List[str]:
@@ -239,8 +235,4 @@
             raise MLChecksValueError("column can't be empty string")
         if column not in dataset.columns:
             raise MLChecksValueError(f"column {column} isn't found in the dataset")
-        return [column]
-=======
-        raise MLChecksValueError(f'function {function_name} requires dataset to be of type Dataset. instead got: '
-                                 f'{type(obj).__name__}')
->>>>>>> ea8c416d
+        return [column]