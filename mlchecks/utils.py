"""Utils module containing useful global functions."""
import base64
import io
from typing import Any, List, Iterable, Union
import sklearn
import matplotlib.pyplot as plt
import catboost
from IPython import get_ipython

__all__ = ['SUPPORTED_BASE_MODELS', 'MLChecksValueError', 'model_type_validation', 'is_notebook', 'get_plt_html_str',
           'get_txt_html_str']

SUPPORTED_BASE_MODELS = [sklearn.base.BaseEstimator, catboost.CatBoost]


class MLChecksValueError(ValueError):
    """Exception class that represent a fault parameter was passed to MLChecks."""

    pass


def get_plt_base64():
    """Convert plot to base64.

    Returns:
        string of base64 encoding of the matplotlib.pyplot graph
    """
    plt_buffer = io.BytesIO()
    plt.style.use('seaborn')
    plt.savefig(plt_buffer, format='jpg', bbox_inches='tight')
    plt_buffer.seek(0)
    return base64.b64encode(plt_buffer.read()).decode('utf-8')


def get_plt_html_str() -> str:
    """Convert plot to html image tag.

    Returns:
        string in text/html format in order to display the plot in html
    """
    jpg = get_plt_base64()
    return f'<img src="data:image/jpg;base64, {jpg}"/>'


def get_txt_html_str(txt: Union[str, List[str]], txt_type: str = 'p') -> str:
    """
    Return an html-formatted text string to display.

    Args:
        txt: the string to be printed.
        txt_type: type of text to be presented. default is h3 (header-3).

    Returns:
        string in text/html format in order to display the text in html

    """
    if isinstance(txt, list):
        txt = '<br>'.join(txt)
    return f'<{txt_type}>{txt}</{txt_type}'


def model_type_validation(model: Any):
    """Receive any object and check if it's an instance of a model we support.

    Raises
        MLChecksException: If the object is not of a supported type
    """
    if not any((isinstance(model, base) for base in SUPPORTED_BASE_MODELS)):
        raise MLChecksValueError(f'Model must inherit from one of supported models: {SUPPORTED_BASE_MODELS}')


def is_notebook():
    """Check if we're in an interactive context (Notebook, GUI support) or terminal-based.

    Returns:
        True if we are in a notebook context, False otherwise
    """
    try:
        shell = get_ipython().__class__.__name__
        if shell == 'ZMQInteractiveShell':
            return True  # Jupyter notebook or qtconsole
        elif shell == 'TerminalInteractiveShell':
            return False  # Terminal running IPython
        else:
            return False  # Other type (?)
    except NameError:
<<<<<<< HEAD
        return False      # Probably standard Python interpreter


def validate_column_list(cl) -> set:
    """Validate the object given is a list of strings or None.

    Args:
        cl: the object to validate

    Returns:
        (set): Returns a list of columns names as set object or None
    """
    var_names = 'columns & ignore_columns '

    result: set
    if cl is not None:
        if not isinstance(cl, Iterable):
            raise MLChecksValueError(var_names + 'must be an iterable')
        if len(cl) == 0:
            raise MLChecksValueError(var_names + "can't be an emptry string")
        if any((not isinstance(string, str) for string in cl)):
            raise MLChecksValueError(var_names + "must contain only items of type 'str'")
        result = set(cl)
    else:
        result = None

    return result
    
=======
        return False  # Probably standard Python interpreter


def model_dataset_shape_validation(model: Any, dataset: Any):
    """Check if number of dataset features matches the number model features.

    Raise:
        MLChecksException: if dataset does not match model
    """
    feature_count = None
    if isinstance(model, sklearn.base.BaseEstimator):
        feature_count = model.n_features_in_
    elif isinstance(model, catboost.CatBoost):
        feature_count = model.get_feature_count()

    if feature_count:
        if feature_count != len(dataset.features()):
            raise MLChecksValueError(f'model and dataset do not contain the same number of features:'
                                     f' model({feature_count}) dataset({len(dataset.features())})')
    else:
        raise MLChecksValueError('unable to extract number of features from model')
>>>>>>> 613df690
<|MERGE_RESOLUTION|>--- conflicted
+++ resolved
@@ -84,7 +84,6 @@
         else:
             return False  # Other type (?)
     except NameError:
-<<<<<<< HEAD
         return False      # Probably standard Python interpreter
 
 
@@ -112,9 +111,6 @@
         result = None
 
     return result
-    
-=======
-        return False  # Probably standard Python interpreter
 
 
 def model_dataset_shape_validation(model: Any, dataset: Any):
@@ -134,5 +130,4 @@
             raise MLChecksValueError(f'model and dataset do not contain the same number of features:'
                                      f' model({feature_count}) dataset({len(dataset.features())})')
     else:
-        raise MLChecksValueError('unable to extract number of features from model')
->>>>>>> 613df690
+        raise MLChecksValueError('unable to extract number of features from model')