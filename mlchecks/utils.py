<<<<<<< HEAD
"""Module for common functionalities throughout the package"""
=======
"""Utils module containing useful global functions."""

>>>>>>> 3785a05d
from typing import Any
import sklearn
import catboost

__all__ = ['SUPPORTED_BASE_MODELS', 'MLChecksValueError', 'model_type_validation', 'is_notebook']

from IPython import get_ipython

SUPPORTED_BASE_MODELS = [sklearn.base.BaseEstimator, catboost.CatBoost]


class MLChecksValueError(ValueError):
    pass


def model_type_validation(model: Any):
    """Receive any object and check if it's an instance of a model we support

    Raises
        MLChecksException: If the object is not of a supported type
    """
<<<<<<< HEAD
    if not any((isinstance(model, base) for base in SUPPORTED_BASE_MODELS)):
        raise MLChecksValueError(f'Model must inherit from one of supported models: {SUPPORTED_BASE_MODELS}')
=======
    if not any([isinstance(model, base) for base in SUPPORTED_BASE_MODELS]):
        raise MLChecksValueError(f'Model must inherit from one of supported models: {SUPPORTED_BASE_MODELS}')


def is_notebook():
    """
    check if we're in an interactive context (Notebook, GUI support) or terminal-based.

    Returns:
        True if we are in a notebook context, False otherwise
    """
    try:
        shell = get_ipython().__class__.__name__
        if shell == 'ZMQInteractiveShell':
            return True   # Jupyter notebook or qtconsole
        elif shell == 'TerminalInteractiveShell':
            return False  # Terminal running IPython
        else:
            return False  # Other type (?)
    except NameError:
        return False      # Probably standard Python interpreter
>>>>>>> 3785a05d
<|MERGE_RESOLUTION|>--- conflicted
+++ resolved
@@ -1,9 +1,5 @@
-<<<<<<< HEAD
-"""Module for common functionalities throughout the package"""
-=======
 """Utils module containing useful global functions."""
 
->>>>>>> 3785a05d
 from typing import Any
 import sklearn
 import catboost
@@ -25,10 +21,6 @@
     Raises
         MLChecksException: If the object is not of a supported type
     """
-<<<<<<< HEAD
-    if not any((isinstance(model, base) for base in SUPPORTED_BASE_MODELS)):
-        raise MLChecksValueError(f'Model must inherit from one of supported models: {SUPPORTED_BASE_MODELS}')
-=======
     if not any([isinstance(model, base) for base in SUPPORTED_BASE_MODELS]):
         raise MLChecksValueError(f'Model must inherit from one of supported models: {SUPPORTED_BASE_MODELS}')
 
@@ -49,5 +41,4 @@
         else:
             return False  # Other type (?)
     except NameError:
-        return False      # Probably standard Python interpreter
->>>>>>> 3785a05d
+        return False      # Probably standard Python interpreter