"""Utils module containing useful global functions."""
import base64
import io
from typing import Any
import sklearn
import matplotlib.pyplot as plt
import catboost
from IPython import get_ipython

__all__ = ['SUPPORTED_BASE_MODELS', 'MLChecksValueError', 'model_type_validation', 'is_notebook']

<<<<<<< HEAD
<<<<<<< HEAD
from pandas import DataFrame

from mlchecks import Dataset
=======
from IPython import get_ipython
>>>>>>> 3785a05d65c9900ed3d635d313082c2864ebab1d
=======
>>>>>>> e1b820e1

SUPPORTED_BASE_MODELS = [sklearn.base.BaseEstimator, catboost.CatBoost]


class MLChecksValueError(ValueError):
    """Exception class that represent a fault parameter was passed to MLChecks."""

    pass


def get_plt_base64():
    """Convert plot to base64.

    Returns:
        string of base64 encoding of the matplotlib.pyplot graph
    """
    plt_buffer = io.BytesIO()
    plt.savefig(plt_buffer, format='jpg')
    plt_buffer.seek(0)
    return base64.b64encode(plt_buffer.read()).decode('utf-8')


def get_plt_html_str():
    """Convert plot to html image tag.

    Returns:
        string in text/html format in order to display the plot in html
    """
    jpg = get_plt_base64()
    return f'<img src="data:image/jpg;base64, {jpg}"/>'


def model_type_validation(model: Any):
    """Receive any object and check if it's an instance of a model we support.

    Raises
        MLChecksException: If the object is not of a supported type
    """
    if not any((isinstance(model, base) for base in SUPPORTED_BASE_MODELS)):
        raise MLChecksValueError(f'Model must inherit from one of supported models: {SUPPORTED_BASE_MODELS}')


def validate_dataset(ds) -> Dataset:
    """
    Receive an object and throws error if it's not pandas DataFrame or MLChecks Dataset.
    Also returns the object as MLChecks Dataset

    Returns
        (Dataset): object converted to MLChecks dataset
    """
    if isinstance(ds, Dataset):
        return ds
    elif isinstance(ds, DataFrame):
        return Dataset(ds)
    else:
        raise MLChecksValueError(f"dataset must be of type DataFrame or Dataset instead got: "
                                 f"{type(ds).__name__}")


def is_notebook():
    """Check if we're in an interactive context (Notebook, GUI support) or terminal-based.

    Returns:
        True if we are in a notebook context, False otherwise
    """
    try:
        shell = get_ipython().__class__.__name__
        if shell == 'ZMQInteractiveShell':
            return True   # Jupyter notebook or qtconsole
        elif shell == 'TerminalInteractiveShell':
            return False  # Terminal running IPython
        else:
            return False  # Other type (?)
    except NameError:
        return False      # Probably standard Python interpreter<|MERGE_RESOLUTION|>--- conflicted
+++ resolved
@@ -7,18 +7,9 @@
 import catboost
 from IPython import get_ipython
 
+
 __all__ = ['SUPPORTED_BASE_MODELS', 'MLChecksValueError', 'model_type_validation', 'is_notebook']
 
-<<<<<<< HEAD
-<<<<<<< HEAD
-from pandas import DataFrame
-
-from mlchecks import Dataset
-=======
-from IPython import get_ipython
->>>>>>> 3785a05d65c9900ed3d635d313082c2864ebab1d
-=======
->>>>>>> e1b820e1
 
 SUPPORTED_BASE_MODELS = [sklearn.base.BaseEstimator, catboost.CatBoost]
 
@@ -61,23 +52,6 @@
         raise MLChecksValueError(f'Model must inherit from one of supported models: {SUPPORTED_BASE_MODELS}')
 
 
-def validate_dataset(ds) -> Dataset:
-    """
-    Receive an object and throws error if it's not pandas DataFrame or MLChecks Dataset.
-    Also returns the object as MLChecks Dataset
-
-    Returns
-        (Dataset): object converted to MLChecks dataset
-    """
-    if isinstance(ds, Dataset):
-        return ds
-    elif isinstance(ds, DataFrame):
-        return Dataset(ds)
-    else:
-        raise MLChecksValueError(f"dataset must be of type DataFrame or Dataset instead got: "
-                                 f"{type(ds).__name__}")
-
-
 def is_notebook():
     """Check if we're in an interactive context (Notebook, GUI support) or terminal-based.
 
