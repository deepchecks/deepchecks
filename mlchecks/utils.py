--- conflicted
+++ resolved
@@ -1,11 +1,5 @@
 """Utils module containing useful global functions."""
-<<<<<<< HEAD
-import base64
-import io
-from typing import Any, List, Iterable, Union
-=======
 from typing import Any
->>>>>>> 917826de
 import sklearn
 import catboost
 from IPython import get_ipython
