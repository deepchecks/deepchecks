"""Utils module containing useful global functions."""
from typing import Any
import sklearn
import catboost
from IPython import get_ipython

<<<<<<< HEAD

__all__ = ['SUPPORTED_BASE_MODELS', 'MLChecksValueError', 'model_type_validation', 'is_notebook']
=======
__all__ = ['SUPPORTED_BASE_MODELS', 'MLChecksValueError', 'model_type_validation', 'is_notebook',
           'model_dataset_shape_validation']
>>>>>>> 53c7142a


SUPPORTED_BASE_MODELS = [sklearn.base.BaseEstimator, catboost.CatBoost]


class MLChecksValueError(ValueError):
    """Exception class that represent a fault parameter was passed to MLChecks."""

    pass


def model_type_validation(model: Any):
    """Receive any object and check if it's an instance of a model we support.

    Raises
        MLChecksException: If the object is not of a supported type
    """
    if not any((isinstance(model, base) for base in SUPPORTED_BASE_MODELS)):
        raise MLChecksValueError(f'Model must inherit from one of supported models: {SUPPORTED_BASE_MODELS}')


def is_notebook():
    """Check if we're in an interactive context (Notebook, GUI support) or terminal-based.

    Returns:
        True if we are in a notebook context, False otherwise
    """
    try:
        shell = get_ipython().__class__.__name__
        if shell == 'ZMQInteractiveShell':
            return True  # Jupyter notebook or qtconsole
        elif shell == 'TerminalInteractiveShell':
            return False  # Terminal running IPython
        else:
            return False  # Other type (?)
    except NameError:
        return False      # Probably standard Python interpreter


def model_dataset_shape_validation(model: Any, dataset: Any):
    """Check if number of dataset features matches the number model features.

    Raise:
        MLChecksException: if dataset does not match model
    """
    feature_count = None
    if isinstance(model, sklearn.base.BaseEstimator):
        feature_count = model.n_features_in_
    elif isinstance(model, catboost.CatBoost):
        feature_count = model.get_feature_count()

    if feature_count:
        if feature_count != len(dataset.features()):
            raise MLChecksValueError(f'model and dataset do not contain the same number of features:'
                                     f' model({feature_count}) dataset({len(dataset.features())})')
    else:
        raise MLChecksValueError('unable to extract number of features from model')<|MERGE_RESOLUTION|>--- conflicted
+++ resolved
@@ -1,16 +1,12 @@
 """Utils module containing useful global functions."""
 from typing import Any
+
 import sklearn
 import catboost
 from IPython import get_ipython
 
-<<<<<<< HEAD
 
 __all__ = ['SUPPORTED_BASE_MODELS', 'MLChecksValueError', 'model_type_validation', 'is_notebook']
-=======
-__all__ = ['SUPPORTED_BASE_MODELS', 'MLChecksValueError', 'model_type_validation', 'is_notebook',
-           'model_dataset_shape_validation']
->>>>>>> 53c7142a
 
 
 SUPPORTED_BASE_MODELS = [sklearn.base.BaseEstimator, catboost.CatBoost]
