"""Utils module containing useful global functions."""
from typing import Any
import sklearn
from IPython import get_ipython


__all__ = ['MLChecksValueError', 'model_type_validation', 'is_notebook']


class MLChecksValueError(ValueError):
    """Exception class that represent a fault parameter was passed to MLChecks."""

    pass


def model_type_validation(model: Any):
    """Receive any object and check if it's an instance of a model we support.

    Raises
        MLChecksException: If the object is not of a supported type
    """
    supported_by_class_name = ['CatBoostClassifier', 'CatBoostRegressor']
    supported_by_class_instance = (sklearn.base.BaseEstimator,)
    if isinstance(model, supported_by_class_instance) or model.__class__.__name__ in supported_by_class_name:
        return
    else:
        raise MLChecksValueError('Model must inherit from one of supported models: sklearn.base.BaseEstimator or '
                                 'CatBoost')


def is_notebook():
    """Check if we're in an interactive context (Notebook, GUI support) or terminal-based.

    Returns:
        True if we are in a notebook context, False otherwise
    """
    try:
        shell = get_ipython().__class__.__name__
        if shell == 'ZMQInteractiveShell':
            return True  # Jupyter notebook or qtconsole
        elif shell == 'TerminalInteractiveShell':
            return False  # Terminal running IPython
        else:
            return False  # Other type (?)
    except NameError:
<<<<<<< HEAD
        return False      # Probably standard Python interpreter


def model_dataset_shape_validation(model: Any, dataset: Any):
    """Check if number of dataset features matches the number model features.

    Raise:
        MLChecksException: if dataset does not match model
    """
    feature_count = None
    if isinstance(model, sklearn.base.BaseEstimator):
        feature_count = model.n_features_in_
    elif model.__class__.__name__ in ['CatBoostClassifier', 'CatBoostRegressor']:
        feature_count = model.get_feature_count()

    if feature_count:
        if feature_count != len(dataset.features()):
            raise MLChecksValueError(f'model and dataset do not contain the same number of features:'
                                     f' model({feature_count}) dataset({len(dataset.features())})')
    else:
        raise MLChecksValueError('unable to extract number of features from model')
=======
        return False      # Probably standard Python interpreter
>>>>>>> 904b5444
<|MERGE_RESOLUTION|>--- conflicted
+++ resolved
@@ -43,28 +43,4 @@
         else:
             return False  # Other type (?)
     except NameError:
-<<<<<<< HEAD
-        return False      # Probably standard Python interpreter
-
-
-def model_dataset_shape_validation(model: Any, dataset: Any):
-    """Check if number of dataset features matches the number model features.
-
-    Raise:
-        MLChecksException: if dataset does not match model
-    """
-    feature_count = None
-    if isinstance(model, sklearn.base.BaseEstimator):
-        feature_count = model.n_features_in_
-    elif model.__class__.__name__ in ['CatBoostClassifier', 'CatBoostRegressor']:
-        feature_count = model.get_feature_count()
-
-    if feature_count:
-        if feature_count != len(dataset.features()):
-            raise MLChecksValueError(f'model and dataset do not contain the same number of features:'
-                                     f' model({feature_count}) dataset({len(dataset.features())})')
-    else:
-        raise MLChecksValueError('unable to extract number of features from model')
-=======
-        return False      # Probably standard Python interpreter
->>>>>>> 904b5444
+        return False      # Probably standard Python interpreter