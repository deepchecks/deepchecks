--- conflicted
+++ resolved
@@ -1,12 +1,8 @@
 """Top module for MLChecks library."""
 from .base import *
-<<<<<<< HEAD
-# Change matplotlib backend
-import matplotlib
-matplotlib.use('Agg')
-=======
 import matplotlib
 import matplotlib.pyplot as plt
+
 from .utils import is_notebook
 # This is a TEMPORARY solution because currently we use matplotlib, which does not allow us to control the output
 # of the graphs, so if the user is in an interactive mode, graphs may be drawed twice. In the near future, we should
@@ -16,6 +12,4 @@
 # Matplotlib has multiple backends. If we are in a context that does not support GUI (For example, during unit tests)
 # we can't use a GUI backend. Thus we must use a non-GUI backend.
 if not is_notebook():
-    matplotlib.use('Agg')
-
->>>>>>> b16d5060
+    matplotlib.use('Agg')