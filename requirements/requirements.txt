pandas>=1.1.5
numpy>=1.19
scikit-learn>=0.23.2
jsonpickle>=2
PyNomaly>=0.3.3

# require for python 3.8+
ipython>=7.15.0,<8; python_version >= '3.8'
ipykernel>=5.3.0; python_version >= '3.8'
ipywidgets>=7.6.5; python_version >= '3.8'

# google colab requirements (python 3.7)
ipython>=5.5.0,<8; python_version < '3.8'
ipykernel>=4.10.1; python_version < '3.8'
ipywidgets>=7.5.0; python_version < '3.8'

typing_extensions>=3.7.4.3
tqdm>=4.62.3
category-encoders>=2.3.0

importlib_resources>=1.3; python_version < '3.9'

# Category encoder depends on old statsmodels version which raises pandas warning. until dependency in category-encoders
# is updated, explicitly add it here
statsmodels>=0.11.0
scipy>=1.4.1
dataclasses>=0.6; python_version < '3.7'
<<<<<<< HEAD
# jupyterlab-plotly extension that is used to display plotly figures in jupyterlab env
# is incompatiable with plotly version >5.5.0 therefore sticking to the version 5.5.0 for now
plotly==5.5.0
matplotlib>=3.3.4
=======
plotly>=5.5.0, <5.6
matplotlib>=3.2.2
>>>>>>> 6114d8e6
<|MERGE_RESOLUTION|>--- conflicted
+++ resolved
@@ -25,12 +25,7 @@
 statsmodels>=0.11.0
 scipy>=1.4.1
 dataclasses>=0.6; python_version < '3.7'
-<<<<<<< HEAD
 # jupyterlab-plotly extension that is used to display plotly figures in jupyterlab env
 # is incompatiable with plotly version >5.5.0 therefore sticking to the version 5.5.0 for now
 plotly==5.5.0
-matplotlib>=3.3.4
-=======
-plotly>=5.5.0, <5.6
-matplotlib>=3.2.2
->>>>>>> 6114d8e6
+matplotlib>=3.3.4