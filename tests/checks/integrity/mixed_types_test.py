"""Tests for Mixed Types check"""
import numpy as np
import pandas as pd

# Disable wildcard import check for hamcrest
#pylint: disable=unused-wildcard-import,wildcard-import
from hamcrest import assert_that, has_length, calling, raises
from mlchecks.base import Dataset

from mlchecks.checks.integrity.mixed_types import MixedTypes
from mlchecks.utils import MLChecksValueError


def test_single_column_no_mix():
    # Arrange
    data = {'col1': ['foo', 'bar', 'cat']}
    dataframe = pd.DataFrame(data=data)
    # Act
    result = MixedTypes().run(dataframe)
    # Assert
    assert_that(result.value.columns, has_length(0))


def test_single_column_explicit_mix():
    # Arrange
    data = {'col1': [1, 'bar', 'cat']}
    dataframe = pd.DataFrame(data=data)
    # Act
    result = MixedTypes().run(dataframe)
    # Assert
    assert_that(result.value.columns, has_length(1)) #2 types


def test_single_column_stringed_mix():
    # Arrange
    data = {'col1': ['1', 'bar', 'cat']}
    dataframe = pd.DataFrame(data=data)
    # Act
    result = MixedTypes().run(dataframe)
    # Assert
    assert_that(result.value.columns, has_length(1))


def test_double_column_one_mix():
    # Arrange
    data = {'col1': ['1', 'bar', 'cat'], 'col2': [6, 66, 666.66]}
    dataframe = pd.DataFrame(data=data)
    # Act
    result = MixedTypes().run(dataframe)
    # Assert
    assert_that(result.value.columns, has_length(1))


def test_double_column_ignored_mix():
    # Arrange
    data = {'col1': ['1', 'bar', 'cat'], 'col2': [6, 66, 666.66]}
    dataframe = pd.DataFrame(data=data)
    # Act
    result = MixedTypes(ignore_columns=['col1']).run(dataframe)
    # Assert
    assert_that(result.value.columns, has_length(0))


def test_double_column_specific_mix():
    # Arrange
    data = {'col1': ['1', 'bar', 'cat'], 'col2': [6, 66, 666.66]}
    dataframe = pd.DataFrame(data=data)
    # Act
    result = MixedTypes(columns=['col1']).run(dataframe)
    # Assert
    assert_that(result.value.columns, has_length(1))


def test_double_column_specific_and_ignored_mix():
    # Arrange
    data = {'col1': ['1', 'bar', 'cat'], 'col2': [6, 66, 666.66]}
    dataframe = pd.DataFrame(data=data)
    # Act & Assert
    check = MixedTypes(ignore_columns=['col1'], columns=['col1'])
    assert_that(calling(check.run).with_args(dataframe),
                raises(MLChecksValueError))


def test_double_column_double_mix():
    # Arrange
    data = {'col1': ['1', 'bar', 'cat'], 'col2': [6, '66.66.6', 666.66]}
    dataframe = pd.DataFrame(data=data)
    # Act
    result = MixedTypes().run(dataframe)
    # Assert
    assert_that(result.value.columns, has_length(2))

<<<<<<< HEAD
def test_fi_n_top(diabetes_split_dataset_and_model):
    train, _, clf = diabetes_split_dataset_and_model
    train = Dataset(train.data.copy(), label='target', cat_features=['sex'])
    train.data.loc[train.data.index % 4 == 1, 'age'] = 'a'
    train.data.loc[train.data.index % 4 == 1, 'bmi'] = 'a'
    train.data.loc[train.data.index % 4 == 1, 'bp'] = 'a'
    train.data.loc[train.data.index % 4 == 1, 'sex'] = 'a'
    # Arrange
    check = MixedTypes(n_top_columns=3)
    # Act
    result_ds = check.run(train, clf).value
    # Assert
    assert_that(result_ds.columns, has_length(3))
=======

def test_no_mix_nan():
    # Arrange
    data = {'col1': [np.nan, 'bar', 'cat'], 'col2': ['a', np.nan, np.nan]}
    dataframe = pd.DataFrame(data=data)
    # Act
    result = MixedTypes().run(dataframe)
    # Assert
    assert_that(result.value.columns, has_length(0))


def test_mix_nan():
    # Arrange
    data = {'col1': [np.nan, '1', 'cat'], 'col2': ['7', np.nan, np.nan]}
    dataframe = pd.DataFrame(data=data)
    # Act
    result = MixedTypes().run(dataframe)
    # Assert
    assert_that(result.value.columns, has_length(1))
>>>>>>> 6db2c07d
<|MERGE_RESOLUTION|>--- conflicted
+++ resolved
@@ -90,7 +90,7 @@
     # Assert
     assert_that(result.value.columns, has_length(2))
 
-<<<<<<< HEAD
+
 def test_fi_n_top(diabetes_split_dataset_and_model):
     train, _, clf = diabetes_split_dataset_and_model
     train = Dataset(train.data.copy(), label='target', cat_features=['sex'])
@@ -104,7 +104,7 @@
     result_ds = check.run(train, clf).value
     # Assert
     assert_that(result_ds.columns, has_length(3))
-=======
+
 
 def test_no_mix_nan():
     # Arrange
@@ -123,5 +123,4 @@
     # Act
     result = MixedTypes().run(dataframe)
     # Assert
-    assert_that(result.value.columns, has_length(1))
->>>>>>> 6db2c07d
+    assert_that(result.value.columns, has_length(1))