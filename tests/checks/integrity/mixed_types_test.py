"""Tests for Mixed Types check"""
import numpy as np
import pandas as pd

# Disable wildcard import check for hamcrest
#pylint: disable=unused-wildcard-import,wildcard-import
from hamcrest import assert_that, has_length, calling, raises, has_items, has_entry, has_entries, close_to

from mlchecks.checks.integrity.mixed_types import MixedTypes
from mlchecks.utils import MLChecksValueError
from tests.checks.utils import equal_condition_result


def test_single_column_no_mix():
    # Arrange
    data = {'col1': ['foo', 'bar', 'cat']}
    dataframe = pd.DataFrame(data=data)
    # Act
    result = MixedTypes().run(dataframe)
    # Assert
    assert_that(result.value, has_length(0))


def test_single_column_explicit_mix():
    # Arrange
    data = {'col1': [1, 'bar', 'cat']}
    dataframe = pd.DataFrame(data=data)
    # Act
    result = MixedTypes().run(dataframe)
    # Assert
    assert_that(result.value, has_entry('col1', has_entries({
        'strings': close_to(0.66, 0.01), 'numbers': close_to(0.33, 0.01)
    })))


def test_single_column_stringed_mix():
    # Arrange
    data = {'col1': ['1', 'bar', 'cat']}
    dataframe = pd.DataFrame(data=data)
    # Act
    result = MixedTypes().run(dataframe)
    # Assert
    assert_that(result.value, has_entry('col1', has_entries({
        'strings': close_to(0.66, 0.01), 'numbers': close_to(0.33, 0.01)
    })))



def test_double_column_one_mix():
    # Arrange
    data = {'col1': ['1', 'bar', 'cat'], 'col2': [6, 66, 666.66]}
    dataframe = pd.DataFrame(data=data)
    # Act
    result = MixedTypes().run(dataframe)
    # Assert
    assert_that(result.value, has_entry('col1', has_entries({
        'strings': close_to(0.66, 0.01), 'numbers': close_to(0.33, 0.01)
    })))



def test_double_column_ignored_mix():
    # Arrange
    data = {'col1': ['1', 'bar', 'cat'], 'col2': [6, 66, 666.66]}
    dataframe = pd.DataFrame(data=data)
    # Act
    result = MixedTypes(ignore_columns=['col1']).run(dataframe)
    # Assert
    assert_that(result.value, has_length(0))



def test_double_column_specific_mix():
    # Arrange
    data = {'col1': ['1', 'bar', 'cat'], 'col2': ['6', 66, 666.66]}
    dataframe = pd.DataFrame(data=data)
    # Act
    result = MixedTypes(columns=['col1']).run(dataframe)
    # Assert
    assert_that(result.value, has_length(1))
    assert_that(result.value, has_entry('col1', has_entries({
        'strings': close_to(0.66, 0.01), 'numbers': close_to(0.33, 0.01)
    })))



def test_double_column_specific_and_ignored_mix():
    # Arrange
    data = {'col1': ['1', 'bar', 'cat'], 'col2': [6, 66, 666.66]}
    dataframe = pd.DataFrame(data=data)
    # Act & Assert
    check = MixedTypes(ignore_columns=['col1'], columns=['col1'])
    assert_that(calling(check.run).with_args(dataframe),
                raises(MLChecksValueError))


def test_double_column_double_mix():
    # Arrange
    data = {'col1': ['1', 'bar', 'cat'], 'col2': [6, '66.66.6', 666.66]}
    dataframe = pd.DataFrame(data=data)
    # Act
    result = MixedTypes().run(dataframe)
    # Assert
<<<<<<< HEAD
    assert_that(result.value, has_entries({
        'col1': has_entries({'strings': close_to(0.66, 0.01), 'numbers': close_to(0.33, 0.01)}),
        'col2': has_entries({'strings': close_to(0.33, 0.01), 'numbers': close_to(0.66, 0.01)})
    }))


def test_condition_pass_all_columns():
    # Arrange
    data = {'col1': ['1', 'bar', 'cat'], 'col2': [6, 66, 666.66]}
    dataframe = pd.DataFrame(data=data)
    check = MixedTypes().add_condition_rare_type_ratio_not_less_than(0.1)
    # Act
    result = check.conditions_decision(check.run(dataframe))
    # Assert
    assert_that(result, has_items(
        equal_condition_result(is_pass=True, name='Rare type ratio is not less than 10.00% of samples in all columns')
    ))


def test_condition_pass_fail_single_column():
    # Arrange
    data = {'col1': ['1', 'bar', 'cat'], 'col2': [6, 66, 666.66]}
    dataframe = pd.DataFrame(data=data)
    check = MixedTypes(columns=['col1']).add_condition_rare_type_ratio_not_less_than(0.4)
    # Act
    result = check.conditions_decision(check.run(dataframe))
    # Assert
    assert_that(result, has_items(
        equal_condition_result(is_pass=False,
                               name='Rare type ratio is not less than 40.00% of samples in columns: col1',
                               details='Found columns with low type ratio: col1')
    ))


def test_condition_pass_fail_ignore_column():
    # Arrange
    data = {'col1': ['1', 'bar', 'cat'], 'col2': [6, 66, 666.66]}
    dataframe = pd.DataFrame(data=data)
    check = MixedTypes(ignore_columns=['col2']).add_condition_rare_type_ratio_not_less_than(0.4)
    # Act
    result = check.conditions_decision(check.run(dataframe))
    # Assert
    assert_that(result, has_items(
        equal_condition_result(is_pass=False,
                               name='Rare type ratio is not less than 40.00% of samples in all columns ignoring: col2',
                               details='Found columns with low type ratio: col1')
    ))
=======
    assert_that(result.value.columns, has_length(2))


def test_no_mix_nan():
    # Arrange
    data = {'col1': [np.nan, 'bar', 'cat'], 'col2': ['a', np.nan, np.nan]}
    dataframe = pd.DataFrame(data=data)
    # Act
    result = MixedTypes().run(dataframe)
    # Assert
    assert_that(result.value.columns, has_length(0))


def test_mix_nan():
    # Arrange
    data = {'col1': [np.nan, '1', 'cat'], 'col2': ['7', np.nan, np.nan]}
    dataframe = pd.DataFrame(data=data)
    # Act
    result = MixedTypes().run(dataframe)
    # Assert
    assert_that(result.value.columns, has_length(1))
>>>>>>> 6db2c07d
<|MERGE_RESOLUTION|>--- conflicted
+++ resolved
@@ -101,7 +101,6 @@
     # Act
     result = MixedTypes().run(dataframe)
     # Assert
-<<<<<<< HEAD
     assert_that(result.value, has_entries({
         'col1': has_entries({'strings': close_to(0.66, 0.01), 'numbers': close_to(0.33, 0.01)}),
         'col2': has_entries({'strings': close_to(0.33, 0.01), 'numbers': close_to(0.66, 0.01)})
@@ -149,8 +148,6 @@
                                name='Rare type ratio is not less than 40.00% of samples in all columns ignoring: col2',
                                details='Found columns with low type ratio: col1')
     ))
-=======
-    assert_that(result.value.columns, has_length(2))
 
 
 def test_no_mix_nan():
@@ -160,7 +157,7 @@
     # Act
     result = MixedTypes().run(dataframe)
     # Assert
-    assert_that(result.value.columns, has_length(0))
+    assert_that(result.value, has_length(0))
 
 
 def test_mix_nan():
@@ -170,5 +167,4 @@
     # Act
     result = MixedTypes().run(dataframe)
     # Assert
-    assert_that(result.value.columns, has_length(1))
->>>>>>> 6db2c07d
+    assert_that(result.value, has_length(1))