--- conflicted
+++ resolved
@@ -86,7 +86,6 @@
     assert_that(result, has_length(0))
 
 
-<<<<<<< HEAD
 def test_condition_no_new_variants_fail():
     # Arrange
     data = {'col1': ['Deep', 'deep', 'deep!!!', 'earth', 'foo', 'bar', 'foo?']}
@@ -143,7 +142,8 @@
         equal_condition_result(is_pass=True,
                                name='Not more than 50.00% new variants in validation data for all columns')
     ))
-=======
+
+
 def test_fi_n_top(diabetes_split_dataset_and_model):
     train, val, clf = diabetes_split_dataset_and_model
     train = Dataset(train.data.copy(), label='target', cat_features=['sex'])
@@ -162,7 +162,6 @@
     result_ds = check.run(train, val, clf).value
     # Assert
     assert_that(result_ds, has_length(3))
->>>>>>> ee2fefe9
 
 
 def test_nan():
