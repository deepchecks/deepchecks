--- conflicted
+++ resolved
@@ -53,7 +53,6 @@
     df = pd.DataFrame(data=data)
     # Act
     result = StringMismatch(ignore_columns=['col2']).run(df).value
-<<<<<<< HEAD
     # Assert
     assert_that(result, has_length(1))
     assert_that(result, has_entry('col1', has_entry('deep', has_length(2))))
@@ -146,9 +145,6 @@
         equal_condition_result(is_pass=True,
                                name='Not more than 50.00% variants for all columns')
     ))
-=======
-    # Assert - 4 values are mismatch
-    assert_that(result, has_length(2))
 
 
 def test_nan():
@@ -158,6 +154,8 @@
     df = pd.DataFrame(data=data)
     # Act
     result = StringMismatch().run(df).value
-    # Assert - 4 values are mismatch
-    assert_that(result, has_length(4))
->>>>>>> 6db2c07d
+    # Assert
+    assert_that(result, has_entries({
+        'col1': has_length(1),
+        'col2': has_length(1)
+    }))