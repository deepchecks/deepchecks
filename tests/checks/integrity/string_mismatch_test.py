"""Contains unit tests for the string_mismatch check."""
import numpy as np
import pandas as pd

from mlchecks.base import Dataset
from mlchecks.checks import StringMismatch

from hamcrest import assert_that, has_length


def test_double_col_mismatch():
    # Arrange
    data = {'col1': ['Deep', 'deep', 'deep!!!', '$deeP$', 'earth', 'foo', 'bar', 'foo?']}
    df = pd.DataFrame(data=data)
    # Act
    result = StringMismatch().run(df).value
    # Assert - 6 values are mismatch
    assert_that(result, has_length(6))


def test_single_mismatch():
    # Arrange
    data = {'col1': ['Deep', 'deep', 'deep!!!', '$deeP$', 'earth', 'foo', 'bar', 'dog']}
    df = pd.DataFrame(data=data)
    # Act
    result = StringMismatch().run(df).value
    # Assert - 4 values are mismatch
    assert_that(result, has_length(4))


def test_mismatch_multi_column():
    # Arrange
    data = {'col1': ['Deep', 'deep', 'earth', 'foo', 'bar', 'dog'],
            'col2': ['SPACE', 'SPACE$$', 'is', 'fun', 'go', 'moon']}
    df = pd.DataFrame(data=data)
    # Act
    result = StringMismatch().run(df).value
    # Assert - 4 values are mismatch
    assert_that(result, has_length(4))


def test_mismatch_multi_column_ignore():
    # Arrange
    data = {'col1': ['Deep', 'deep', 'earth', 'foo', 'bar', 'dog'],
            'col2': ['SPACE', 'SPACE$$', 'is', 'fun', 'go', 'moon']}
    df = pd.DataFrame(data=data)
    # Act
    result = StringMismatch(ignore_columns=['col2']).run(df).value
    # Assert - 4 values are mismatch
    assert_that(result, has_length(2))

<<<<<<< HEAD
def test_fi_n_top(diabetes_split_dataset_and_model):
    train, _, clf = diabetes_split_dataset_and_model
    train = Dataset(train.data.copy(), label='target', cat_features=['sex'])
    train.data.loc[train.data.index % 2 == 0, 'age'] = 'aaa'
    train.data.loc[train.data.index % 2 == 1, 'age'] = 'aaa!!'
    train.data.loc[train.data.index % 2 == 0, 'bmi'] = 'aaa'
    train.data.loc[train.data.index % 2 == 1, 'bmi'] = 'aaa!!'
    train.data.loc[train.data.index % 2 == 0, 'bp'] = 'aaa'
    train.data.loc[train.data.index % 2 == 1, 'bp'] = 'aaa!!'
    train.data.loc[train.data.index % 2 == 0, 'sex'] = 'aaa'
    train.data.loc[train.data.index % 2 == 1, 'sex'] = 'aaa!!'
    # Arrange
    check = StringMismatch(n_top_columns=3)
    # Act
    result_ds = check.run(train, clf).value
    # Assert
    assert_that(result_ds, has_length(3))
=======

def test_nan():
    # Arrange
    data = {'col1': ['Deep', 'deep', 'earth', 'foo', 'bar', 'dog'],
            'col2': ['SPACE', 'SPACE$$', 'is', 'fun', None, np.nan]}
    df = pd.DataFrame(data=data)
    # Act
    result = StringMismatch().run(df).value
    # Assert - 4 values are mismatch
    assert_that(result, has_length(4))
>>>>>>> 6db2c07d
<|MERGE_RESOLUTION|>--- conflicted
+++ resolved
@@ -49,7 +49,7 @@
     # Assert - 4 values are mismatch
     assert_that(result, has_length(2))
 
-<<<<<<< HEAD
+
 def test_fi_n_top(diabetes_split_dataset_and_model):
     train, _, clf = diabetes_split_dataset_and_model
     train = Dataset(train.data.copy(), label='target', cat_features=['sex'])
@@ -67,7 +67,7 @@
     result_ds = check.run(train, clf).value
     # Assert
     assert_that(result_ds, has_length(3))
-=======
+
 
 def test_nan():
     # Arrange
@@ -77,5 +77,4 @@
     # Act
     result = StringMismatch().run(df).value
     # Assert - 4 values are mismatch
-    assert_that(result, has_length(4))
->>>>>>> 6db2c07d
+    assert_that(result, has_length(4))