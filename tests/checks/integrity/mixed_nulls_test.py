"""Tests for Mixed Nulls check"""
import numpy as np
import pandas as pd

<<<<<<< HEAD
from hamcrest import assert_that, has_length, has_entry, has_property, equal_to, has_items, all_of
=======
from hamcrest import assert_that, has_length
from mlchecks.base import Dataset
>>>>>>> ee2fefe9

from mlchecks import Dataset, ConditionCategory
from mlchecks.checks.integrity.mixed_nulls import MixedNulls
from tests.checks.utils import equal_condition_result


def test_single_column_no_nulls():
    # Arrange
    data = {'col1': ['foo', 'bar', 'cat']}
    dataframe = pd.DataFrame(data=data)
    # Act
    result = MixedNulls().run(dataframe)
    # Assert
    assert_that(result.value, has_length(0))


def test_single_column_one_null_type():
    # Arrange
    data = {'col1': ['foo', 'bar', 'null', 'null']}
    dataframe = pd.DataFrame(data=data)
    # Act
    result = MixedNulls().run(dataframe)
    # Assert - Single null type is allowed so return is 0
    assert_that(result.value, has_length(0))


def test_empty_dataframe():
    # Arrange
    data = {'col1': []}
    dataframe = pd.DataFrame(data=data)
    # Act
    result = MixedNulls().run(dataframe)
    # Assert
    assert_that(result.value, has_length(0))


def test_different_null_types():
    # Arrange
    data = {'col1': [np.NAN, np.NaN, pd.NA, '$$$$$$$$', 'NULL']}
    dataframe = pd.DataFrame(data=data)
    # Act
    result = MixedNulls().run(dataframe)
    # Assert
    assert_that(result.value, has_entry('col1', has_length(3)))


def test_null_list_param():
    # Arrange
    data = {'col1': ['foo', 'bar', 'cat', 'earth', 'earth?', '!E!A!R!T!H', np.nan, 'null']}
    dataframe = pd.DataFrame(data=data)
    # Act
    result = MixedNulls(null_string_list=['earth', 'cat']).run(dataframe)
    # Assert
    assert_that(result.value, has_entry('col1', has_length(5)))


def test_check_nan_false_param():
    # Arrange
    data = {'col1': ['foo', 'bar', 'cat', 'earth', 'earth?', '!E!A!R!T!H', np.nan, 'null']}
    dataframe = pd.DataFrame(data=data)
    # Act
    result = MixedNulls(null_string_list=['earth'], check_nan=False).run(dataframe)
    # Assert
    assert_that(result.value, has_entry('col1', has_length(3)))


def test_single_column_two_null_types():
    # Arrange
    data = {'col1': ['foo', 'bar', 'null', 'nan', 'nan']}
    dataframe = pd.DataFrame(data=data)
    # Act
    result = MixedNulls().run(dataframe)
    # Assert
    assert_that(result.value, has_entry('col1', has_length(2)))


def test_single_column_different_case_is_count_separately():
    # Arrange
    data = {'col1': ['foo', 'bar', 'Nan', 'nan', 'NaN']}
    dataframe = pd.DataFrame(data=data)
    # Act
    result = MixedNulls().run(dataframe)
    # Assert
    assert_that(result.value, has_entry('col1', has_length(3)))


def test_single_column_nulls_with_special_characters():
    # Arrange
    data = {'col1': ['', '#@$', 'Nan!', '#nan', '<NaN>']}
    dataframe = pd.DataFrame(data=data)
    # Act
    result = MixedNulls().run(dataframe)
    # Assert
    assert_that(result.value, has_entry('col1', has_length(5)))


def test_ignore_columns_single():
    # Arrange
    data = {'col1': ['foo', 'bar', 'cat'], 'col2': ['nan', 'null', ''], 'col3': [np.nan, 'none', '3']}
    dataframe = pd.DataFrame(data=data)
    # Act
    result = MixedNulls(ignore_columns='col3').run(dataframe)
    # Assert - Only col 2 should have results
    assert_that(result.value, has_entry('col2', has_length(3)))


def test_ignore_columns_multi():
    # Arrange
    data = {'col1': ['foo', 'bar', 'cat'], 'col2': ['nan', 'null', ''], 'col3': [np.nan, 'none', '3']}
    dataframe = pd.DataFrame(data=data)
    # Act
    result = MixedNulls(ignore_columns=['col3', 'col2']).run(dataframe)
    # Assert
    assert_that(result.value, has_length(0))


def test_dataset_no_nulls():
    # Arrange
    data = {'col1': ['foo', 'bar', 'cat'], 'col2': ['foo', 'bar', 1], 'col3': [1, 2, 3]}
    dataframe = pd.DataFrame(data=data)
    # Act
    result = MixedNulls().run(dataframe)
    # Assert
    assert_that(result.value, has_length(0))


def test_dataset_1_column_nulls():
    # Arrange
    data = {'col1': ['foo', 'bar', 'null'], 'col2': ['foo', 'bar', 1], 'col3': [1, 2, 3]}
    dataframe = pd.DataFrame(data=data)
    # Act
    result = MixedNulls().run(dataframe)
    # Assert - Single null is allowed so still empty return
    assert_that(result.value, has_length(0))


def test_dataset_2_columns_single_nulls():
    # Arrange
    data = {'col1': ['foo', 'bar', 'null'], 'col2': ['Nan', 'bar', 1], 'col3': [1, 2, 3]}
    dataframe = pd.DataFrame(data=data)
    # Act
    result = MixedNulls().run(dataframe)
    # Assert - Single null is allowed so still empty return
    assert_that(result.value, has_length(0))

<<<<<<< HEAD

def test_condition_max_nulls_not_passed():
    # Arrange
    data = {'col1': ['', '#@$', 'Nan!', '#nan', '<NaN>']}
    dataset = Dataset(pd.DataFrame(data=data))
    check = MixedNulls().add_condition_different_nulls_not_more_than(3)

    # Act
    result = check.conditions_decision(check.run(dataset))

    assert_that(result, has_items(
        equal_condition_result(is_pass=False,
                               name='Not more than 3 different null types for all columns',
                               details='Found columns with more than 3 null types: col1')
    ))


def test_condition_max_nulls_passed():
    # Arrange
    data = {'col1': ['', '#@$', 'Nan!', '#nan', '<NaN>']}
    dataset = Dataset(pd.DataFrame(data=data))
    check = MixedNulls().add_condition_different_nulls_not_more_than(10)

    # Act
    result = check.conditions_decision(check.run(dataset))

    assert_that(result, has_items(
        equal_condition_result(is_pass=True,
                               name='Not more than 10 different null types for all columns')
    ))
=======
def test_fi_n_top(diabetes_split_dataset_and_model):
    train, _, clf = diabetes_split_dataset_and_model
    train = Dataset(train.data.copy(), label='target', cat_features=['sex'])
    train.data.loc[train.data.index % 4 == 0, 'age'] = 'Nan'
    train.data.loc[train.data.index % 4 == 1, 'age'] = 'null'
    train.data.loc[train.data.index % 4 == 0, 'bmi'] = 'Nan'
    train.data.loc[train.data.index % 4 == 1, 'bmi'] = 'null'
    train.data.loc[train.data.index % 4 == 0, 'bp'] = 'Nan'
    train.data.loc[train.data.index % 4 == 1, 'bp'] = 'null'
    train.data.loc[train.data.index % 4 == 0, 's1'] = 'Nan'
    train.data.loc[train.data.index % 4 == 1, 's1'] = 'null'
    # Arrange
    check = MixedNulls(n_top_columns=3)
    # Act
    result_ds = check.run(train, clf).value
    # Assert
    assert_that(result_ds, has_length(3))
>>>>>>> ee2fefe9
<|MERGE_RESOLUTION|>--- conflicted
+++ resolved
@@ -2,12 +2,8 @@
 import numpy as np
 import pandas as pd
 
-<<<<<<< HEAD
 from hamcrest import assert_that, has_length, has_entry, has_property, equal_to, has_items, all_of
-=======
-from hamcrest import assert_that, has_length
 from mlchecks.base import Dataset
->>>>>>> ee2fefe9
 
 from mlchecks import Dataset, ConditionCategory
 from mlchecks.checks.integrity.mixed_nulls import MixedNulls
@@ -153,7 +149,6 @@
     # Assert - Single null is allowed so still empty return
     assert_that(result.value, has_length(0))
 
-<<<<<<< HEAD
 
 def test_condition_max_nulls_not_passed():
     # Arrange
@@ -184,7 +179,8 @@
         equal_condition_result(is_pass=True,
                                name='Not more than 10 different null types for all columns')
     ))
-=======
+
+
 def test_fi_n_top(diabetes_split_dataset_and_model):
     train, _, clf = diabetes_split_dataset_and_model
     train = Dataset(train.data.copy(), label='target', cat_features=['sex'])
@@ -199,7 +195,6 @@
     # Arrange
     check = MixedNulls(n_top_columns=3)
     # Act
-    result_ds = check.run(train, clf).value
-    # Assert
-    assert_that(result_ds, has_length(3))
->>>>>>> ee2fefe9
+    result = check.run(train, clf)
+    # Assert
+    assert_that(result.value, has_length(3))