# ----------------------------------------------------------------------------
# Copyright (C) 2021 Deepchecks (https://www.deepchecks.com)
#
# This file is part of Deepchecks.
# Deepchecks is distributed under the terms of the GNU Affero General
# Public License (version 3 or later).
# You should have received a copy of the GNU Affero General Public License
# along with Deepchecks.  If not, see <http://www.gnu.org/licenses/>.
# ----------------------------------------------------------------------------
#
"""Contains unit tests for the confusion_matrix_report check."""
from sklearn.metrics import make_scorer, recall_score, f1_score

from deepchecks.checks.performance import SimpleModelComparison
from deepchecks.errors import DeepchecksValueError
from deepchecks.utils.metrics import DEFAULT_SINGLE_SCORER, ModelType, DEFAULT_SINGLE_SCORER_MULTICLASS_NON_AVG
from tests.checks.utils import equal_condition_result

from hamcrest import assert_that, calling, raises, close_to, has_items, has_entries, has_entry, is_, contains_exactly


def test_dataset_wrong_input():
    bad_dataset = 'wrong_input'
    # Act & Assert
    assert_that(calling(SimpleModelComparison().run).with_args(bad_dataset, bad_dataset, None),
                raises(DeepchecksValueError,
                       'Check requires dataset to be of type Dataset. instead got: str'))


def test_classification_random(iris_split_dataset_and_model):
    train_ds, test_ds, clf = iris_split_dataset_and_model
    # Arrange
    check = SimpleModelComparison(simple_model_type='random')
    # Act X
    result = check.run(train_ds, test_ds, clf).value
    # Assert
    assert_classification(result, [0, 1, 2])


def test_classification_constant(iris_split_dataset_and_model):
    train_ds, test_ds, clf = iris_split_dataset_and_model
    # Arrange
    check = SimpleModelComparison(simple_model_type='constant')
    # Act X
    result = check.run(train_ds, test_ds, clf).value
    # Assert
    assert_classification(result, [0, 1, 2])


def test_classification_binary_string_labels(iris_binary_string_split_dataset_and_model):
    # Arrange
    train_ds, test_ds, clf = iris_binary_string_split_dataset_and_model
    check = SimpleModelComparison()
    # Act X
    result = check.run(train_ds, test_ds, clf).value
    # Assert
    assert_classification(result, ['a', 'b'])


def test_classification_random_custom_metric(iris_split_dataset_and_model):
    train_ds, test_ds, clf = iris_split_dataset_and_model
    # Arrange
    check = SimpleModelComparison(simple_model_type='random',
                                  alternative_scorers={'recall': make_scorer(recall_score, average=None)})
    # Act X
    result = check.run(train_ds, test_ds, clf).value
    # Assert
    assert_classification(result, [0, 1, 2], ['recall'])


def test_regression_random(diabetes_split_dataset_and_model):
    train_ds, test_ds, clf = diabetes_split_dataset_and_model
    # Arrange
    check = SimpleModelComparison(simple_model_type='random')
    # Act X
    result = check.run(train_ds, test_ds, clf).value
    # Assert
    assert_regression(result)


def test_regression_random_state(diabetes_split_dataset_and_model):
    train_ds, test_ds, clf = diabetes_split_dataset_and_model
    # Arrange
    check = SimpleModelComparison(simple_model_type='random', random_state=0)
    # Act X
    result = check.run(train_ds, test_ds, clf).value
    # Assert
    assert_regression(result)


def test_regression_constant(diabetes_split_dataset_and_model):
    train_ds, test_ds, clf = diabetes_split_dataset_and_model
    # Arrange
    check = SimpleModelComparison(simple_model_type='constant')
    # Act X
    result = check.run(train_ds, test_ds, clf).value
    # Assert
    assert_regression(result)


def test_condition_ratio_not_less_than_not_passed(diabetes_split_dataset_and_model):
    # Arrange
    train_ds, test_ds, clf = diabetes_split_dataset_and_model
    check = SimpleModelComparison().add_condition_gain_not_less_than(0.4)

    # Act
    check_result = check.run(train_ds, test_ds, clf)
    condition_result = check_result.conditions_results

    # Assert
    assert_that(condition_result, has_items(
        equal_condition_result(
            is_pass=False,
<<<<<<< HEAD
            name='$$\\frac{\\text{model score}}{\\text{simple model score}} >= 1.4$$',
            details='Metrics failed: "Neg RMSE"')
=======
            name='Model performance gain over simple model must be at least 40.00%',
            details='Metrics failed: "Neg RMSE (Default)"')
>>>>>>> a54f6fe3
    ))


def test_condition_failed_for_multiclass(iris_split_dataset_and_model):
    train_ds, test_ds, clf = iris_split_dataset_and_model
    # Arrange
    check = SimpleModelComparison(simple_model_type='constant').add_condition_gain_not_less_than(0.8)
    # Act X
    result = check.run(train_ds, test_ds, clf)
    # Assert
    assert_that(result.conditions_results, has_items(
        equal_condition_result(
            is_pass=False,
<<<<<<< HEAD
            name='$$\\frac{\\text{model score}}{\\text{simple model score}} >= 2$$',
            details='Metrics failed: "F1" - Classes: 1')
=======
            name='Model performance gain over simple model must be at least 80.00%',
            details='Metrics failed: "F1 (Default)" - Classes: 1')
>>>>>>> a54f6fe3
    ))


def test_condition_pass_for_multiclass_avg(iris_split_dataset_and_model):
    train_ds, test_ds, clf = iris_split_dataset_and_model
    # Arrange
    check = SimpleModelComparison(simple_model_type='constant').add_condition_gain_not_less_than(0.43, average=True)
    # Act X
    result = check.run(train_ds, test_ds, clf)
    # Assert
    assert_that(result.conditions_results, has_items(
        equal_condition_result(
            is_pass=True,
            name='Model performance gain over simple model must be at least 43.00%')
    ))


def test_condition_pass_for_multiclass_avg_with_classes(iris_split_dataset_and_model):
    train_ds, test_ds, clf = iris_split_dataset_and_model
    # Arrange
    check = SimpleModelComparison(simple_model_type='constant').add_condition_gain_not_less_than(1, average=False)\
        .add_condition_gain_not_less_than(1, average=True, classes=[0])
    # Act X
    result = check.run(train_ds, test_ds, clf)
    # Assert
    assert_that(result.conditions_results, has_items(
        equal_condition_result(
            is_pass=False,
            name='Model performance gain over simple model must be at least 100%',
            details='Metrics failed: "F1 (Default)" - Classes: 1, 2'
        ),
        equal_condition_result(
            is_pass=True,
            name='Model performance gain over simple model must be at least 100% for classes [0]',
        )
    ))


def test_condition_ratio_not_less_than_passed(diabetes_split_dataset_and_model):
    # Arrange
    train_ds, test_ds, clf = diabetes_split_dataset_and_model
    check = SimpleModelComparison(simple_model_type='random').add_condition_gain_not_less_than()

    # Act
    check_result = check.run(train_ds, test_ds, clf)
    condition_result = check_result.conditions_results

    # Assert
    assert_that(condition_result, has_items(
        equal_condition_result(
            is_pass=True,
            name='Model performance gain over simple model must be at least 10.00%'
        )
    ))


def test_classification_tree(iris_split_dataset_and_model):
    train_ds, test_ds, clf = iris_split_dataset_and_model
    # Arrange
    check = SimpleModelComparison(simple_model_type='tree')
    # Act X
    result = check.run(train_ds, test_ds, clf).value
    # Assert
    assert_classification(result, [0, 1, 2])


def test_classification_tree_custom_metric(iris_split_dataset_and_model):
    train_ds, test_ds, clf = iris_split_dataset_and_model
    # Arrange
    check = SimpleModelComparison(simple_model_type='tree',
                                  alternative_scorers={'recall': make_scorer(recall_score, average=None),
                                                       'f1': make_scorer(f1_score, average=None)})
    # Act X
    result = check.run(train_ds, test_ds, clf).value
    # Assert
    assert_classification(result, [0, 1, 2], ['recall', 'f1'])


def test_regression_constant(diabetes_split_dataset_and_model):
    train_ds, test_ds, clf = diabetes_split_dataset_and_model
    # Arrange
    check = SimpleModelComparison(simple_model_type='constant')
    # Act X
    result = check.run(train_ds, test_ds, clf).value
    # Assert
    assert_regression(result)


def test_regression_tree(diabetes_split_dataset_and_model):
    train_ds, test_ds, clf = diabetes_split_dataset_and_model
    # Arrange
    check = SimpleModelComparison(simple_model_type='tree')
    # Act X
    result = check.run(train_ds, test_ds, clf).value
    # Assert
    assert_regression(result)


def test_regression_tree_random_state(diabetes_split_dataset_and_model):
    train_ds, test_ds, clf = diabetes_split_dataset_and_model
    # Arrange
    check = SimpleModelComparison(simple_model_type='tree', random_state=55)
    # Act X
    result = check.run(train_ds, test_ds, clf).value
    # Assert
    assert_regression(result)


def test_regression_tree_max_depth(diabetes_split_dataset_and_model):
    train_ds, test_ds, clf = diabetes_split_dataset_and_model
    # Arrange
    check = SimpleModelComparison(simple_model_type='tree', max_depth=5)
    # Act X
    result = check.run(train_ds, test_ds, clf).value
    # Assert
    assert_regression(result)


def assert_regression(result):
    metric = DEFAULT_SINGLE_SCORER[ModelType.REGRESSION]
    assert_that(result['scores'], has_entry(metric, has_entries({
        'Origin': close_to(-100, 100), 'Simple': close_to(-100, 100)
    })))
    assert_that(result['scorers_perfect'], has_entry(metric, is_(0)))
    assert_that(result['classes'], is_(None))


def assert_classification(result, classes, metrics=None):
    metrics = metrics or [DEFAULT_SINGLE_SCORER_MULTICLASS_NON_AVG]
    class_matchers = {clas: has_entries({'Origin': close_to(1, 1), 'Simple': close_to(1, 1)})
                      for clas in result['classes']}
    matchers = {metric: has_entries(class_matchers) for metric in metrics}
    assert_that(result['scores'], has_entries(matchers))
    assert_that(result['scorers_perfect'], has_entries({metric: is_(1) for metric in metrics}))
    assert_that(result['classes'], classes)<|MERGE_RESOLUTION|>--- conflicted
+++ resolved
@@ -111,13 +111,8 @@
     assert_that(condition_result, has_items(
         equal_condition_result(
             is_pass=False,
-<<<<<<< HEAD
-            name='$$\\frac{\\text{model score}}{\\text{simple model score}} >= 1.4$$',
+            name='Model performance gain over simple model must be at least 40.00%',
             details='Metrics failed: "Neg RMSE"')
-=======
-            name='Model performance gain over simple model must be at least 40.00%',
-            details='Metrics failed: "Neg RMSE (Default)"')
->>>>>>> a54f6fe3
     ))
 
 
@@ -131,13 +126,8 @@
     assert_that(result.conditions_results, has_items(
         equal_condition_result(
             is_pass=False,
-<<<<<<< HEAD
-            name='$$\\frac{\\text{model score}}{\\text{simple model score}} >= 2$$',
+            name='Model performance gain over simple model must be at least 80.00%',
             details='Metrics failed: "F1" - Classes: 1')
-=======
-            name='Model performance gain over simple model must be at least 80.00%',
-            details='Metrics failed: "F1 (Default)" - Classes: 1')
->>>>>>> a54f6fe3
     ))
 
 
