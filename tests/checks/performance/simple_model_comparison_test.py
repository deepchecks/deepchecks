--- conflicted
+++ resolved
@@ -105,13 +105,8 @@
         equal_condition_result(is_pass=False,
                                name='Ratio not less than 1.4 '
                                     'between the given model\'s result and the simple model\'s result',
-<<<<<<< HEAD
-                               details=f'The given model performs {format_number(ratio)} times compared' \
-                                       ' to the simple model using the given metric')
-=======
                                details=f'The given model performs {format_number(ratio)} times compared ' \
                                        'to the simple model using the given metric')
->>>>>>> 83e56a08
     ))
 
 
