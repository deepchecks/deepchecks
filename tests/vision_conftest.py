import copy

import pytest
import torch
from torch import nn
import torch.nn.functional as F
from torchvision.transforms import ToTensor

from deepchecks.vision import VisionDataset
from torch.utils.data import DataLoader
from torchvision.datasets import MNIST



@pytest.fixture(scope='session')
def mnist_data_loader_train():
    mnist_train_dataset = MNIST('./mnist',
                                download=True,
                                train=True,
                                transform=ToTensor())

    return DataLoader(mnist_train_dataset, batch_size=64)


@pytest.fixture(scope='session')
def mnist_dataset_train(mnist_data_loader_train):
    """Return MNist dataset as VisionDataset object."""
    dataset = VisionDataset(mnist_data_loader_train)
    return dataset


@pytest.fixture(scope='session')
def mnist_data_loader_test():
    mnist_train_dataset = MNIST('./mnist',
                                download=True,
                                train=False,
                                transform=ToTensor())

    return DataLoader(mnist_train_dataset, batch_size=1000)


@pytest.fixture(scope='session')
def mnist_dataset_test(mnist_data_loader_test):
    """Return MNist dataset as VisionDataset object."""
    dataset = VisionDataset(mnist_data_loader_test)
    return dataset


@pytest.fixture(scope='session')
def simple_nn():
    torch.manual_seed(42)

    # Define model
    class NeuralNetwork(nn.Module):
        def __init__(self):
            super(NeuralNetwork, self).__init__()
            self.conv1 = nn.Conv2d(1, 10, kernel_size=5)
            self.conv2 = nn.Conv2d(10, 20, kernel_size=5)
            self.conv2_drop = nn.Dropout2d()
            self.fc1 = nn.Linear(320, 50)
            self.fc2 = nn.Linear(50, 10)

        def forward(self, x):
            x = F.relu(F.max_pool2d(self.conv1(x), 2))
            x = F.relu(F.max_pool2d(self.conv2_drop(self.conv2(x)), 2))
            x = x.view(-1, 320)
            x = F.relu(self.fc1(x))
            x = F.dropout(x, training=self.training)
            x = self.fc2(x)
            return F.log_softmax(x)

    model = NeuralNetwork().to('cpu')
    return model


@pytest.fixture(scope='session')
def trained_mnist(simple_nn, mnist_data_loader_train):
<<<<<<< HEAD
    torch.manual_seed(42)
=======
    simple_nn = copy.deepcopy(simple_nn)
>>>>>>> 01ac5f0f
    loss_fn = nn.CrossEntropyLoss()
    optimizer = torch.optim.SGD(simple_nn.parameters(), lr=1e-3)
    size = len(mnist_data_loader_train.dataset)
    # Training 1 epoch
    simple_nn.train()
    for batch, (X, y) in enumerate(mnist_data_loader_train):
        X, y = X.to('cpu'), y.to('cpu')

        # Compute prediction error
        pred = simple_nn(X)
        loss = loss_fn(pred, y)

        # Backpropagation
        optimizer.zero_grad()
        loss.backward()
        optimizer.step()

        if batch % 100 == 0:
            loss, current = loss.item(), batch * len(X)
            print(f"loss: {loss:>7f}  [{current:>5d}/{size:>5d}]")

    return simple_nn

@pytest.fixture(scope='session')
def trained_yolov5_object_detection():
    model = torch.hub.load('ultralytics/yolov5', 'yolov5s', pretrained=True)
    model.eval()

    return model

@pytest.fixture(scope='session')
def obj_detection_images():
    uris = [
        'http://images.cocodataset.org/val2017/000000397133.jpg',
        'http://images.cocodataset.org/val2017/000000037777.jpg',
        'http://images.cocodataset.org/val2017/000000252219.jpg'
    ]

    return uris<|MERGE_RESOLUTION|>--- conflicted
+++ resolved
@@ -54,20 +54,19 @@
     class NeuralNetwork(nn.Module):
         def __init__(self):
             super(NeuralNetwork, self).__init__()
-            self.conv1 = nn.Conv2d(1, 10, kernel_size=5)
-            self.conv2 = nn.Conv2d(10, 20, kernel_size=5)
-            self.conv2_drop = nn.Dropout2d()
-            self.fc1 = nn.Linear(320, 50)
-            self.fc2 = nn.Linear(50, 10)
+            self.flatten = nn.Flatten()
+            self.linear_relu_stack = nn.Sequential(
+                nn.Linear(28 * 28, 512),
+                nn.ReLU(),
+                nn.Linear(512, 512),
+                nn.ReLU(),
+                nn.Linear(512, 10)
+            )
 
         def forward(self, x):
-            x = F.relu(F.max_pool2d(self.conv1(x), 2))
-            x = F.relu(F.max_pool2d(self.conv2_drop(self.conv2(x)), 2))
-            x = x.view(-1, 320)
-            x = F.relu(self.fc1(x))
-            x = F.dropout(x, training=self.training)
-            x = self.fc2(x)
-            return F.log_softmax(x)
+            x = self.flatten(x)
+            logits = self.linear_relu_stack(x)
+            return logits
 
     model = NeuralNetwork().to('cpu')
     return model
@@ -75,11 +74,8 @@
 
 @pytest.fixture(scope='session')
 def trained_mnist(simple_nn, mnist_data_loader_train):
-<<<<<<< HEAD
     torch.manual_seed(42)
-=======
     simple_nn = copy.deepcopy(simple_nn)
->>>>>>> 01ac5f0f
     loss_fn = nn.CrossEntropyLoss()
     optimizer = torch.optim.SGD(simple_nn.parameters(), lr=1e-3)
     size = len(mnist_data_loader_train.dataset)
