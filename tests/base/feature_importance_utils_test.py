--- conflicted
+++ resolved
@@ -7,14 +7,9 @@
 from sklearn.neural_network import MLPClassifier
 import pandas as pd
 
-<<<<<<< HEAD
-from deepchecks.feature_importance_utils import calculate_feature_importance
+from deepchecks.feature_importance_utils import calculate_feature_importance, calculate_feature_importance_or_null, \
+                                              column_importance_sorter_df, column_importance_sorter_dict
 from deepchecks.utils import DeepchecksValueError
-=======
-from mlchecks.feature_importance_utils import calculate_feature_importance, calculate_feature_importance_or_null, \
-                                              column_importance_sorter_df, column_importance_sorter_dict
-from mlchecks.utils import MLChecksValueError
->>>>>>> 1d399050
 
 
 def test_adaboost(iris_split_dataset_and_model):
@@ -49,10 +44,7 @@
 def test_bad_dataset_model(iris_random_forest, diabetes):
     ds, _ = diabetes
     assert_that(calling(calculate_feature_importance).with_args(iris_random_forest, ds),
-<<<<<<< HEAD
                 raises(DeepchecksValueError, 'Got error when trying to predict with model on dataset'))
-=======
-                raises(MLChecksValueError, 'Got error when trying to predict with model on dataset'))
 
 def test_fi_n_top(diabetes_split_dataset_and_model):
     num_values = 5
@@ -77,5 +69,4 @@
     columns_info_df = columns_info_df.set_index('keys')
     sorted_df = column_importance_sorter_df(columns_info_df, train, feature_importances, num_values)
 
-    assert_that(list(sorted_df.index), equal_to(feature_importances_sorted))
->>>>>>> 1d399050
+    assert_that(list(sorted_df.index), equal_to(feature_importances_sorted))