--- conflicted
+++ resolved
@@ -281,13 +281,8 @@
 
 def test_dataset_date_args_single_arg():
     df = pd.DataFrame({'date': [1, 2]})
-<<<<<<< HEAD
     args = {'date_name': 'date',
-            'date_unit_type': 'D'}
-=======
-    args = {'date': 'date',
             'date_args': {'unit': 'D'}}
->>>>>>> 4618a6f3
     dataset = Dataset(df, **args)
     assert_dataset(dataset, args)
     date_col = dataset.date_col
