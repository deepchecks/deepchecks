# ----------------------------------------------------------------------------
# Copyright (C) 2021-2022 Deepchecks (https://www.deepchecks.com)
#
# This file is part of Deepchecks.
# Deepchecks is distributed under the terms of the GNU Affero General
# Public License (version 3 or later).
# You should have received a copy of the GNU Affero General Public License
# along with Deepchecks.  If not, see <http://www.gnu.org/licenses/>.
# ----------------------------------------------------------------------------
#
"""Contains unit tests for the tabular package deprecation warnings."""
import warnings

import numpy as np
import pandas as pd
import pytest
from sklearn.metrics import accuracy_score

from deepchecks.tabular import Dataset
<<<<<<< HEAD
from deepchecks.tabular.checks import (MultiModelPerformanceReport, RegressionSystematicError, SegmentPerformance,
                                       SimpleModelComparison, WeakSegmentsPerformance, WholeDatasetDrift)
=======
from deepchecks.tabular.checks import (MultiModelPerformanceReport, SegmentPerformance, SimpleModelComparison,
                                       WeakSegmentsPerformance, WholeDatasetDrift, RegressionSystematicError,
                                       CategoryMismatchTrainTest)
>>>>>>> f984ff43


def test_deprecation_segment_performance_warning():
    with pytest.warns(DeprecationWarning, match='The SegmentPerformance check is deprecated and will be removed in the '
                                                '0.11 version. Please use the WeakSegmentsPerformance check instead.'):
        _ = SegmentPerformance()


def test_deprecation_whole_dataset_drift_warning():
    with pytest.warns(DeprecationWarning, match='The WholeDatasetDrift check is deprecated and will be removed in the '
                                                '0.11 version. Please use the MultivariateDrift check instead.'):
        _ = WholeDatasetDrift()


def test_deprecation_systematic_regression_warning():
    with pytest.warns(DeprecationWarning, match='RegressionSystematicError check is deprecated and will be removed in '
                                                'future version, please use '
                                                'RegressionErrorDistribution check instead.'):
        _ = RegressionSystematicError()


def test_deprecation_label_type_dataset():
    with pytest.warns(DeprecationWarning, match='regression_label value for label type is deprecated, allowed task '
                                                'types are multiclass, binary and regression.'):
        df = pd.DataFrame({'a': [1, 2, 3], 'b': [4, 5, 6]})
        Dataset(df, label='b', label_type='regression_label')


def test_deprecation_y_pred_train_single_dataset():
    ds = Dataset(pd.DataFrame({'a': np.random.randint(0, 5, 50), 'b': np.random.randint(0, 5, 50),
                               'label': np.random.randint(0, 2, 50)}), label='label')
    y_pred_train = np.array(np.random.randint(0, 2, 50))
    y_proba_train = np.random.rand(50, 2)
    with pytest.warns(DeprecationWarning, match='y_pred_train is deprecated, please use y_pred instead.'):
        _ = WeakSegmentsPerformance().run(ds, y_pred_train=y_pred_train, y_proba_train=y_proba_train)

    with pytest.warns(DeprecationWarning, match='y_proba_train is deprecated, please use y_proba instead.'):
        _ = WeakSegmentsPerformance().run(ds, y_pred_train=y_pred_train, y_proba_train=y_proba_train)


def test_deprecation_y_pred_test_single_dataset():
    ds = Dataset(pd.DataFrame({'a': np.random.randint(0, 5, 50), 'b': np.random.randint(0, 5, 50),
                               'label': np.random.randint(0, 2, 50)}), label='label')
    y_pred_train = np.array(np.random.randint(0, 2, 50))
    y_proba_train = np.random.rand(50, 2)
    with pytest.warns(DeprecationWarning, match='y_pred_test is deprecated and ignored.'):
        _ = WeakSegmentsPerformance().run(ds, y_pred=y_pred_train, y_proba=y_proba_train,
                                          y_pred_test=y_pred_train, y_proba_test=y_proba_train)

    with pytest.warns(DeprecationWarning, match='y_proba_test is deprecated and ignored.'):
        _ = WeakSegmentsPerformance().run(ds, y_pred=y_pred_train, y_proba=y_proba_train,
                                          y_pred_test=y_pred_train, y_proba_test=y_proba_train)


def test_deprecation_warning_simple_model_comparison():
    # Test that warning is raised when alternative_scorers has value:
    with pytest.warns(DeprecationWarning, match='alternative_scorers'):
        _ = SimpleModelComparison(alternative_scorers={'acc': accuracy_score})

    # Check to see no warnings are raised when deprecated feature doesn't exist:
    with warnings.catch_warnings():
        warnings.simplefilter('error')
        _ = SimpleModelComparison()


def test_deprecation_warning_multi_model_performance_report():
    # Test that warning is raised when alternative_scorers has value:
    with pytest.warns(DeprecationWarning, match='alternative_scorers'):
        _ = MultiModelPerformanceReport(alternative_scorers={'acc': accuracy_score})

    # Check to see no warnings are raised when deprecated feature doesn't exist:
    with warnings.catch_warnings():
        warnings.simplefilter('error')
        _ = MultiModelPerformanceReport()


def test_deprecation_category_mismatch_train_test():
    with pytest.warns(DeprecationWarning, match='CategoryMismatchTrainTest is deprecated, use NewCategoryTrainTest '
                                                'instead'):
        _ = CategoryMismatchTrainTest()<|MERGE_RESOLUTION|>--- conflicted
+++ resolved
@@ -17,14 +17,9 @@
 from sklearn.metrics import accuracy_score
 
 from deepchecks.tabular import Dataset
-<<<<<<< HEAD
-from deepchecks.tabular.checks import (MultiModelPerformanceReport, RegressionSystematicError, SegmentPerformance,
-                                       SimpleModelComparison, WeakSegmentsPerformance, WholeDatasetDrift)
-=======
-from deepchecks.tabular.checks import (MultiModelPerformanceReport, SegmentPerformance, SimpleModelComparison,
-                                       WeakSegmentsPerformance, WholeDatasetDrift, RegressionSystematicError,
-                                       CategoryMismatchTrainTest)
->>>>>>> f984ff43
+from deepchecks.tabular.checks import (CategoryMismatchTrainTest, MultiModelPerformanceReport,
+                                       RegressionSystematicError, SegmentPerformance, SimpleModelComparison,
+                                       WeakSegmentsPerformance, WholeDatasetDrift)
 
 
 def test_deprecation_segment_performance_warning():
