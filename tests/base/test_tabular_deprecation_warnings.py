# ----------------------------------------------------------------------------
# Copyright (C) 2021-2022 Deepchecks (https://www.deepchecks.com)
#
# This file is part of Deepchecks.
# Deepchecks is distributed under the terms of the GNU Affero General
# Public License (version 3 or later).
# You should have received a copy of the GNU Affero General Public License
# along with Deepchecks.  If not, see <http://www.gnu.org/licenses/>.
# ----------------------------------------------------------------------------
#
"""Contains unit tests for the tabular package deprecation warnings."""
import warnings

import numpy as np
import pandas as pd
import pytest
from sklearn.metrics import accuracy_score

from deepchecks.tabular import Dataset
<<<<<<< HEAD
from deepchecks.tabular.checks import (MultiModelPerformanceReport, RegressionSystematicError, SegmentPerformance,
                                       SimpleModelComparison, WeakSegmentsPerformance, WholeDatasetDrift)
=======
from deepchecks.tabular.checks import (MultiModelPerformanceReport, SegmentPerformance, SimpleModelComparison,
                                       WeakSegmentsPerformance, WholeDatasetDrift, RegressionSystematicError,
                                       CategoryMismatchTrainTest)
>>>>>>> e99653a9


def test_deprecation_segment_performance_warning():
    with pytest.warns(DeprecationWarning, match='The SegmentPerformance check is deprecated and will be removed in the '
                                                '0.11 version. Please use the WeakSegmentsPerformance check instead.'):
        _ = SegmentPerformance()


def test_deprecation_whole_dataset_drift_warning():
    with pytest.warns(DeprecationWarning, match='The WholeDatasetDrift check is deprecated and will be removed in the '
                                                '0.11 version. Please use the MultivariateDrift check instead.'):
        _ = WholeDatasetDrift()


def test_deprecation_systematic_regression_warning():
    with pytest.warns(DeprecationWarning, match='RegressionSystematicError check is deprecated and will be removed in '
                                                'future version, please use '
                                                'RegressionErrorDistribution check instead.'):
        _ = RegressionSystematicError()


def test_deprecation_label_type_dataset():
    with pytest.warns(DeprecationWarning, match='regression_label value for label type is deprecated, allowed task '
                                                'types are multiclass, binary and regression.'):
        df = pd.DataFrame({'a': [1, 2, 3], 'b': [4, 5, 6]})
        Dataset(df, label='b', label_type='regression_label')


def test_deprecation_y_pred_train_single_dataset():
    ds = Dataset(pd.DataFrame({'a': np.random.randint(0, 5, 50), 'b': np.random.randint(0, 5, 50),
                               'label': np.random.randint(0, 2, 50)}), label='label')
    y_pred_train = np.array(np.random.randint(0, 2, 50))
    y_proba_train = np.random.rand(50, 2)
    with pytest.warns(DeprecationWarning, match='y_pred_train is deprecated, please use y_pred instead.'):
        _ = WeakSegmentsPerformance().run(ds, y_pred_train=y_pred_train, y_proba_train=y_proba_train)

    with pytest.warns(DeprecationWarning, match='y_proba_train is deprecated, please use y_proba instead.'):
        _ = WeakSegmentsPerformance().run(ds, y_pred_train=y_pred_train, y_proba_train=y_proba_train)


def test_deprecation_y_pred_test_single_dataset():
    ds = Dataset(pd.DataFrame({'a': np.random.randint(0, 5, 50), 'b': np.random.randint(0, 5, 50),
                               'label': np.random.randint(0, 2, 50)}), label='label')
    y_pred_train = np.array(np.random.randint(0, 2, 50))
    y_proba_train = np.random.rand(50, 2)
    with pytest.warns(DeprecationWarning, match='y_pred_test is deprecated and ignored.'):
        _ = WeakSegmentsPerformance().run(ds, y_pred=y_pred_train, y_proba=y_proba_train,
                                          y_pred_test=y_pred_train, y_proba_test=y_proba_train)

    with pytest.warns(DeprecationWarning, match='y_proba_test is deprecated and ignored.'):
        _ = WeakSegmentsPerformance().run(ds, y_pred=y_pred_train, y_proba=y_proba_train,
                                          y_pred_test=y_pred_train, y_proba_test=y_proba_train)


def test_deprecation_warning_simple_model_comparison():
    # Test that warning is raised when alternative_scorers has value:
    with pytest.warns(DeprecationWarning, match='alternative_scorers'):
        _ = SimpleModelComparison(alternative_scorers={'acc': accuracy_score})

    # Check to see no warnings are raised when deprecated feature doesn't exist:
    with warnings.catch_warnings():
        warnings.simplefilter('error')
        _ = SimpleModelComparison()


def test_deprecation_warning_multi_model_performance_report():
    # Test that warning is raised when alternative_scorers has value:
    with pytest.warns(DeprecationWarning, match='alternative_scorers'):
        _ = MultiModelPerformanceReport(alternative_scorers={'acc': accuracy_score})

    # Check to see no warnings are raised when deprecated feature doesn't exist:
    with warnings.catch_warnings():
        warnings.simplefilter('error')
        _ = MultiModelPerformanceReport()


def test_deprecation_category_mismatch_train_test():
    with pytest.warns(DeprecationWarning, match='CategoryMismatchTrainTest is deprecated, use NewCategoryTrainTest '
                                                'instead'):
        _ = CategoryMismatchTrainTest()<|MERGE_RESOLUTION|>--- conflicted
+++ resolved
@@ -9,22 +9,16 @@
 # ----------------------------------------------------------------------------
 #
 """Contains unit tests for the tabular package deprecation warnings."""
-import warnings
-
 import numpy as np
 import pandas as pd
 import pytest
 from sklearn.metrics import accuracy_score
+import warnings
 
 from deepchecks.tabular import Dataset
-<<<<<<< HEAD
-from deepchecks.tabular.checks import (MultiModelPerformanceReport, RegressionSystematicError, SegmentPerformance,
-                                       SimpleModelComparison, WeakSegmentsPerformance, WholeDatasetDrift)
-=======
 from deepchecks.tabular.checks import (MultiModelPerformanceReport, SegmentPerformance, SimpleModelComparison,
                                        WeakSegmentsPerformance, WholeDatasetDrift, RegressionSystematicError,
                                        CategoryMismatchTrainTest)
->>>>>>> e99653a9
 
 
 def test_deprecation_segment_performance_warning():
