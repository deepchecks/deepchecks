--- conflicted
+++ resolved
@@ -9,18 +9,16 @@
 # ----------------------------------------------------------------------------
 #
 """Contains unit tests for the tabular package deprecation warnings."""
+import warnings
+
 import numpy as np
 import pandas as pd
 import pytest
 from sklearn.metrics import accuracy_score
-import warnings
 
 from deepchecks.tabular import Dataset
-<<<<<<< HEAD
-from deepchecks.tabular.checks import SegmentPerformance, WholeDatasetDrift, WeakSegmentsPerformance
-=======
-from deepchecks.tabular.checks import SegmentPerformance, WholeDatasetDrift, SimpleModelComparison, MultiModelPerformanceReport
->>>>>>> e275a0f2
+from deepchecks.tabular.checks import (MultiModelPerformanceReport, SegmentPerformance, SimpleModelComparison,
+                                       WeakSegmentsPerformance, WholeDatasetDrift)
 
 
 def test_deprecation_segment_performance_warning():
@@ -42,7 +40,6 @@
         Dataset(df, label='b', label_type='regression_label')
 
 
-<<<<<<< HEAD
 def test_deprecation_y_pred_train_single_dataset():
     ds = Dataset(pd.DataFrame({'a': np.random.randint(0, 5, 50), 'b': np.random.randint(0, 5, 50),
                                'label': np.random.randint(0, 2, 50)}), label='label')
@@ -53,7 +50,8 @@
 
     with pytest.warns(DeprecationWarning, match='y_proba_train is deprecated, please use y_proba instead.'):
         _ = WeakSegmentsPerformance().run(ds, y_pred_train=y_pred_train, y_proba_train=y_proba_train)
-=======
+
+
 def test_deprecation_warning_simple_model_comparison():
     # Test that warning is raised when alternative_scorers has value:
     with pytest.warns(DeprecationWarning, match='alternative_scorers'):
@@ -74,4 +72,3 @@
     with warnings.catch_warnings():
         warnings.simplefilter('error')
         _ = MultiModelPerformanceReport()
->>>>>>> e275a0f2
