# ----------------------------------------------------------------------------
# Copyright (C) 2021-2022 Deepchecks (https://www.deepchecks.com)
#
# This file is part of Deepchecks.
# Deepchecks is distributed under the terms of the GNU Affero General
# Public License (version 3 or later).
# You should have received a copy of the GNU Affero General Public License
# along with Deepchecks.  If not, see <http://www.gnu.org/licenses/>.
# ----------------------------------------------------------------------------
#
"""Fixtures for testing the nlp package"""
import random

import pytest

from deepchecks.nlp.text_data import TextData
from nltk.corpus import movie_reviews
from nltk import download as nltk_download


@pytest.fixture(scope='session')
def text_classification_dataset_mock():
    """Mock for a text classification dataset"""
    return TextData(['I think therefore I am', 'I am therefore I think', 'I am'],
                    [0, 0, 1],
                    task_type='text_classification')


@pytest.fixture(scope='session')
def text_classification_string_class_dataset_mock():
    """Mock for a text classification dataset with string labels"""
    return TextData(['I think therefore I am', 'I am therefore I think', 'I am'],
                    ['wise', 'meh', 'meh'],
                    task_type='text_classification')


@pytest.fixture(scope='session')
def text_multilabel_classification_dataset_mock():
    """Mock for a multilabel text classification dataset"""
    return TextData(['I think therefore I am', 'I am therefore I think', 'I am'],
                    [[0, 0, 1], [1, 1, 0], [0, 1, 0]],
                    task_type='text_classification')


<<<<<<< HEAD
@pytest.fixture(scope='session')
def text_token_classification_dataset_mock():
    """Mock for a token classification dataset"""
    return TextData(['Mary had a little lamb', 'Mary lives in London and Paris',
                     'How much wood can a wood chuck chuck?'],
                    [[('B-PER', 0, 4)], [('B-PER', 0, 4), ('B-GEO', 14, 20), ('B-GEO', 25, 30)], []],
                    task_type='token_classification')
=======
def download_nltk_resources():
    """Download nltk resources"""
    nltk_download('movie_reviews')
    nltk_download('punkt')


@pytest.fixture(scope='session')
def movie_reviews_data():
    """Dataset of single sentence samples."""
    download_nltk_resources()
    sentences = [' '.join(x) for x in movie_reviews.sents()]
    random.seed(42)
    train_data = TextData(random.choices(sentences, k=10000))
    test_data = TextData(random.choices(sentences, k=10000))
    return train_data, test_data


@pytest.fixture(scope='session')
def movie_reviews_data_positive():
    """Dataset of single sentence samples labeled positive."""
    download_nltk_resources()
    random.seed(42)
    pos_sentences = [' '.join(x) for x in movie_reviews.sents(categories='pos')]
    pos_data = TextData(random.choices(pos_sentences, k=1000), dataset_name='Positive')
    return pos_data


@pytest.fixture(scope='session')
def movie_reviews_data_negative():
    """Dataset of single sentence samples labeled negative."""
    download_nltk_resources()
    random.seed(42)
    neg_sentences = [' '.join(x) for x in movie_reviews.sents(categories='neg')]
    neg_data = TextData(random.choices(neg_sentences, k=1000), dataset_name='Negative')
    return neg_data
>>>>>>> 550f6e38
<|MERGE_RESOLUTION|>--- conflicted
+++ resolved
@@ -42,15 +42,6 @@
                     task_type='text_classification')
 
 
-<<<<<<< HEAD
-@pytest.fixture(scope='session')
-def text_token_classification_dataset_mock():
-    """Mock for a token classification dataset"""
-    return TextData(['Mary had a little lamb', 'Mary lives in London and Paris',
-                     'How much wood can a wood chuck chuck?'],
-                    [[('B-PER', 0, 4)], [('B-PER', 0, 4), ('B-GEO', 14, 20), ('B-GEO', 25, 30)], []],
-                    task_type='token_classification')
-=======
 def download_nltk_resources():
     """Download nltk resources"""
     nltk_download('movie_reviews')
@@ -86,4 +77,12 @@
     neg_sentences = [' '.join(x) for x in movie_reviews.sents(categories='neg')]
     neg_data = TextData(random.choices(neg_sentences, k=1000), dataset_name='Negative')
     return neg_data
->>>>>>> 550f6e38
+
+
+@pytest.fixture(scope='session')
+def text_token_classification_dataset_mock():
+    """Mock for a token classification dataset"""
+    return TextData(['Mary had a little lamb', 'Mary lives in London and Paris',
+                     'How much wood can a wood chuck chuck?'],
+                    [[('B-PER', 0, 4)], [('B-PER', 0, 4), ('B-GEO', 14, 20), ('B-GEO', 25, 30)], []],
+                    task_type='token_classification')