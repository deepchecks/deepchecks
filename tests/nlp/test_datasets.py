# ----------------------------------------------------------------------------
# Copyright (C) 2021-2023 Deepchecks (https://www.deepchecks.com)
#
# This file is part of Deepchecks.
# Deepchecks is distributed under the terms of the GNU Affero General
# Public License (version 3 or later).
# You should have received a copy of the GNU Affero General Public License
# along with Deepchecks.  If not, see <http://www.gnu.org/licenses/>.
# ----------------------------------------------------------------------------
#

import numpy as np
from hamcrest import assert_that, contains_exactly, equal_to

from deepchecks.nlp.datasets.classification import tweet_emotion, just_dance_comment_analysis


def test_tweet_emotion():
    # Arrange
    train, test = tweet_emotion.load_data(data_format='Dataframe', as_train_test=True)
    full = tweet_emotion.load_data(data_format='Dataframe', as_train_test=False)
    full_ds = tweet_emotion.load_data(data_format='TextData', as_train_test=False)
    preds = tweet_emotion.load_precalculated_predictions(pred_format='predictions', as_train_test=False)
    probas = tweet_emotion.load_precalculated_predictions(pred_format='probabilities', as_train_test=False)
    properties = tweet_emotion.load_properties(as_train_test=False)
    train_props, test_props = tweet_emotion.load_properties(as_train_test=True)
    embeddings = tweet_emotion.load_embeddings(as_train_test=False)
    train_embeddings, test_embeddings = tweet_emotion.load_embeddings(as_train_test=True)

    # Act & Assert
    assert_that(len(train) + len(test), equal_to(len(full)))
    assert_that(train.columns, contains_exactly(*test.columns))
    assert_that(train.columns, contains_exactly(*full.columns))

    assert_that(len(full_ds.text), equal_to(len(full)))
    assert_that(len(full.text), equal_to(len(preds)))
    assert_that([tweet_emotion._LABEL_MAP[x] for x in np.argmax(probas, axis=1)],  # pylint: disable=protected-access
                contains_exactly(*preds))

    assert_that(len(properties), equal_to(len(full)))
    assert_that(len(train_props) + len(test_props), equal_to(len(full)))
    assert_that(len(train_props), equal_to(len(train)))

    assert_that(len(embeddings), equal_to(len(full)))
    assert_that(len(train_embeddings) + len(test_embeddings), equal_to(len(full)))
    assert_that(len(train_embeddings), equal_to(len(train)))
<<<<<<< HEAD
    assert_that(embeddings.columns, contains_exactly(*[str(x) for x in range(1536)]))
    assert_that(train_embeddings.columns, contains_exactly(*[str(x) for x in range(1536)]))
    assert_that(test_embeddings.columns, contains_exactly(*[str(x) for x in range(1536)]))



def test_just_dance_comment_analysis():
    # Arrange
    train, test = just_dance_comment_analysis.load_data(data_format='Dataframe', as_train_test=True)
    full = just_dance_comment_analysis.load_data(data_format='Dataframe', as_train_test=False)
    full_ds = just_dance_comment_analysis.load_data(data_format='TextData', as_train_test=False)

    # Act & Assert
    assert_that(len(train) + len(test), equal_to(len(full)))
    assert_that(train.columns, contains_exactly(*test.columns))
    assert_that(train.columns, contains_exactly(*full.columns))

    assert_that(len(full_ds.text), equal_to(len(full)))
=======
    assert_that(embeddings.shape, contains_exactly(4653, 1536))
    assert_that(train_embeddings.shape, contains_exactly(2675, 1536))
    assert_that(test_embeddings.shape, contains_exactly(1978, 1536))
>>>>>>> d6bab6af
<|MERGE_RESOLUTION|>--- conflicted
+++ resolved
@@ -44,11 +44,9 @@
     assert_that(len(embeddings), equal_to(len(full)))
     assert_that(len(train_embeddings) + len(test_embeddings), equal_to(len(full)))
     assert_that(len(train_embeddings), equal_to(len(train)))
-<<<<<<< HEAD
-    assert_that(embeddings.columns, contains_exactly(*[str(x) for x in range(1536)]))
-    assert_that(train_embeddings.columns, contains_exactly(*[str(x) for x in range(1536)]))
-    assert_that(test_embeddings.columns, contains_exactly(*[str(x) for x in range(1536)]))
-
+    assert_that(embeddings.shape, contains_exactly(4653, 1536))
+    assert_that(train_embeddings.shape, contains_exactly(2675, 1536))
+    assert_that(test_embeddings.shape, contains_exactly(1978, 1536))
 
 
 def test_just_dance_comment_analysis():
@@ -62,9 +60,4 @@
     assert_that(train.columns, contains_exactly(*test.columns))
     assert_that(train.columns, contains_exactly(*full.columns))
 
-    assert_that(len(full_ds.text), equal_to(len(full)))
-=======
-    assert_that(embeddings.shape, contains_exactly(4653, 1536))
-    assert_that(train_embeddings.shape, contains_exactly(2675, 1536))
-    assert_that(test_embeddings.shape, contains_exactly(1978, 1536))
->>>>>>> d6bab6af
+    assert_that(len(full_ds.text), equal_to(len(full)))