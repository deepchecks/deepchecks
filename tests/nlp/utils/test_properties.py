--- conflicted
+++ resolved
@@ -32,12 +32,8 @@
     # Act
     with pytest.warns(UserWarning,
                       match=match_text):
-<<<<<<< HEAD
         result = calculate_default_properties(raw_text, include_properties=['Toxicity'],
-                                              include_long_calculation_properties=True)
-=======
-        result = calculate_default_properties(raw_text, include_properties=['Toxicity'])[0]
->>>>>>> 331d5cd0
+                                              include_long_calculation_properties=True)[0]
 
     # Assert
     assert_that(result, equal_to({'Toxicity': [0] * 20_000}))