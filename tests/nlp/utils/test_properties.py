--- conflicted
+++ resolved
@@ -18,12 +18,7 @@
 import pytest
 from hamcrest import *
 
-<<<<<<< HEAD
-from deepchecks.nlp.utils.text_properties import MODELS_STORAGE, calculate_builtin_properties, get_transformer_model
-=======
-from deepchecks.nlp.text_data import TextData
 from deepchecks.nlp.utils.text_properties import MODELS_STORAGE, calculate_default_properties, get_transformer_model
->>>>>>> a2b9fcec
 
 
 def mock_fn(*args, **kwargs):  # pylint: disable=unused-argument
@@ -106,14 +101,7 @@
     result_none_text = calculate_builtin_properties([None], include_properties=['Readability Score'])[0]
 
     # Assert
-<<<<<<< HEAD
-    assert_that(result['Readability Score'][0: 10], equal_to([102.045, 97.001, 80.306, 67.755, 77.103,
-                                                              71.782, 90.99, 75.5, 70.102, 95.564]))
-=======
-    assert_that(result['Readability Score'][0: 10], equal_to([
-        102.045, 97.001, 80.306, 67.755, 77.103, 71.782, np.nan, 75.5, 70.102, 95.564
-    ]))
->>>>>>> a2b9fcec
+    assert_that(result['Readability Score'][0: 10], equal_to([102.045, 97.001, 80.306, 67.755, 77.103, 71.782, 90.99, 75.5, 70.102, 95.564]))
     assert_that(result_none_text['Readability Score'], equal_to([np.nan]))
 
 
