--- conflicted
+++ resolved
@@ -184,14 +184,6 @@
         condition_results = check.conditions_decision(result)
 
         assert_that(condition_results, has_items(
-<<<<<<< HEAD
-            equal_condition_result(is_pass=False,
-                                   details="Failed for 1 out of 7 columns.\nFound 1 "
-                                           "numeric columns with Kolmogorov-Smirnov above threshold: "
-                                           "{'Text Length': '0.33'}",
-                                   name='categorical drift score < 0.3 and numerical drift score < 0.3')
-        ))
-=======
             equal_condition_result(
                 is_pass=False,
                 details=(
@@ -201,5 +193,4 @@
                 name=(
                     'categorical drift score < 0.3 and numerical drift score < 0.3')
             )
-        )) # type: ignore
->>>>>>> 32fb4630
+        )) # type: ignore