--- conflicted
+++ resolved
@@ -84,8 +84,7 @@
                                details="Label's drift score Cramer's V is 0.02",
                                name='Label drift score < 0.15')
     ))
-<<<<<<< HEAD
-    assert_that(result.value['Drift score'], close_to(0, 0.01))
+    assert_that(result.value['Drift score'], close_to(0.02, 0.01))
 
 
 def test_token_classification(small_wikiann_train_test_text_data):
@@ -99,6 +98,3 @@
     # Assert
     assert_that(result.value['Drift score'], close_to(0.01, 0.01))
 
-=======
-    assert_that(result.value['Drift score'], close_to(0.02, 0.01))
->>>>>>> 78124a9e
