--- conflicted
+++ resolved
@@ -148,9 +148,8 @@
     assert_that(properties.shape[0], equal_to(3))
     assert_that(properties.shape[1], equal_to(7))
     assert_that(properties.columns,
-<<<<<<< HEAD
-                contains_exactly('text_length',  'average_word_length', 'percentage_special_characters',
-                                 'Max Word Length', 'language', 'sentiment', 'subjectivity'))
+                contains_exactly('Text Length', 'Average Word Length', '% Special Characters', 'Max Word Length', 'Language',
+                                 'Sentiment', 'Subjectivity', 'language', 'sentiment', 'subjectivity'))
     assert_that(properties.iloc[0].values, contains_exactly(22, 3.6, 0.0, 9, 'en', 0.0, 0.0))
 
 
@@ -206,8 +205,3 @@
 
     assert_that(calling(dataset.set_properties).with_args(properties, properties_types={'text_length': 'numeric'}),
                 raises(DeepchecksValueError, 'properties_types keys must identical to properties columns'))
-=======
-                contains_exactly('Text Length', 'Average Word Length', '% Special Characters', 'Language',
-                                 'Sentiment', 'Subjectivity'))
-    assert_that(properties.iloc[0].values, contains_exactly(22, 3.6, 0.0, 'en', 0.0, 0.0))
->>>>>>> 20725f9d
