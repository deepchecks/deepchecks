--- conflicted
+++ resolved
@@ -185,7 +185,6 @@
     assert_that((dataset.metadata != metadata).sum().sum(), equal_to(0))
     assert_that(dataset.cat_metadata, equal_to(['second']))
 
-<<<<<<< HEAD
 
 def test_set_metadata_with_an_incorrect_list_of_categorical_columns(text_classification_dataset_mock):
     # Arrange
@@ -203,13 +202,9 @@
         ),
         raises(
             DeepchecksValueError,
-            r"Unknown metadata columns - \['foo'\]"
+            r"Unknown Metadata columns - \['foo'\]"
         )
     )
-=======
-    assert_that(calling(dataset.set_metadata).with_args(metadata, metadata_types={'first': 'numeric'}),
-                raises(DeepchecksValueError, 'Metadata types keys must identical to Metadata table columns'))
->>>>>>> 1657295a
 
 
 def test_set_properties(text_classification_dataset_mock):
@@ -244,12 +239,11 @@
         ),
         raises(
             DeepchecksValueError,
-            r"Unknown properties - \['foo'\]"
+            r"Unknown Properties columns - \['foo'\]"
         )
     )
 
 
-<<<<<<< HEAD
 def test_set_properties_with_categorical_columns(text_classification_dataset_mock):
     # Arrange
     dataset = text_classification_dataset_mock
@@ -262,8 +256,4 @@
     dataset.set_properties(properties)
 
     # Assert
-    assert_that(dataset.cat_properties, equal_to(['unknown_property']))
-=======
-    assert_that(calling(dataset.set_properties).with_args(properties, properties_types={'text_length': 'numeric'}),
-                raises(DeepchecksValueError, 'Properties types keys must identical to Properties table columns'))
->>>>>>> 1657295a
+    assert_that(dataset.cat_properties, equal_to(['unknown_property']))