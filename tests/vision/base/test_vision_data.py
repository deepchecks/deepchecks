--- conflicted
+++ resolved
@@ -293,7 +293,6 @@
     assert torch.equal(batch[1], single_batch[1])
 
 
-<<<<<<< HEAD
 def test_get_classes_validation_not_sequence(mnist_data_loader_train):
     # Arrange
     class TestData(MNISTData):
@@ -349,7 +348,8 @@
                r'samples sequence must contain only int values.". To test your formatting use the function '
                r'`validate_get_classes\(batch\)`')
     )
-=======
+
+
 def test_detection_data():
     coco_dataset = coco.load_dataset()
     batch = None
@@ -401,7 +401,6 @@
                        'Check requires object detection label to be a list of 2D tensors, when '
                        'each row has 5 columns: \[class_id, x, y, width, height\]'))
 
-
     assert_that(calling(detection_data.validate_prediction).with_args(7, None, None),
                 raises(ValidationError,
                        'Check requires detection predictions to be a list with an entry for each sample'))
@@ -417,5 +416,4 @@
     assert_that(calling(detection_data.validate_prediction).with_args([torch.Tensor([[1,2],[1,2]])], None, None),
                 raises(ValidationError,
                        'Check requires detection predictions to be a list of 2D tensors, when '
-                       'each row has 6 columns: \[x, y, width, height, class_probability, class_id\]'))
->>>>>>> 1e065a31
+                       'each row has 6 columns: \[x, y, width, height, class_probability, class_id\]'))