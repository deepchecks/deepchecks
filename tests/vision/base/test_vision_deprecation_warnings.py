# ----------------------------------------------------------------------------
# Copyright (C) 2021-2022 Deepchecks (https://www.deepchecks.com)
#
# This file is part of Deepchecks.
# Deepchecks is distributed under the terms of the GNU Affero General
# Public License (version 3 or later).
# You should have received a copy of the GNU Affero General Public License
# along with Deepchecks.  If not, see <http://www.gnu.org/licenses/>.
# ----------------------------------------------------------------------------
#
"""Contains unit tests for the vision package deprecation warnings."""

<<<<<<< HEAD
import pytest
import torch
from deepchecks.vision.checks import SingleDatasetPerformance


def test_deprecation_train_predictions(mnist_dataset_train):
    pred_train = torch.rand((mnist_dataset_train.num_samples, 10))
    pred_train = pred_train / torch.sum(pred_train, dim=1, keepdim=True)
    pred_train_dict = dict(zip(range(mnist_dataset_train.num_samples), pred_train))
    with pytest.warns(DeprecationWarning,
                      match='train_predictions is deprecated, please use predictions instead.'):
        _ = SingleDatasetPerformance().run(mnist_dataset_train, train_predictions=pred_train_dict)
=======
import warnings
import pytest

from ignite.metrics import Accuracy
from deepchecks.vision.checks import RobustnessReport, SimpleModelComparison, ImageSegmentPerformance, ClassPerformance


def test_deprecation_warning_robustness_report():
    # Test that warning is raised when alternative_metrics has value:
    with pytest.warns(DeprecationWarning, match='alternative_metrics'):
        check = RobustnessReport(alternative_metrics={'ac': Accuracy()})

    # Check to see no warnings are raised when deprecated feature doesn't exist:
    with warnings.catch_warnings():
        warnings.simplefilter("error")
        check = RobustnessReport()


def test_deprecation_warning_simple_model_comparison():
    # Test that warning is raised when alternative_metrics has value:
    with pytest.warns(DeprecationWarning, match='alternative_metrics'):
        check = SimpleModelComparison(alternative_metrics={'ac': Accuracy()})

    # Check to see no warnings are raised when deprecated feature doesn't exist:
    with warnings.catch_warnings():
        warnings.simplefilter("error")
        check = SimpleModelComparison()


def test_deprecation_warning_image_segment_performance():
    # Test that warning is raised when alternative_metrics has value:
    with pytest.warns(DeprecationWarning, match='alternative_metrics'):
        check = ImageSegmentPerformance(alternative_metrics={'ac': Accuracy()})

    # Check to see no warnings are raised when deprecated feature doesn't exist:
    with warnings.catch_warnings():
        warnings.simplefilter("error")
        check = ImageSegmentPerformance()


def test_deprecation_warning_class_performance():
    # Test that warning is raised when alternative_metrics has value:
    with pytest.warns(DeprecationWarning, match='alternative_metrics'):
        check = ClassPerformance(alternative_metrics={'ac': Accuracy()})

    # Check to see no warnings are raised when deprecated feature doesn't exist:
    with warnings.catch_warnings():
        warnings.simplefilter("error")
        check = ClassPerformance()
>>>>>>> e275a0f2
<|MERGE_RESOLUTION|>--- conflicted
+++ resolved
@@ -10,25 +10,14 @@
 #
 """Contains unit tests for the vision package deprecation warnings."""
 
-<<<<<<< HEAD
+import warnings
+
 import pytest
 import torch
-from deepchecks.vision.checks import SingleDatasetPerformance
+from ignite.metrics import Accuracy
 
-
-def test_deprecation_train_predictions(mnist_dataset_train):
-    pred_train = torch.rand((mnist_dataset_train.num_samples, 10))
-    pred_train = pred_train / torch.sum(pred_train, dim=1, keepdim=True)
-    pred_train_dict = dict(zip(range(mnist_dataset_train.num_samples), pred_train))
-    with pytest.warns(DeprecationWarning,
-                      match='train_predictions is deprecated, please use predictions instead.'):
-        _ = SingleDatasetPerformance().run(mnist_dataset_train, train_predictions=pred_train_dict)
-=======
-import warnings
-import pytest
-
-from ignite.metrics import Accuracy
-from deepchecks.vision.checks import RobustnessReport, SimpleModelComparison, ImageSegmentPerformance, ClassPerformance
+from deepchecks.vision.checks import (ClassPerformance, ImageSegmentPerformance, RobustnessReport,
+                                      SimpleModelComparison, SingleDatasetPerformance)
 
 
 def test_deprecation_warning_robustness_report():
@@ -73,4 +62,12 @@
     with warnings.catch_warnings():
         warnings.simplefilter("error")
         check = ClassPerformance()
->>>>>>> e275a0f2
+
+
+def test_deprecation_train_predictions(mnist_dataset_train):
+    pred_train = torch.rand((mnist_dataset_train.num_samples, 10))
+    pred_train = pred_train / torch.sum(pred_train, dim=1, keepdim=True)
+    pred_train_dict = dict(zip(range(mnist_dataset_train.num_samples), pred_train))
+    with pytest.warns(DeprecationWarning,
+                      match='train_predictions is deprecated, please use predictions instead.'):
+        _ = SingleDatasetPerformance().run(mnist_dataset_train, train_predictions=pred_train_dict)