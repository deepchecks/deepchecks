# ----------------------------------------------------------------------------
# Copyright (C) 2021-2022 Deepchecks (https://www.deepchecks.com)
#
# This file is part of Deepchecks.
# Deepchecks is distributed under the terms of the GNU Affero General
# Public License (version 3 or later).
# You should have received a copy of the GNU Affero General Public License
# along with Deepchecks.  If not, see <http://www.gnu.org/licenses/>.
# ----------------------------------------------------------------------------
#
from typing import Union
from itertools import permutations

import numpy as np
import torch
from hamcrest import assert_that, equal_to, calling, raises, close_to
from skimage.color import rgb2gray
from torch.utils.data import DataLoader, Dataset

from deepchecks.core.errors import  ValidationError
from deepchecks.vision.datasets.detection import coco
from deepchecks.vision.utils import image_formatters
from deepchecks.vision.utils.detection_formatters import verify_bbox_format_notation
from deepchecks.vision.utils.detection_formatters import convert_bbox
from deepchecks.vision.utils.detection_formatters import convert_batch_of_bboxes
from deepchecks.vision.vision_data import VisionData


class SimpleImageData(VisionData):
    def batch_to_images(self, batch):
        return batch

def numpy_shape_dataloader(shape: tuple = None, value: Union[float, np.ndarray] = 255, collate_fn=None):
    if collate_fn is None:
        collate_fn = np.stack

    class TwoTupleDataset(Dataset):
        def __getitem__(self, index):
            if isinstance(value, (float, int)):
                return np.ones(shape) * value
            else:
                return value

        def __len__(self) -> int:
            return 8

    return DataLoader(TwoTupleDataset(), batch_size=4, collate_fn=collate_fn)


def test_data_formatter_not_iterable():
    batch = 1
    assert_that(
        calling(SimpleImageData(numpy_shape_dataloader((10, 10, 3))).validate_image_data).with_args(batch),
        raises(ValidationError, 'The batch data must be an iterable.')
    )


def test_data_formatter_not_numpy():
    class BadImage(VisionData):
        def batch_to_images(self, batch):
            return [[x] for x in batch]
    data_loader = numpy_shape_dataloader((10, 10, 3))
    batch = next(iter(data_loader))
    assert_that(
        calling(BadImage(data_loader).validate_image_data).with_args(batch),
        raises(ValidationError, 'The data inside the iterable must be a numpy array.')
    )


def test_data_formatter_missing_dimensions():
    data_loader = numpy_shape_dataloader((10, 10))
    batch = next(iter(data_loader))
    assert_that(
        calling(SimpleImageData(data_loader).validate_image_data).with_args(batch),
        raises(ValidationError, 'The data inside the iterable must be a 3D array.')
    )


def test_data_formatter_wrong_color_channel():
    data_loader = numpy_shape_dataloader((3, 10, 10))
    batch = next(iter(data_loader))
    assert_that(
        calling(SimpleImageData(data_loader).validate_image_data).with_args(batch),
        raises(ValidationError, 'The data inside the iterable must have 1 or 3 channels.')
    )


def test_data_formatter_invalid_values():
    class BadImage(VisionData):
        def batch_to_images(self, batch):
            return batch * 300
    batch = next(iter(numpy_shape_dataloader((10, 10, 3))))
    assert_that(
        calling(BadImage(numpy_shape_dataloader((10, 10, 3))).validate_image_data).with_args(batch),
        raises(ValidationError, r'The data inside the iterable must be in the range \[0, 255\].')
    )


def test_data_formatter_valid_dimensions():
    data_loader = numpy_shape_dataloader((10, 10, 3))
    batch = next(iter(data_loader))
    SimpleImageData(data_loader).validate_image_data(batch)

    batch = next(iter(numpy_shape_dataloader((10, 10, 3), collate_fn=list)))
    data_loader = numpy_shape_dataloader((10, 10, 3))
    batch = next(iter(data_loader))
    SimpleImageData(data_loader).validate_image_data(batch)

    data_loader = numpy_shape_dataloader((10, 10, 3), collate_fn=tuple)
    batch = next(iter(data_loader))
    SimpleImageData(data_loader).validate_image_data(batch)


def test_brightness_grayscale():
    value = np.concatenate([np.zeros((3, 10, 1)),  np.ones((7, 10, 1))], axis=0)

    batch = next(iter(numpy_shape_dataloader(value=value)))

    res = image_formatters.brightness(batch)

    assert_that(res, equal_to([0.7]*4))


def test_brightness_rgb():
    value = np.concatenate([np.ones((10, 10, 1)) * 1,
                            np.ones((10, 10, 1)) * 2,
                            np.ones((10, 10, 1)) * 3], axis=2)

<<<<<<< HEAD
=======
    expected_result = 2.0

>>>>>>> 7cc184f3
    batch = next(iter(numpy_shape_dataloader(value=value)))

    res = image_formatters.brightness(batch)

    assert_that(res[0], close_to(1.86, 0.01))


def test_blur_grayscale():
    formatter = ImageFormatter(lambda x: x)

    np.random.seed(42)
    value = np.random.randint(0, 255, (100, 100, 1))

    batch = next(iter(numpy_shape_dataloader(value=value)))

    res = formatter.blur(batch)

    assert_that(res[0], close_to(0.12, 0.01))


def test_blur_rgb():
    formatter = ImageFormatter(lambda x: x)

    np.random.seed(42)
    value = np.random.randint(0, 255, (100, 100, 3))

    batch = next(iter(numpy_shape_dataloader(value=value)))

    res = formatter.blur(batch)

    assert_that(res[0], close_to(0.12, 0.01))


def test_rms_contrast_grayscale():
    formatter = ImageFormatter(lambda x: x)

    value = np.concatenate([np.zeros((3, 10, 1)),  np.ones((7, 10, 1))], axis=0)

    expected_value = np.sqrt((70 * 0.3**2 + 30 * 0.7**2) / 100)

    batch = next(iter(numpy_shape_dataloader(value=value)))

    res = formatter.rms_contrast(batch)

    assert_that(res[0], equal_to(expected_value))


def test_rms_contrast_rgb():
    formatter = ImageFormatter(lambda x: x)

    # Create image that after turning from rgb to grayscale is 30% value 0 and 70% value 3:
    value = np.concatenate([np.zeros((3, 10, 3)),  np.concatenate([np.ones((7, 10, 1)) * 1/0.2125,
                                                                   np.ones((7, 10, 1)) * 1/0.7154,
                                                                   np.ones((7, 10, 1)) * 1/0.0721], axis=2)],
                           axis=0)

    expected_value = np.sqrt((210 * 0.9**2 + 90 * 2.1**2) / 300)

    batch = next(iter(numpy_shape_dataloader(value=value)))

    res = formatter.rms_contrast(batch)

    assert_that(res[0], close_to(expected_value, 0.00001))


def test_aspect_ratio():
    batch = next(iter(numpy_shape_dataloader((10, 20, 3))))

    res = image_formatters.aspect_ratio(batch)

    assert_that(res, equal_to([0.5]*4))


def test_area():
    batch = next(iter(numpy_shape_dataloader((10, 20, 3))))

    res = image_formatters.area(batch)

    assert_that(res, equal_to([200]*4))


def test_normalized_mean_red():
    value = np.concatenate([np.ones((10, 10, 1)) * 1,
                            np.ones((10, 10, 1)) * 2,
                            np.ones((10, 10, 1)) * 3], axis=2)

    expected_result = 1/6

    batch = next(iter(numpy_shape_dataloader(value=value)))

    res = image_formatters.normalized_red_mean(batch)

    assert_that(res[0], close_to(expected_result, 0.0000001))


def test_normalized_mean_green():
    value = np.concatenate([np.ones((10, 10, 1)) * 1,
                            np.ones((10, 10, 1)) * 2,
                            np.ones((10, 10, 1)) * 3], axis=2)

    expected_result = 2/6

    batch = next(iter(numpy_shape_dataloader(value=value)))

    res = image_formatters.normalized_green_mean(batch)

    assert_that(res[0], close_to(expected_result, 0.0000001))


def test_normalized_mean_blue():
    value = np.concatenate([np.ones((10, 10, 1)) * 1,
                            np.ones((10, 10, 1)) * 2,
                            np.ones((10, 10, 1)) * 3], axis=2)

    expected_result = 3/6

    batch = next(iter(numpy_shape_dataloader(value=value)))

    res = image_formatters.normalized_blue_mean(batch)

    assert_that(res[0], close_to(expected_result, 0.0000001))



def test_allowed_bbox_format_notations():
    notations = (
        '  lxyxy       ',
        'LxywH',
        *[''.join(it) for it in set(permutations(['l', 'xy', 'xy'], 3))],
        *['n'+''.join(it) for it in set(permutations(['l', 'xy', 'xy'], 3))],
        *[''.join(it) for it in permutations(['l', 'xy', 'wh'], 3)],
        *[''.join(it) for it in permutations(['l', 'xy', 'wh'], 3)],
        *[''.join(it) for it in permutations(['l', 'cxcy', 'wh'], 3)],
        *[''.join(it)+'n' for it in permutations(['l', 'cxcy', 'wh'], 3)]
    )

    tokens = {
        'label',
        'width',
        'height',
        'xmin',
        'ymin',
        'xmax',
        'ymax',
        'xcenter',
        'ycenter',
    }

    for notation in notations:
        are_coordinates_normalized, tokens = verify_bbox_format_notation(notation)
        assert_that(len(set(tokens).difference(tokens)), equal_to(0))
        if 'n' in notation:
            assert_that(are_coordinates_normalized is True)


def test_bbox_format_notations_with_forbidden_combination_of_elements():
    notations = [
        'l',
        'xy',
        'wh',
        'cxcy',
        *[''.join(it) for it in permutations(['l', 'xy', 'wh'], 2)],
        *[''.join(it) for it in permutations(['l', 'xy', 'cxcy'], 3)],
        *[''.join(it) for it in permutations(['l', 'xy', 'cxcy'], 2)],
        *[''.join(it) for it in permutations(['wh', 'cxcy', 'xy'], 2)],
        *[''.join(it) for it in permutations(['wh', 'cxcy', 'xy'], 3)],
    ]

    for n in notations:
        assert_that(
            calling(verify_bbox_format_notation).with_args(n),
            raises(
                ValueError,
                fr'Incorrect bbox format notation - {n}\.\n'
                r'Only next combinations of elements are allowed:.*\n'
            )
        )


def test_bbox_format_notations_with_unknown_elements():
    notations = [
        'lxyah',
        'xyxyhw',
        'cxywhl',
        'l xy xy',
        'lxxyy'
    ]
    for n in notations:
        assert_that(
            calling(verify_bbox_format_notation).with_args(n),
            raises(
                ValueError,
                rf'Wrong bbox format notation - {n}\. '
                r'Incorrect or unknown sequence of charecters starting from position.*'
            )
        )

def test_bbox_format_notation_with_coord_normalization_element_at_wrong_position():
    notations = [
        'lnxyxy',
        'lxynxy',
        'whnxyl',
        'lcxcynwh',
    ]

    for notation in notations:
        assert_that(
            calling(verify_bbox_format_notation).with_args(notation),
            raises(
                ValueError,
                rf'Wrong bbox format notation - {notation}\. '
                r'Incorrect or unknown sequence of charecters starting from position.*'
            )
        )


def test_batch_of_bboxes_convertion():
    # Arrange
    loader = coco.load_dataset()
    _, input_bboxes = batch = loader.dataset[9]  # it should be always the same sample

    # Act
    output_bboxes = convert_batch_of_bboxes([batch], 'xywhl')[0]

    # Assert
    assert_that(len(output_bboxes) == len(input_bboxes))

    for in_bbox, out_bbox in zip(input_bboxes, output_bboxes):
        assert_that(
            (out_bbox == torch.tensor([in_bbox[-1], *in_bbox[:-1]])).all(),
            f'Input bbox: {in_bbox}; Output bbox: {out_bbox}'
        )


def test_batch_of_bboxes_convertion_with_normalized_coordinates():
    # Arrange
    loader = coco.load_dataset()
    image, input_bboxes = loader.dataset[9] # it should be always the same sample

    normilized_input_bboxes = torch.stack([
        torch.tensor([
            bbox[0] / image.width,   # x
            bbox[1] / image.height,  # y
            bbox[2],  # w
            bbox[3],  # h
            bbox[4],  # l
        ])
        for bbox in input_bboxes
    ], dim=0)

    # Act
    output_bboxes = convert_batch_of_bboxes(
        [(np.array(image), normilized_input_bboxes)],
        'nxywhl'
    )[0]

    # Assert
    assert_that(len(normilized_input_bboxes) == len(input_bboxes))

    for index, output_bbox in enumerate(output_bboxes):
        assert_that(
            (output_bbox == torch.tensor([input_bboxes[index][-1], *input_bboxes[index][:-1]])).all(),
            f'Original bbox: {input_bboxes[index]}; '
            f'Normalized bbox: {normilized_input_bboxes[index]}; '
            f'Output bbox: {output_bbox}'
        )


def test_bbox_convertion_to_the_required_format():
    data = (
        (
            dict(notation='xylxy', bbox=torch.tensor([20, 15, 2, 41, 23])), # input
            torch.tensor([2, 20, 15, 21, 8]), # expected result
        ),
        (
            dict(notation='cxcywhl', bbox=torch.tensor([50, 55, 100, 100, 0])), # input
            torch.tensor([0, (50 - 100 / 2), (55 - 100 / 2), 100, 100]), # expected result
        ),
        (
            dict(notation='whxyl', bbox=torch.tensor([35, 70, 10, 15, 1])), # input
            torch.tensor([1, 10, 15, 35, 70,]), # expected result
        ),
        (
            dict( # input
                notation='nxywhl',
                bbox=torch.tensor([0.20, 0.20, 20, 40, 1]),
                image_width=100,
                image_height=100,
            ),
            torch.tensor([1, 20, 20, 20, 40,]), # expected result
        ),
        (
            dict( # input
                notation='cxcylwhn',
                bbox=torch.tensor([0.12, 0.17, 0, 50, 100]),
                image_width=600,
                image_height=1200,
            ),
            torch.tensor([0, 47, 154.00000000000003, 50, 100,]), # expected result
        )
    )

    for args, expected_result in data:
        result = convert_bbox(**args)
        assert_that(
            (result == expected_result).all(),
            f'Arguments: {args}, Result: {result}'
        )


def test_convert_bbox_function_with_ambiguous_combination_of_parameters():
    image_width, image_height = 100, 100
    bbox = torch.tensor([35, 70, 10, 15, 1])
    notation = 'whxyl'

    # format notation indicates that coordinates are not normalized
    # but image width and height parameters were passed
    assert_that(
        calling(convert_bbox).with_args(
            bbox=bbox, notation=notation,
            image_width=image_width, image_height=image_height
        ),
        raises(
            ValueError,
            r'bbox format notation indicates that coordinates of the bbox '
            r'are not normalized but \'image_height\' and \'image_width\' were provided. '
            r'Those parameters are redundant in the case when bbox coordinates are not '
            r'normalized\. Please remove those parameters or add \'n\' element to the format '
            r'notation to indicate that coordinates are indeed normalized\.'
        )
    )

    normalized_bbox = torch.tensor([35, 70, 0.10, 0.15, 1])
    normalized_notation = 'whxyln'

    # opposite situation
    # format notation indicates that coordinates are normalized
    # but image width and height parameters were not provided
    assert_that(
        calling(convert_bbox).with_args(
            bbox=normalized_bbox, notation=normalized_notation
        ),
        raises(
            ValueError,
            r'bbox format notation indicates that coordinates of the bbox '
            r'are normalized but \'image_height\' and \'image_width\' parameters '
            r'were not provided\. Please pass image height and width parameters '
            r'or remove \'n\' element from the format notation\.'
        )
    )

    # verify that in other cases function does not raise an error

    convert_bbox(
        bbox=bbox,
        notation=notation,
    )
    convert_bbox(
        bbox=normalized_bbox,
        notation=normalized_notation,
        image_width=image_width,
        image_height=image_height
    )<|MERGE_RESOLUTION|>--- conflicted
+++ resolved
@@ -126,11 +126,6 @@
                             np.ones((10, 10, 1)) * 2,
                             np.ones((10, 10, 1)) * 3], axis=2)
 
-<<<<<<< HEAD
-=======
-    expected_result = 2.0
-
->>>>>>> 7cc184f3
     batch = next(iter(numpy_shape_dataloader(value=value)))
 
     res = image_formatters.brightness(batch)
@@ -139,48 +134,40 @@
 
 
 def test_blur_grayscale():
-    formatter = ImageFormatter(lambda x: x)
-
     np.random.seed(42)
     value = np.random.randint(0, 255, (100, 100, 1))
 
     batch = next(iter(numpy_shape_dataloader(value=value)))
 
-    res = formatter.blur(batch)
+    res = image_formatters.blur(batch)
 
     assert_that(res[0], close_to(0.12, 0.01))
 
 
 def test_blur_rgb():
-    formatter = ImageFormatter(lambda x: x)
-
     np.random.seed(42)
     value = np.random.randint(0, 255, (100, 100, 3))
 
     batch = next(iter(numpy_shape_dataloader(value=value)))
 
-    res = formatter.blur(batch)
+    res = image_formatters.blur(batch)
 
     assert_that(res[0], close_to(0.12, 0.01))
 
 
 def test_rms_contrast_grayscale():
-    formatter = ImageFormatter(lambda x: x)
-
     value = np.concatenate([np.zeros((3, 10, 1)),  np.ones((7, 10, 1))], axis=0)
 
     expected_value = np.sqrt((70 * 0.3**2 + 30 * 0.7**2) / 100)
 
     batch = next(iter(numpy_shape_dataloader(value=value)))
 
-    res = formatter.rms_contrast(batch)
+    res = image_formatters.rms_contrast(batch)
 
     assert_that(res[0], equal_to(expected_value))
 
 
 def test_rms_contrast_rgb():
-    formatter = ImageFormatter(lambda x: x)
-
     # Create image that after turning from rgb to grayscale is 30% value 0 and 70% value 3:
     value = np.concatenate([np.zeros((3, 10, 3)),  np.concatenate([np.ones((7, 10, 1)) * 1/0.2125,
                                                                    np.ones((7, 10, 1)) * 1/0.7154,
@@ -191,7 +178,7 @@
 
     batch = next(iter(numpy_shape_dataloader(value=value)))
 
-    res = formatter.rms_contrast(batch)
+    res = image_formatters.rms_contrast(batch)
 
     assert_that(res[0], close_to(expected_value, 0.00001))
 
