# ----------------------------------------------------------------------------
# Copyright (C) 2021-2022 Deepchecks (https://www.deepchecks.com)
#
# This file is part of Deepchecks.
# Deepchecks is distributed under the terms of the GNU Affero General
# Public License (version 3 or later).
# You should have received a copy of the GNU Affero General Public License
# along with Deepchecks.  If not, see <http://www.gnu.org/licenses/>.
# ----------------------------------------------------------------------------
#
from typing import Union

import numpy as np
<<<<<<< HEAD
from hamcrest import assert_that, calling, raises
=======
from hamcrest import assert_that, equal_to, calling, raises, close_to
from torch.utils.data import DataLoader, Dataset
>>>>>>> 0ffe328e

from deepchecks.vision.utils import ClassificationLabelFormatter
from deepchecks.core.errors import DeepchecksValueError
from deepchecks.vision.utils.image_formatters import ImageFormatter
# pylint: disable=wildcard-import,redefined-outer-name,unused-wildcard-import
from tests.vision.vision_conftest import *


def test_classification_formatter_formatting_valid_label_shape(two_tuples_dataloader):
    formatter = ClassificationLabelFormatter(lambda x: x)
    formatted_label = formatter(next(iter(two_tuples_dataloader))[1])

    # Should not raise exception
    formatter.validate_label(formatted_label)


def test_classification_formatter_formatting_invalid_label_type(two_tuples_dataloader):
    formatter = ClassificationLabelFormatter(lambda x: [x, x])
    formatted_label = formatter(next(iter(two_tuples_dataloader))[1])

    assert_that(
        calling(formatter.validate_label).with_args(formatted_label),
        raises(DeepchecksValueError, 'Check requires classification label to be a torch.Tensor or numpy array')
    )


<<<<<<< HEAD
def numpy_shape_dataloader(shape, value: float = 255, collate_fn=None):
=======
def numpy_shape_dataloader(shape: tuple = None, value: Union[float, np.array] = 1, collate_fn=None):
>>>>>>> 0ffe328e

    if collate_fn is None:
        collate_fn = np.stack

    class TwoTupleDataset(Dataset):
        def __getitem__(self, index):
<<<<<<< HEAD
            return np.ones(shape) * value, 0
=======
            if isinstance(value, (float, int)):
                return np.ones(shape) * value
            else:
                return value
>>>>>>> 0ffe328e

        def __len__(self) -> int:
            return 8

    return DataLoader(TwoTupleDataset(), batch_size=4, collate_fn=collate_fn)


def test_data_formatter_not_iterable():
    formatter = ImageFormatter()

    batch = 1
    assert_that(
        calling(formatter.validate_data).with_args(batch),
        raises(DeepchecksValueError, 'The batch data must be an iterable.')
    )


def test_data_formatter_not_numpy():
    formatter = ImageFormatter(lambda x: [[x] for x in x])

    batch = next(iter(numpy_shape_dataloader((10, 10, 3))))[0]
    formatted_data = formatter(batch)

    assert_that(
        calling(formatter.validate_data).with_args(formatted_data),
        raises(DeepchecksValueError, 'The data inside the iterable must be a numpy array.')
    )


def test_data_formatter_missing_dimensions():
    formatter = ImageFormatter(lambda x: x)

    batch = next(iter(numpy_shape_dataloader((10, 10))))[0]
    formatted_data = formatter(batch)

    assert_that(
        calling(formatter.validate_data).with_args(formatted_data),
        raises(DeepchecksValueError, 'The data inside the numpy array must be a 3D array.')
    )


def test_data_formatter_wrong_color_channel():
    formatter = ImageFormatter(lambda x: x)

    batch = next(iter(numpy_shape_dataloader((3, 10, 10))))[0]
    formatted_data = formatter(batch)

    assert_that(
        calling(formatter.validate_data).with_args(formatted_data),
        raises(DeepchecksValueError, 'The data inside the numpy array must have 1 or 3 channels.')
    )


def test_data_formatter_invalid_values():
    formatter = ImageFormatter(lambda x: x * 300)

    batch = next(iter(numpy_shape_dataloader((10, 10, 3))))[0]
    formatted_data = formatter(batch)

    assert_that(
        calling(formatter.validate_data).with_args(formatted_data),
        raises(DeepchecksValueError, r'The data inside the numpy array must be in the range \[0, 255\].')
    )

    formatter = ImageFormatter(lambda x: -x)

    batch = next(iter(numpy_shape_dataloader((10, 10, 3))))[0]
    formatted_data = formatter(batch)

    assert_that(
        calling(formatter.validate_data).with_args(formatted_data),
        raises(DeepchecksValueError, r'The data inside the numpy array must be in the range \[0, 255\].')
    )


def test_data_formatter_valid_dimensions():
    formatter = ImageFormatter(lambda x: x)

    batch = next(iter(numpy_shape_dataloader((10, 10, 3))))[0]
    formatted_data = formatter(batch)

    formatter.validate_data(formatted_data)


def test_data_formatter_valid_dimensions_other_iterable():
    formatter = ImageFormatter(lambda x: x)

    batch = next(iter(numpy_shape_dataloader((10, 10, 3), collate_fn=list)))[0]
    formatted_data = formatter(batch)
    formatter.validate_data(formatted_data)

<<<<<<< HEAD
    batch = next(iter(numpy_shape_dataloader((10, 10, 3), collate_fn=tuple)))[0]
    formatted_data = formatter(batch)
    formatter.validate_data(formatted_data)
=======
    batch = next(iter(numpy_shape_dataloader((10, 10, 3), collate_fn=tuple)))
    formatter.validate_data(batch)


def test_brightness_grayscale():
    formatter = ImageFormatter(lambda x: x)

    value = np.concatenate([np.zeros((3, 10, 1)),  np.ones((7, 10, 1))], axis=0)

    batch = next(iter(numpy_shape_dataloader(value=value)))

    res = formatter.brightness(batch)

    assert_that(res, equal_to([0.7]*4))


def test_brightness_rgb():
    formatter = ImageFormatter(lambda x: x)

    value = np.concatenate([np.ones((10, 10, 1)) * 1,
                            np.ones((10, 10, 1)) * 2,
                            np.ones((10, 10, 1)) * 3], axis=2)

    expected_result = 0.299 + 0.587 * 2 + 0.114 * 3

    batch = next(iter(numpy_shape_dataloader(value=value)))

    res = formatter.brightness(batch)

    assert_that(res, equal_to([expected_result]*4))


def test_aspect_ratio():
    formatter = ImageFormatter(lambda x: x)

    batch = next(iter(numpy_shape_dataloader((10, 20, 3))))

    res = formatter.aspect_ratio(batch)

    assert_that(res, equal_to([0.5]*4))


def test_area():
    formatter = ImageFormatter(lambda x: x)

    batch = next(iter(numpy_shape_dataloader((10, 20, 3))))

    res = formatter.area(batch)

    assert_that(res, equal_to([200]*4))


def test_normalized_mean_red():
    formatter = ImageFormatter(lambda x: x)

    value = np.concatenate([np.ones((10, 10, 1)) * 1,
                            np.ones((10, 10, 1)) * 2,
                            np.ones((10, 10, 1)) * 3], axis=2)

    expected_result = 1/6

    batch = next(iter(numpy_shape_dataloader(value=value)))

    res = formatter.normalized_red_mean(batch)

    assert_that(res[0], close_to(expected_result, 0.0000001))


def test_normalized_mean_green():
    formatter = ImageFormatter(lambda x: x)

    value = np.concatenate([np.ones((10, 10, 1)) * 1,
                            np.ones((10, 10, 1)) * 2,
                            np.ones((10, 10, 1)) * 3], axis=2)

    expected_result = 2/6

    batch = next(iter(numpy_shape_dataloader(value=value)))

    res = formatter.normalized_green_mean(batch)

    assert_that(res[0], close_to(expected_result, 0.0000001))


def test_normalized_mean_blue():
    formatter = ImageFormatter(lambda x: x)

    value = np.concatenate([np.ones((10, 10, 1)) * 1,
                            np.ones((10, 10, 1)) * 2,
                            np.ones((10, 10, 1)) * 3], axis=2)

    expected_result = 3/6

    batch = next(iter(numpy_shape_dataloader(value=value)))

    res = formatter.normalized_blue_mean(batch)

    assert_that(res[0], close_to(expected_result, 0.0000001))


def test_flatten_batch_without_sample():
    formatter = ImageFormatter(lambda x: x, sample_size_for_image_properties=None)

    value = np.concatenate([np.ones((2, 2, 1)) * 1,
                            np.ones((2, 2, 1)) * 2,
                            np.ones((2, 2, 1)) * 3], axis=2)

    expected_result = np.concatenate([np.ones((4, 1)) * 1,
                                      np.ones((4, 1)) * 2,
                                      np.ones((4, 1)) * 3], axis=1)

    batch = next(iter(numpy_shape_dataloader(value=value)))

    res = formatter._flatten_batch(batch)  # pylint: disable=protected-access

    assert_that(np.array_equal(res[0], expected_result), equal_to(True))


def test_flatten_batch_with_sampling():
    formatter = ImageFormatter(lambda x: x, sample_size_for_image_properties=3)

    value = np.concatenate([np.ones((2, 2, 1)) * 1,
                            np.ones((2, 2, 1)) * 2,
                            np.ones((2, 2, 1)) * 3], axis=2)

    expected_result = np.concatenate([np.ones((3, 1)) * 1,
                                      np.ones((3, 1)) * 2,
                                      np.ones((3, 1)) * 3], axis=1)

    batch = next(iter(numpy_shape_dataloader(value=value)))

    res = formatter._flatten_batch(batch)  # pylint: disable=protected-access

    assert_that(np.array_equal(res[0], expected_result), equal_to(True))


def test_flatten_batch_with_sampling_larger_than_num_pixels():
    formatter = ImageFormatter(lambda x: x, sample_size_for_image_properties=5)

    value = np.concatenate([np.ones((2, 2, 1)) * 1,
                            np.ones((2, 2, 1)) * 2,
                            np.ones((2, 2, 1)) * 3], axis=2)

    expected_result = np.concatenate([np.ones((4, 1)) * 1,
                                      np.ones((4, 1)) * 2,
                                      np.ones((4, 1)) * 3], axis=1)

    batch = next(iter(numpy_shape_dataloader(value=value)))

    res = formatter._flatten_batch(batch)  # pylint: disable=protected-access

    assert_that(np.array_equal(res[0], expected_result), equal_to(True))
>>>>>>> 0ffe328e
<|MERGE_RESOLUTION|>--- conflicted
+++ resolved
@@ -9,14 +9,9 @@
 # ----------------------------------------------------------------------------
 #
 from typing import Union
-
 import numpy as np
-<<<<<<< HEAD
-from hamcrest import assert_that, calling, raises
-=======
 from hamcrest import assert_that, equal_to, calling, raises, close_to
 from torch.utils.data import DataLoader, Dataset
->>>>>>> 0ffe328e
 
 from deepchecks.vision.utils import ClassificationLabelFormatter
 from deepchecks.core.errors import DeepchecksValueError
@@ -43,25 +38,19 @@
     )
 
 
-<<<<<<< HEAD
-def numpy_shape_dataloader(shape, value: float = 255, collate_fn=None):
-=======
-def numpy_shape_dataloader(shape: tuple = None, value: Union[float, np.array] = 1, collate_fn=None):
->>>>>>> 0ffe328e
-
+def numpy_shape_dataloader(shape: tuple = None, value: Union[float, np.array] = 255, collate_fn=None):
     if collate_fn is None:
-        collate_fn = np.stack
+        def collate(x):
+            x = list(zip(*x))
+            return np.stack(x[0]), x[1]
+        collate_fn = collate
 
     class TwoTupleDataset(Dataset):
         def __getitem__(self, index):
-<<<<<<< HEAD
-            return np.ones(shape) * value, 0
-=======
             if isinstance(value, (float, int)):
-                return np.ones(shape) * value
+                return np.ones(shape) * value, 0
             else:
-                return value
->>>>>>> 0ffe328e
+                return value, 0
 
         def __len__(self) -> int:
             return 8
@@ -153,21 +142,13 @@
     formatted_data = formatter(batch)
     formatter.validate_data(formatted_data)
 
-<<<<<<< HEAD
-    batch = next(iter(numpy_shape_dataloader((10, 10, 3), collate_fn=tuple)))[0]
-    formatted_data = formatter(batch)
-    formatter.validate_data(formatted_data)
-=======
-    batch = next(iter(numpy_shape_dataloader((10, 10, 3), collate_fn=tuple)))
-    formatter.validate_data(batch)
-
 
 def test_brightness_grayscale():
     formatter = ImageFormatter(lambda x: x)
 
     value = np.concatenate([np.zeros((3, 10, 1)),  np.ones((7, 10, 1))], axis=0)
 
-    batch = next(iter(numpy_shape_dataloader(value=value)))
+    batch = next(iter(numpy_shape_dataloader(value=value)))[0]
 
     res = formatter.brightness(batch)
 
@@ -183,7 +164,7 @@
 
     expected_result = 0.299 + 0.587 * 2 + 0.114 * 3
 
-    batch = next(iter(numpy_shape_dataloader(value=value)))
+    batch = next(iter(numpy_shape_dataloader(value=value)))[0]
 
     res = formatter.brightness(batch)
 
@@ -193,7 +174,7 @@
 def test_aspect_ratio():
     formatter = ImageFormatter(lambda x: x)
 
-    batch = next(iter(numpy_shape_dataloader((10, 20, 3))))
+    batch = next(iter(numpy_shape_dataloader((10, 20, 3))))[0]
 
     res = formatter.aspect_ratio(batch)
 
@@ -203,7 +184,7 @@
 def test_area():
     formatter = ImageFormatter(lambda x: x)
 
-    batch = next(iter(numpy_shape_dataloader((10, 20, 3))))
+    batch = next(iter(numpy_shape_dataloader((10, 20, 3))))[0]
 
     res = formatter.area(batch)
 
@@ -219,7 +200,7 @@
 
     expected_result = 1/6
 
-    batch = next(iter(numpy_shape_dataloader(value=value)))
+    batch = next(iter(numpy_shape_dataloader(value=value)))[0]
 
     res = formatter.normalized_red_mean(batch)
 
@@ -235,7 +216,7 @@
 
     expected_result = 2/6
 
-    batch = next(iter(numpy_shape_dataloader(value=value)))
+    batch = next(iter(numpy_shape_dataloader(value=value)))[0]
 
     res = formatter.normalized_green_mean(batch)
 
@@ -251,7 +232,7 @@
 
     expected_result = 3/6
 
-    batch = next(iter(numpy_shape_dataloader(value=value)))
+    batch = next(iter(numpy_shape_dataloader(value=value)))[0]
 
     res = formatter.normalized_blue_mean(batch)
 
@@ -269,7 +250,7 @@
                                       np.ones((4, 1)) * 2,
                                       np.ones((4, 1)) * 3], axis=1)
 
-    batch = next(iter(numpy_shape_dataloader(value=value)))
+    batch = next(iter(numpy_shape_dataloader(value=value)))[0]
 
     res = formatter._flatten_batch(batch)  # pylint: disable=protected-access
 
@@ -287,7 +268,7 @@
                                       np.ones((3, 1)) * 2,
                                       np.ones((3, 1)) * 3], axis=1)
 
-    batch = next(iter(numpy_shape_dataloader(value=value)))
+    batch = next(iter(numpy_shape_dataloader(value=value)))[0]
 
     res = formatter._flatten_batch(batch)  # pylint: disable=protected-access
 
@@ -305,9 +286,8 @@
                                       np.ones((4, 1)) * 2,
                                       np.ones((4, 1)) * 3], axis=1)
 
-    batch = next(iter(numpy_shape_dataloader(value=value)))
+    batch = next(iter(numpy_shape_dataloader(value=value)))[0]
 
     res = formatter._flatten_batch(batch)  # pylint: disable=protected-access
 
-    assert_that(np.array_equal(res[0], expected_result), equal_to(True))
->>>>>>> 0ffe328e
+    assert_that(np.array_equal(res[0], expected_result), equal_to(True))