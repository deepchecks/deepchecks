# ----------------------------------------------------------------------------
# Copyright (C) 2021-2022 Deepchecks (https://www.deepchecks.com)
#
# This file is part of Deepchecks.
# Deepchecks is distributed under the terms of the GNU Affero General
# Public License (version 3 or later).
# You should have received a copy of the GNU Affero General Public License
# along with Deepchecks.  If not, see <http://www.gnu.org/licenses/>.
# ----------------------------------------------------------------------------
#
import torch
from hamcrest import has_items, assert_that, has_length, close_to

from deepchecks.vision.datasets.detection.coco import yolo_prediction_formatter
from deepchecks.vision.metrics_utils.metrics import calculate_metrics
from deepchecks.vision.metrics_utils.detection_precision_recall import AveragePrecision
from deepchecks.vision.utils.detection_formatters import DetectionPredictionFormatter
from deepchecks.vision import VisionData


def test_default_ap_ignite_complient(coco_test_visiondata: VisionData, trained_yolov5_object_detection):
    res = calculate_metrics({'AveragePrecision': AveragePrecision()},
                            coco_test_visiondata, trained_yolov5_object_detection,
                            prediction_formatter=DetectionPredictionFormatter(yolo_prediction_formatter),
                            device=torch.device('cpu'))
<<<<<<< HEAD
=======

>>>>>>> 0742fba1
    assert_that(res.keys(), has_length(1))
    assert_that(res['AveragePrecision'], has_length(59))


def test_ar_ignite_complient(coco_test_visiondata: VisionData, trained_yolov5_object_detection):
    res = calculate_metrics({'AveragePrecision': AveragePrecision(return_option=1)},
                            coco_test_visiondata, trained_yolov5_object_detection,
                            prediction_formatter=DetectionPredictionFormatter(yolo_prediction_formatter),
                            device=torch.device('cpu'))
<<<<<<< HEAD
=======

>>>>>>> 0742fba1
    assert_that(res.keys(), has_length(1))
    assert_that(res['AveragePrecision'], has_length(59))


def test_equal_pycocotools(coco_test_visiondata: VisionData, trained_yolov5_object_detection):
    metric = AveragePrecision(return_option=None)
    for batch in coco_test_visiondata.get_data_loader():
        label = coco_test_visiondata.label_formatter(batch)
        prediction = DetectionPredictionFormatter(yolo_prediction_formatter)(batch, trained_yolov5_object_detection,
                                                                             torch.device('cpu'))
        metric.update((prediction, label))
    res = metric.compute()[0]

    assert_that(metric.get_classes_scores_at(res['precision'], area='all', max_dets=100), close_to(0.409, 0.001))
    assert_that(metric.get_classes_scores_at(res['precision'], iou=0.5, area='all', max_dets=100),
                close_to(0.566, 0.001))
    assert_that(metric.get_classes_scores_at(res['precision'], iou=0.75, area='all', max_dets=100),
                close_to(0.425, 0.001))
    assert_that(metric.get_classes_scores_at(res['precision'], area='small', max_dets=100), close_to(0.212, 0.001))
    assert_that(metric.get_classes_scores_at(res['precision'], area='medium', max_dets=100), close_to(0.383, 0.001))
    assert_that(metric.get_classes_scores_at(res['precision'], area='large', max_dets=100), close_to(0.541, 0.001))

    assert_that(metric.get_classes_scores_at(res['recall'], area='all', max_dets=1), close_to(0.330, 0.001))
    assert_that(metric.get_classes_scores_at(res['recall'], area='all', max_dets=10), close_to(0.423, 0.001))
    assert_that(metric.get_classes_scores_at(res['recall'], area='all', max_dets=100), close_to(0.429, 0.001))
    assert_that(metric.get_classes_scores_at(res['recall'], area='small', max_dets=100), close_to(0.220, 0.001))
    assert_that(metric.get_classes_scores_at(res['recall'], area='medium', max_dets=100), close_to(0.423, 0.001))
    assert_that(metric.get_classes_scores_at(res['recall'], area='large', max_dets=100), close_to(0.549, 0.001))

    # unrelated to coco but needed to check another param
    assert_that(metric.get_classes_scores_at(res['recall'], area='large', max_dets=100, get_mean_val=False,
                zeroed_negative=False), has_items([-1]))
    assert_that(metric.get_classes_scores_at(res['recall'], get_mean_val=False, zeroed_negative=False), has_items([-1]))<|MERGE_RESOLUTION|>--- conflicted
+++ resolved
@@ -23,10 +23,6 @@
                             coco_test_visiondata, trained_yolov5_object_detection,
                             prediction_formatter=DetectionPredictionFormatter(yolo_prediction_formatter),
                             device=torch.device('cpu'))
-<<<<<<< HEAD
-=======
-
->>>>>>> 0742fba1
     assert_that(res.keys(), has_length(1))
     assert_that(res['AveragePrecision'], has_length(59))
 
@@ -36,10 +32,7 @@
                             coco_test_visiondata, trained_yolov5_object_detection,
                             prediction_formatter=DetectionPredictionFormatter(yolo_prediction_formatter),
                             device=torch.device('cpu'))
-<<<<<<< HEAD
-=======
 
->>>>>>> 0742fba1
     assert_that(res.keys(), has_length(1))
     assert_that(res['AveragePrecision'], has_length(59))
 
