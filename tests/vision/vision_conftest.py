--- conflicted
+++ resolved
@@ -15,20 +15,15 @@
 from torch import nn
 import torch.nn.functional as F
 from torchvision.transforms import ToTensor
-
-from deepchecks.vision import VisionDataset
 from torch.utils.data import DataLoader
 from torchvision.datasets import MNIST
 
-<<<<<<< HEAD
+from deepchecks.vision import VisionDataset
+from deepchecks.vision.dataset import TaskType
 from deepchecks.vision.datasets.detection.coco import (
     load_model as load_yolov5_model, 
     load_dataset as load_coco_dataset
 )
-=======
-from deepchecks.vision.dataset import TaskType
-from deepchecks.vision.datasets.detection.coco import get_trained_yolov5_object_detection, get_coco_dataloader
->>>>>>> d4d33a6a
 
 
 @pytest.fixture(scope='session')
