# ----------------------------------------------------------------------------
# Copyright (C) 2021-2022 Deepchecks (https://www.deepchecks.com)
#
# This file is part of Deepchecks.
# Deepchecks is distributed under the terms of the GNU Affero General
# Public License (version 3 or later).
# You should have received a copy of the GNU Affero General Public License
# along with Deepchecks.  If not, see <http://www.gnu.org/licenses/>.
# ----------------------------------------------------------------------------
#
<<<<<<< HEAD
=======
import copy
>>>>>>> 1f9f6b47
import pathlib

import pytest
import torch
from torch.utils.data import DataLoader, Dataset

from deepchecks.vision.datasets.detection.coco import (
    load_model as load_yolov5_model,
    load_dataset as load_coco_dataset
)
from deepchecks.vision.datasets.classification.mnist import (
    load_model as load_mnist_net_model,
    load_dataset as load_mnist_dataset
)
from tests.vision.utils.mnist_imgaug import mnist_dataset_imgaug

# Fix bug with torch.hub path on windows
CURRENT_DIR = pathlib.Path(__file__).absolute().parent
torch.hub.set_dir(str(CURRENT_DIR))


PROJECT_DIR = pathlib.Path(__file__).absolute().parent.parent.parent

torch.hub.set_dir(str(PROJECT_DIR))


@pytest.fixture(scope='session')
def mnist_data_loader_train():
    return load_mnist_dataset(train=True, object_type='DataLoader')


@pytest.fixture(scope='session')
def mnist_dataset_train():
    """Return MNist dataset as VisionData object."""
    return load_mnist_dataset(train=True, object_type='VisionData')


@pytest.fixture(scope='session')
def mnist_data_loader_test():
    return load_mnist_dataset(train=False, object_type='DataLoader')


@pytest.fixture(scope='session')
def mnist_dataset_test():
    """Return MNist dataset as VisionData object."""
    return load_mnist_dataset(train=False, object_type='VisionData')


@pytest.fixture(scope='session')
def trained_mnist():
    return load_mnist_net_model()


@pytest.fixture(scope='session')
def mnist_dataset_train_imgaug():
    """Return MNist dataset as VisionData object."""
    return mnist_dataset_imgaug(train=True)


@pytest.fixture(scope='session')
def trained_yolov5_object_detection():
    return load_yolov5_model()


@pytest.fixture(scope='session')
def obj_detection_images():
    uris = [
        'http://images.cocodataset.org/val2017/000000397133.jpg',
        'http://images.cocodataset.org/val2017/000000037777.jpg',
        'http://images.cocodataset.org/val2017/000000252219.jpg'
    ]

    return uris


@pytest.fixture(scope='session')
def coco_train_dataloader():
    return load_coco_dataset(train=True, object_type='DataLoader')


@pytest.fixture(scope='session')
def coco_train_visiondata():
    return load_coco_dataset(train=True, object_type='VisionData')


@pytest.fixture(scope='session')
def coco_test_dataloader():
    return load_coco_dataset(train=False, object_type='DataLoader')


@pytest.fixture(scope='session')
def coco_test_visiondata():
    return load_coco_dataset(train=False, object_type='VisionData')


@pytest.fixture(scope='session')
def three_tuples_dataloader():
    class ThreeTupleDataset(Dataset):
        def __getitem__(self, index):
            return [index, index, index]

        def __len__(self) -> int:
            return 8

    return DataLoader(ThreeTupleDataset(), batch_size=4)


@pytest.fixture(scope='session')
def two_tuples_dataloader():
    class TwoTupleDataset(Dataset):
        def __getitem__(self, index):
            return [index, index]

        def __len__(self) -> int:
            return 8

    return DataLoader(TwoTupleDataset(), batch_size=4)<|MERGE_RESOLUTION|>--- conflicted
+++ resolved
@@ -8,10 +8,6 @@
 # along with Deepchecks.  If not, see <http://www.gnu.org/licenses/>.
 # ----------------------------------------------------------------------------
 #
-<<<<<<< HEAD
-=======
-import copy
->>>>>>> 1f9f6b47
 import pathlib
 
 import pytest
@@ -26,7 +22,7 @@
     load_model as load_mnist_net_model,
     load_dataset as load_mnist_dataset
 )
-from tests.vision.utils.mnist_imgaug import mnist_dataset_imgaug
+from tests.vision.utils_tests.mnist_imgaug import mnist_dataset_imgaug
 
 # Fix bug with torch.hub path on windows
 CURRENT_DIR = pathlib.Path(__file__).absolute().parent
