--- conflicted
+++ resolved
@@ -14,15 +14,10 @@
 import torch
 from torch import nn
 from torchvision.transforms import ToTensor
-<<<<<<< HEAD
-=======
-
-from deepchecks.vision import VisionData
->>>>>>> b3bf9541
 from torch.utils.data import DataLoader, Dataset
 from torchvision.datasets import MNIST
 
-from deepchecks.vision import VisionDataset
+from deepchecks.vision import VisionData
 from deepchecks.vision.utils import DetectionLabelFormatter, ClassificationLabelFormatter
 from deepchecks.vision.datasets.detection.coco import (
     load_model as load_yolov5_model, 
