--- conflicted
+++ resolved
@@ -36,22 +36,14 @@
 
 def test_image_property_drift_check_without_display(coco_visiondata_train, coco_visiondata_test):
     # Run
-<<<<<<< HEAD
-    result = ImagePropertyDrift(aggregation_method='mean', numerical_drift_method='EMD').run(coco_visiondata_train, coco_visiondata_test,
-=======
     result = ImagePropertyDrift(aggregation_method='mean', numerical_drift_method='KS').run(coco_visiondata_train, coco_visiondata_test,
->>>>>>> 4a9bec22
                                                                with_display=False)
 
     # Assert
     assert_that(result, is_correct_image_property_drift_result(with_display=False))
 
     assert_that(result.value, has_entries(
-<<<<<<< HEAD
-        {'Brightness': has_entries({'Drift score': close_to(0.07, 0.01)})}
-=======
-        {'Brightness': close_to(0.2, 0.01)}
->>>>>>> 4a9bec22
+        {'Brightness': has_entries({'Drift score': close_to(0.2, 0.01)})}
     ))
 
     assert_that(result.reduce_output(), has_entries(
