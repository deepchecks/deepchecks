# ----------------------------------------------------------------------------
# Copyright (C) 2021 Deepchecks (https://www.deepchecks.com)
#
# This file is part of Deepchecks.
# Deepchecks is distributed under the terms of the GNU Affero General
# Public License (version 3 or later).
# You should have received a copy of the GNU Affero General Public License
# along with Deepchecks.  If not, see <http://www.gnu.org/licenses/>.
# ----------------------------------------------------------------------------
#
from random import seed
import types


import albumentations
import numpy as np
from deepchecks.vision.datasets.detection.coco import COCOData, CocoDataset

from tests.checks.utils import equal_condition_result
from deepchecks.core.errors import DeepchecksValueError
from deepchecks.vision.checks.performance.robustness_report import RobustnessReport
from PIL import Image
from hamcrest import assert_that, has_entries, close_to, calling, raises, has_items


from tests.vision.vision_conftest import *


def test_mnist(mnist_dataset_train, mock_trained_mnist, device):
    # Arrange
    # Create augmentations without randomness to get fixed metrics results
    augmentations = [
        albumentations.RandomBrightnessContrast(p=1.0),
        albumentations.ShiftScaleRotate(p=1.0),
    ]
    check = RobustnessReport(augmentations=augmentations)
    # Act
    result = check.run(mnist_dataset_train, mock_trained_mnist, device=device)
    # Assert
    assert_that(result.value, has_entries({
        'Random Brightness Contrast': has_entries({
<<<<<<< HEAD
            'Precision': has_entries(score=close_to(0.967, 0.001), diff=close_to(-0.011, 0.001)),
            'Recall': has_entries(score=close_to(0.963, 0.001), diff=close_to(-0.017, 0.001))
        }),
        'Shift Scale Rotate': has_entries({
            'Precision': has_entries(score=close_to(0.794, 0.001), diff=close_to(-0.188, 0.001)),
            'Recall': has_entries(score=close_to(0.780, 0.001), diff=close_to(-0.204, 0.001))
=======
            'Precision': has_entries(score=close_to(0.984, 0.001), diff=close_to(-0.0005, 0.0001)),
            'Recall': has_entries(score=close_to(0.984, 0.001), diff=close_to(-0.0005, 0.0001))
        }),
        'Shift Scale Rotate': has_entries({
            'Precision': has_entries(score=close_to(0.784, 0.001), diff=close_to(-0.203, 0.001)),
            'Recall': has_entries(score=close_to(0.779, 0.001), diff=close_to(-0.208, 0.001))
>>>>>>> 34387891
        }),
    }))


def test_coco_and_condition(coco_train_visiondata, mock_trained_yolov5_object_detection, device):
    """Because of the large running time, instead of checking the conditions in separated tests, combining a few
    tests into one."""
    # Arrange
    # Create augmentations without randomness to get fixed metrics results
    augmentations = [
        albumentations.HueSaturationValue(p=1.0),
    ]
    check = RobustnessReport(augmentations=augmentations)

    check.add_condition_degradation_not_greater_than(0.5)
    check.add_condition_degradation_not_greater_than(0.01)

    # Act
    result = check.run(coco_train_visiondata, mock_trained_yolov5_object_detection, device=device)
    # Assert
    assert_that(result.value, has_entries({
        'Hue Saturation Value': has_entries({
<<<<<<< HEAD
            'AP': has_entries(score=close_to(0.324, 0.001), diff=close_to(-0.000, 0.001)),
            'AR': has_entries(score=close_to(0.36, 0.001), diff=close_to(-0.018, 0.001))
=======
            'AP': has_entries(score=close_to(0.344, 0.001), diff=close_to(-0.117, 0.001)),
            'AR': has_entries(score=close_to(0.373, 0.001), diff=close_to(-0.098, 0.001))
>>>>>>> 34387891
        }),
    }))
    assert_that(result.conditions_results, has_items(
        equal_condition_result(
            is_pass=True,
            name='Metrics degrade by not more than 50%'
        ),
        equal_condition_result(
            is_pass=False,
            name='Metrics degrade by not more than 1%',
            details='Augmentations not passing: {\'Hue Saturation Value\'}'
        )
    ))


def test_dataset_not_augmenting_labels(coco_train_visiondata: COCOData, mock_trained_yolov5_object_detection, device):
    # Arrange
    def new_apply(self, img, bboxes):
        if self.transforms is not None:
            transformed = self.transforms(image=np.array(img), bboxes=bboxes)
            img = Image.fromarray(transformed['image'])
        return img, bboxes
    vision_data = coco_train_visiondata.get_augmented_dataset(albumentations.ShiftScaleRotate(p=1))
    dataset: CocoDataset = vision_data.data_loader.dataset
    dataset.apply_transform = types.MethodType(new_apply, dataset)
    # Act & Assert
    check = RobustnessReport()
    msg = r'Found that labels have not been affected by adding augmentation to field "transforms". This might be ' \
          r'a problem with the implementation of `Dataset.__getitem__`. label value: .*'
    assert_that(calling(check.run).with_args(vision_data, mock_trained_yolov5_object_detection,
                                             device=device),
                raises(DeepchecksValueError, msg))


def test_dataset_not_augmenting_data(coco_train_visiondata: COCOData, mock_trained_yolov5_object_detection, device):
    # Arrange
    def new_apply(self, img, bboxes):
        return img, bboxes
    vision_data = coco_train_visiondata.get_augmented_dataset(albumentations.ShiftScaleRotate(p=1))
    dataset: CocoDataset = vision_data.data_loader.dataset
    dataset.apply_transform = types.MethodType(new_apply, dataset)

    # Act & Assert
    check = RobustnessReport()
    msg = r'Found that images have not been affected by adding augmentation to field "transforms". This might be a ' \
          r'problem with the implementation of Dataset.__getitem__'
    assert_that(calling(check.run).with_args(vision_data, mock_trained_yolov5_object_detection,
                                             device=device),
                raises(DeepchecksValueError, msg))<|MERGE_RESOLUTION|>--- conflicted
+++ resolved
@@ -8,9 +8,7 @@
 # along with Deepchecks.  If not, see <http://www.gnu.org/licenses/>.
 # ----------------------------------------------------------------------------
 #
-from random import seed
 import types
-
 
 import albumentations
 import numpy as np
@@ -39,21 +37,12 @@
     # Assert
     assert_that(result.value, has_entries({
         'Random Brightness Contrast': has_entries({
-<<<<<<< HEAD
-            'Precision': has_entries(score=close_to(0.967, 0.001), diff=close_to(-0.011, 0.001)),
-            'Recall': has_entries(score=close_to(0.963, 0.001), diff=close_to(-0.017, 0.001))
+            'Precision': has_entries(score=close_to(0.964, 0.001), diff=close_to(-0.015, 0.001)),
+            'Recall': has_entries(score=close_to(0.964, 0.001), diff=close_to(-0.014, 0.001))
         }),
         'Shift Scale Rotate': has_entries({
-            'Precision': has_entries(score=close_to(0.794, 0.001), diff=close_to(-0.188, 0.001)),
-            'Recall': has_entries(score=close_to(0.780, 0.001), diff=close_to(-0.204, 0.001))
-=======
-            'Precision': has_entries(score=close_to(0.984, 0.001), diff=close_to(-0.0005, 0.0001)),
-            'Recall': has_entries(score=close_to(0.984, 0.001), diff=close_to(-0.0005, 0.0001))
-        }),
-        'Shift Scale Rotate': has_entries({
-            'Precision': has_entries(score=close_to(0.784, 0.001), diff=close_to(-0.203, 0.001)),
-            'Recall': has_entries(score=close_to(0.779, 0.001), diff=close_to(-0.208, 0.001))
->>>>>>> 34387891
+            'Precision': has_entries(score=close_to(0.780, 0.001), diff=close_to(-0.203, 0.001)),
+            'Recall': has_entries(score=close_to(0.775, 0.001), diff=close_to(-0.208, 0.001))
         }),
     }))
 
@@ -76,13 +65,8 @@
     # Assert
     assert_that(result.value, has_entries({
         'Hue Saturation Value': has_entries({
-<<<<<<< HEAD
-            'AP': has_entries(score=close_to(0.324, 0.001), diff=close_to(-0.000, 0.001)),
-            'AR': has_entries(score=close_to(0.36, 0.001), diff=close_to(-0.018, 0.001))
-=======
-            'AP': has_entries(score=close_to(0.344, 0.001), diff=close_to(-0.117, 0.001)),
-            'AR': has_entries(score=close_to(0.373, 0.001), diff=close_to(-0.098, 0.001))
->>>>>>> 34387891
+            'AP': has_entries(score=close_to(0.348, 0.001), diff=close_to(-0.107, 0.001)),
+            'AR': has_entries(score=close_to(0.376, 0.001), diff=close_to(-0.092, 0.001))
         }),
     }))
     assert_that(result.conditions_results, has_items(
