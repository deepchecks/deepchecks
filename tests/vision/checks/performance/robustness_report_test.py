# ----------------------------------------------------------------------------
# Copyright (C) 2021 Deepchecks (https://www.deepchecks.com)
#
# This file is part of Deepchecks.
# Deepchecks is distributed under the terms of the GNU Affero General
# Public License (version 3 or later).
# You should have received a copy of the GNU Affero General Public License
# along with Deepchecks.  If not, see <http://www.gnu.org/licenses/>.
# ----------------------------------------------------------------------------
#
import types

from PIL import Image
import torch.nn as nn
from hamcrest import assert_that, has_entries, close_to, calling, raises
import albumentations
import numpy as np

from tests.checks.utils import equal_condition_result
from deepchecks.core.errors import DeepchecksValueError
from deepchecks.vision.checks.performance.robustness_report import RobustnessReport
from deepchecks.vision.utils.classification_formatters import ClassificationPredictionFormatter
from deepchecks.vision.utils import DetectionPredictionFormatter
from deepchecks.vision.datasets.detection.coco import yolo_prediction_formatter
<<<<<<< HEAD
from PIL import Image

import torch.nn as nn

from hamcrest import assert_that, has_entries, close_to, calling, raises, has_items
=======
>>>>>>> 0ffe328e
from tests.vision.vision_conftest import *


def test_mnist(mnist_dataset_train, trained_mnist):
    # Arrange
    # Create augmentations without randomness to get fixed metrics results
    augmentations = [
        albumentations.RandomBrightnessContrast(brightness_limit=(0.2, 0.2), contrast_limit=(0.2, 0.2), p=1.0),
        albumentations.ShiftScaleRotate(shift_limit=(0.1, 0.1), scale_limit=(0.1, 0.1), rotate_limit=(10, 10), p=1.0),
    ]
    check = RobustnessReport(augmentations=augmentations)
    # Act
    result = check.run(mnist_dataset_train, trained_mnist,
                       prediction_formatter=ClassificationPredictionFormatter(nn.Softmax(dim=1)))
    # Assert
    assert_that(result.value, has_entries({
        'RandomBrightnessContrast': has_entries({
<<<<<<< HEAD
            'Precision': has_entries(score=close_to(0.98, 0.5), diff=close_to(0, 0.5)),
            'Recall': has_entries(score=close_to(0.98, 0.5), diff=close_to(0, 0.5))
        }),
        'ShiftScaleRotate': has_entries({
            'Precision': has_entries(score=close_to(0.40, 0.5), diff=close_to(-0.5, 0.5)),
            'Recall': has_entries(score=close_to(0.38, 0.5), diff=close_to(-0.5, 0.5))
=======
            'Precision': has_entries(score=close_to(0.98, 0.1), diff=close_to(0, 0.15)),
            'Recall': has_entries(score=close_to(0.98, 0.1), diff=close_to(0, 0.15))
        }),
        'ShiftScaleRotate': has_entries({
            'Precision': has_entries(score=close_to(0.40, 0.1), diff=close_to(-0.59, 0.15)),
            'Recall': has_entries(score=close_to(0.38, 0.1), diff=close_to(-0.6, 0.15))
>>>>>>> 0ffe328e
        }),
    }))


def test_coco_and_condition(coco_train_visiondata, trained_yolov5_object_detection):
    """Because of the large running time, instead of checking the conditions in separated tests, combining a few
    tests into one."""
    # Arrange
    # Create augmentations without randomness to get fixed metrics results
    augmentations = [
        albumentations.HueSaturationValue(p=1.0),
    ]
    pred_formatter = DetectionPredictionFormatter(yolo_prediction_formatter)
    check = RobustnessReport(augmentations=augmentations)

    check.add_condition_degradation_not_greater_than(0.5)
    check.add_condition_degradation_not_greater_than(0.01)

    # Act
    result = check.run(coco_train_visiondata, trained_yolov5_object_detection, prediction_formatter=pred_formatter)
    # Assert
    assert_that(result.value, has_entries({
<<<<<<< HEAD
        'HueSaturationValue': has_entries({
            'mAP': has_entries(score=close_to(0.5, 0.5), diff=close_to(0, 0.5)),
=======
        'RGBShift': has_entries({
            'AP': has_entries(score=close_to(0.3, 0.1), diff=close_to(0, 0.1)),
            'AR': has_entries(score=close_to(0.3, 0.1), diff=close_to(0, 0.1))
>>>>>>> 0ffe328e
        }),
    }))
    assert_that(result.conditions_results, has_items(
        equal_condition_result(
            is_pass=True,
            name='Metrics degrade by not more than 50%'
        ),
        equal_condition_result(
            is_pass=False,
            name='Metrics degrade by not more than 1%',
            details='Augmentations not passing: {\'HueSaturationValue\'}'
        )
    ))


def test_dataset_not_augmenting_labels(coco_train_visiondata, trained_yolov5_object_detection):
    # Arrange
    vision_data = coco_train_visiondata.copy()
    dataset = vision_data.get_data_loader().dataset

    def new_apply(self, img, bboxes):
        if self.transforms is not None:
            transformed = self.transforms(image=np.array(img), bboxes=bboxes)
            img = Image.fromarray(transformed['image'])
        return img, bboxes
    dataset.apply_transform = types.MethodType(new_apply, dataset)

    vision_data.add_augmentation(albumentations.ShiftScaleRotate(p=1))
    # Act & Assert
    pred_formatter = DetectionPredictionFormatter(yolo_prediction_formatter)
    check = RobustnessReport()
    msg = r'Found that labels have not been affected by adding augmentation to field "transforms". This might be ' \
          r'a problem with the implementation of `Dataset.__getitem__`. label value: .*'
    assert_that(calling(check.run).with_args(vision_data, trained_yolov5_object_detection,
                                             prediction_formatter=pred_formatter),
                raises(DeepchecksValueError, msg))


def test_dataset_not_augmenting_data(coco_train_visiondata, trained_yolov5_object_detection):
    # Arrange
    vision_data = coco_train_visiondata.copy()
    dataset = vision_data.get_data_loader().dataset

    def new_apply(self, img, bboxes):
        return img, bboxes
    dataset.apply_transform = types.MethodType(new_apply, dataset)
    vision_data.add_augmentation(albumentations.ShiftScaleRotate(p=1))

    # Act & Assert
    pred_formatter = DetectionPredictionFormatter(yolo_prediction_formatter)
    check = RobustnessReport()
    msg = r'Found that images have not been affected by adding augmentation to field "transforms". This might be a ' \
          r'problem with the implementation of Dataset.__getitem__'
    assert_that(calling(check.run).with_args(vision_data, trained_yolov5_object_detection,
                                             prediction_formatter=pred_formatter),
                raises(DeepchecksValueError, msg))<|MERGE_RESOLUTION|>--- conflicted
+++ resolved
@@ -10,9 +10,7 @@
 #
 import types
 
-from PIL import Image
-import torch.nn as nn
-from hamcrest import assert_that, has_entries, close_to, calling, raises
+
 import albumentations
 import numpy as np
 
@@ -22,14 +20,10 @@
 from deepchecks.vision.utils.classification_formatters import ClassificationPredictionFormatter
 from deepchecks.vision.utils import DetectionPredictionFormatter
 from deepchecks.vision.datasets.detection.coco import yolo_prediction_formatter
-<<<<<<< HEAD
 from PIL import Image
+import torch.nn as nn
+from hamcrest import assert_that, has_entries, close_to, calling, raises, has_items
 
-import torch.nn as nn
-
-from hamcrest import assert_that, has_entries, close_to, calling, raises, has_items
-=======
->>>>>>> 0ffe328e
 from tests.vision.vision_conftest import *
 
 
@@ -47,21 +41,12 @@
     # Assert
     assert_that(result.value, has_entries({
         'RandomBrightnessContrast': has_entries({
-<<<<<<< HEAD
             'Precision': has_entries(score=close_to(0.98, 0.5), diff=close_to(0, 0.5)),
             'Recall': has_entries(score=close_to(0.98, 0.5), diff=close_to(0, 0.5))
         }),
         'ShiftScaleRotate': has_entries({
             'Precision': has_entries(score=close_to(0.40, 0.5), diff=close_to(-0.5, 0.5)),
             'Recall': has_entries(score=close_to(0.38, 0.5), diff=close_to(-0.5, 0.5))
-=======
-            'Precision': has_entries(score=close_to(0.98, 0.1), diff=close_to(0, 0.15)),
-            'Recall': has_entries(score=close_to(0.98, 0.1), diff=close_to(0, 0.15))
-        }),
-        'ShiftScaleRotate': has_entries({
-            'Precision': has_entries(score=close_to(0.40, 0.1), diff=close_to(-0.59, 0.15)),
-            'Recall': has_entries(score=close_to(0.38, 0.1), diff=close_to(-0.6, 0.15))
->>>>>>> 0ffe328e
         }),
     }))
 
@@ -84,14 +69,9 @@
     result = check.run(coco_train_visiondata, trained_yolov5_object_detection, prediction_formatter=pred_formatter)
     # Assert
     assert_that(result.value, has_entries({
-<<<<<<< HEAD
         'HueSaturationValue': has_entries({
-            'mAP': has_entries(score=close_to(0.5, 0.5), diff=close_to(0, 0.5)),
-=======
-        'RGBShift': has_entries({
-            'AP': has_entries(score=close_to(0.3, 0.1), diff=close_to(0, 0.1)),
-            'AR': has_entries(score=close_to(0.3, 0.1), diff=close_to(0, 0.1))
->>>>>>> 0ffe328e
+            'AP': has_entries(score=close_to(0.5, 0.5), diff=close_to(0, 0.5)),
+            'AR': has_entries(score=close_to(0.5, 0.5), diff=close_to(0, 0.5))
         }),
     }))
     assert_that(result.conditions_results, has_items(
