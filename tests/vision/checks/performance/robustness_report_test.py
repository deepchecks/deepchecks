# ----------------------------------------------------------------------------
# Copyright (C) 2021 Deepchecks (https://www.deepchecks.com)
#
# This file is part of Deepchecks.
# Deepchecks is distributed under the terms of the GNU Affero General
# Public License (version 3 or later).
# You should have received a copy of the GNU Affero General Public License
# along with Deepchecks.  If not, see <http://www.gnu.org/licenses/>.
# ----------------------------------------------------------------------------
#
import types

import albumentations
import numpy as np
from hamcrest import (assert_that, calling, close_to, has_entries, has_items,
                      raises)
from ignite.metrics import Precision
<<<<<<< HEAD
import torchvision.transforms as T
=======
from PIL import Image
>>>>>>> 3e19f638

from deepchecks.core.errors import DeepchecksValueError
from deepchecks.vision.checks.performance.robustness_report import \
    RobustnessReport
from deepchecks.vision.datasets.detection.coco import COCOData, CocoDataset
from tests.checks.utils import equal_condition_result
from tests.vision.vision_conftest import *


def test_mnist(mnist_dataset_train, mock_trained_mnist, device):
    # Arrange
    # Create augmentations without randomness to get fixed metrics results
    augmentations = [
        albumentations.RandomBrightnessContrast(p=1.0),
        albumentations.ShiftScaleRotate(p=1.0),
    ]
    check = RobustnessReport(augmentations=augmentations)
    # Act
    result = check.run(mnist_dataset_train, mock_trained_mnist, device=device, n_samples=None)
    # Assert
    assert_that(result.value, has_entries({
        'Random Brightness Contrast': has_entries({
            'Precision': has_entries(score=close_to(0.964, 0.001), diff=close_to(-0.014, 0.001)),
            'Recall': has_entries(score=close_to(0.965, 0.001), diff=close_to(-0.013, 0.001))
        }),
        'Shift Scale Rotate': has_entries({
            'Precision': has_entries(score=close_to(0.780, 0.001), diff=close_to(-0.202, 0.001)),
            'Recall': has_entries(score=close_to(0.775, 0.001), diff=close_to(-0.207, 0.001))
        }),
    }))


def test_mnist_torch(mnist_dataset_train_torch, mock_trained_mnist, device):
    # Arrange
    # Create augmentations without randomness to get fixed metrics results
    augmentations = [
        T.ColorJitter(brightness=0.2, contrast=0.2),
        T.RandomRotation(degrees=(0, 45))
    ]
    check = RobustnessReport(augmentations=augmentations)
    # Act
    result = check.run(mnist_dataset_train_torch, mock_trained_mnist, device=device, n_samples=None)
    # Assert
    assert_that(result.value, has_entries({
        'Color Jitter': has_entries({
            'Precision': has_entries(score=close_to(0.972, 0.001), diff=close_to(-0.006, 0.001)),
            'Recall': has_entries(score=close_to(.972, 0.001), diff=close_to(-0.005, 0.001))
        }),
        'Random Rotation': has_entries({
            'Precision': has_entries(score=close_to(0.866, 0.001), diff=close_to(-0.114, 0.001)),
            'Recall': has_entries(score=close_to(0.862, 0.001), diff=close_to(-0.118, 0.001))
        }),
    }))


def test_mnist_torch_default(mnist_dataset_train_torch, mock_trained_mnist, device):
    # Arrange
    # tests default (albumentations) transformers on torch transformed data
    check = RobustnessReport()
    # Act
    result = check.run(mnist_dataset_train_torch, mock_trained_mnist, device=device, n_samples=None)
    # Assert
    # default transformers are random so we just check if value between 0-1
    assert_that(result.value, has_entries({
        'Random Brightness Contrast': has_entries({
            'Precision': has_entries(score=close_to(0.5, 0.5), diff=close_to(0.5, 0.5)),
            'Recall': has_entries(score=close_to(0.5, 0.5), diff=close_to(0.5, 0.5))
        }),
        'Shift Scale Rotate': has_entries({
            'Precision': has_entries(score=close_to(0.5, 0.5), diff=close_to(0.5, 0.5)),
            'Recall': has_entries(score=close_to(0.5, 0.5), diff=close_to(0.5, 0.5))
        }),
    }))


def test_coco_and_condition(coco_train_visiondata, mock_trained_yolov5_object_detection, device):
    """Because of the large running time, instead of checking the conditions in separated tests, combining a few
    tests into one."""
    # Arrange
    # Create augmentations without randomness to get fixed metrics results
    augmentations = [
        albumentations.HueSaturationValue(p=1.0),
    ]
    check = RobustnessReport(augmentations=augmentations)

    check.add_condition_degradation_not_greater_than(0.5)
    check.add_condition_degradation_not_greater_than(0.01)

    # Act
    result = check.run(coco_train_visiondata, mock_trained_yolov5_object_detection, device=device)
    # Assert
    assert_that(result.value, has_entries({
        'Hue Saturation Value': has_entries({
            'AP': has_entries(score=close_to(0.348, 0.1), diff=close_to(-0.104, 0.1)),
            'AR': has_entries(score=close_to(0.376, 0.1), diff=close_to(-0.092, 0.1))
        }),
    }))
    assert_that(result.conditions_results, has_items(
        equal_condition_result(
            is_pass=True,
            name='Metrics degrade by not more than 50%'
        ),
        equal_condition_result(
            is_pass=False,
            name='Metrics degrade by not more than 1%',
            details='Augmentations not passing: {\'Hue Saturation Value\'}'
        )
    ))


def test_dataset_not_augmenting_labels(coco_train_visiondata: COCOData, mock_trained_yolov5_object_detection, device):
    # Arrange
    def new_apply(self, img, bboxes):
        if self.transforms is not None:
            transformed = self.transforms(image=np.array(img), bboxes=bboxes)
            img = Image.fromarray(transformed['image'])
        return img, bboxes
    vision_data = coco_train_visiondata.get_augmented_dataset(albumentations.ShiftScaleRotate(p=1))
    dataset: CocoDataset = vision_data.data_loader.dataset
    dataset.apply_transform = types.MethodType(new_apply, dataset)
    # Act & Assert
    check = RobustnessReport()
    msg = r'Found that labels have not been affected by adding augmentation to field "transforms". This might be ' \
          r'a problem with the implementation of `Dataset.__getitem__`. label value: .*'
    assert_that(calling(check.run).with_args(vision_data, mock_trained_yolov5_object_detection,
                                             device=device),
                raises(DeepchecksValueError, msg))


def test_dataset_not_augmenting_data(coco_train_visiondata: COCOData, mock_trained_yolov5_object_detection, device):
    # Arrange
    def new_apply(self, img, bboxes):
        return img, bboxes
    vision_data = coco_train_visiondata.get_augmented_dataset(albumentations.ShiftScaleRotate(p=1))
    dataset: CocoDataset = vision_data.data_loader.dataset
    dataset.apply_transform = types.MethodType(new_apply, dataset)

    # Act & Assert
    check = RobustnessReport()
    msg = r'Found that images have not been affected by adding augmentation to field "transforms". This might be a ' \
          r'problem with the implementation of Dataset.__getitem__'
    assert_that(calling(check.run).with_args(vision_data, mock_trained_yolov5_object_detection,
                                             device=device),
                raises(DeepchecksValueError, msg))


def test_custom_task(mnist_train_custom_task, device, mock_trained_mnist):
    # Arrange
    metrics = {'metric': Precision()}
    check = RobustnessReport(alternative_metrics=metrics)

    # Act & Assert - check runs without errors
    check.run(mnist_train_custom_task, model=mock_trained_mnist, device=device)<|MERGE_RESOLUTION|>--- conflicted
+++ resolved
@@ -15,11 +15,8 @@
 from hamcrest import (assert_that, calling, close_to, has_entries, has_items,
                       raises)
 from ignite.metrics import Precision
-<<<<<<< HEAD
 import torchvision.transforms as T
-=======
 from PIL import Image
->>>>>>> 3e19f638
 
 from deepchecks.core.errors import DeepchecksValueError
 from deepchecks.vision.checks.performance.robustness_report import \
