# ----------------------------------------------------------------------------
# Copyright (C) 2021 Deepchecks (https://www.deepchecks.com)
#
# This file is part of Deepchecks.
# Deepchecks is distributed under the terms of the GNU Affero General
# Public License (version 3 or later).
# You should have received a copy of the GNU Affero General Public License
# along with Deepchecks.  If not, see <http://www.gnu.org/licenses/>.
# ----------------------------------------------------------------------------
#
"""Test functions of the heatmap comparison check."""
from hamcrest import assert_that, raises, calling, close_to

from deepchecks.core.errors import DeepchecksValueError, DeepchecksNotSupportedError
from deepchecks.vision.checks.distribution import HeatmapComparison


def test_object_detection(coco_train_visiondata, coco_test_visiondata, device):
    # Arrange
    check = HeatmapComparison()

    # Act
    result = check.run(coco_train_visiondata, coco_test_visiondata, device=device)

    # Assert
    brightness_diff = result.value["diff"]
    assert_that(brightness_diff.mean(), close_to(11.142, 0.001))
    assert_that(brightness_diff.max(), close_to(46, 0.001))

    bbox_diff = result.value["diff_bbox"]
    assert_that(bbox_diff.mean(), close_to(5.705, 0.001))
    assert_that(bbox_diff.max(), close_to(24, 0.001))


def test_classification(mnist_dataset_train, mnist_dataset_test, device):
    # Arrange
    check = HeatmapComparison()

    # Act
    result = check.run(mnist_dataset_train, mnist_dataset_test, device=device)

    # Assert
    brightness_diff = result.value["diff"]
    assert_that(brightness_diff.mean(), close_to(1.095, 0.001))
    assert_that(brightness_diff.max(), close_to(9, 0.001))


def test_classification_limit_classes(mnist_dataset_train, mnist_dataset_test, device):
    # Arrange
    check = HeatmapComparison(classes_to_display=['9'])

    # Act
    result = check.run(mnist_dataset_train, mnist_dataset_test, device=device)

    # Assert
    brightness_diff = result.value["diff"]
<<<<<<< HEAD
    assert_that(brightness_diff.mean(), close_to(2.149, 0.001))
    assert_that(brightness_diff.max(), close_to(21, 0.001))
=======
    assert_that(brightness_diff.mean(), less_than(11))
    assert_that(brightness_diff.max(), less_than(46))

    bbox_diff = result.value["diff_bbox"]
    assert_that(bbox_diff.mean(), less_than(6))
    assert_that(bbox_diff.max(), less_than(22))
>>>>>>> 6fafb35d


def test_object_detection_limit_classes(coco_train_visiondata, coco_test_visiondata, device):
    # Arrange
    check = HeatmapComparison(classes_to_display=['person', 'cat'])

    # Act
    result = check.run(coco_train_visiondata, coco_test_visiondata, device=device)

    # Assert
    brightness_diff = result.value["diff"]
    assert_that(brightness_diff.mean(), close_to(49, 0.001))
    assert_that(brightness_diff.max(), close_to(208, 0.001))

    bbox_diff = result.value["diff_bbox"]
    assert_that(bbox_diff.mean(), close_to(18.501, 0.001))
    assert_that(bbox_diff.max(), close_to(100, 0.001))


def test_limit_classes_nonexistant_class(coco_train_visiondata, coco_test_visiondata, device):
    # Arrange
    check = HeatmapComparison(classes_to_display=['1000'])

    # Act & Assert
    assert_that(
        calling(check.run).with_args(coco_train_visiondata, coco_test_visiondata, device=device),
        raises(DeepchecksValueError,
               r'Provided list of class ids to display \[\'1000\'\] not found in training dataset.')
    )<|MERGE_RESOLUTION|>--- conflicted
+++ resolved
@@ -24,11 +24,11 @@
 
     # Assert
     brightness_diff = result.value["diff"]
-    assert_that(brightness_diff.mean(), close_to(11.142, 0.001))
-    assert_that(brightness_diff.max(), close_to(46, 0.001))
+    assert_that(brightness_diff.mean(), close_to(11.162, 0.001))
+    assert_that(brightness_diff.max(), close_to(47, 0.001))
 
     bbox_diff = result.value["diff_bbox"]
-    assert_that(bbox_diff.mean(), close_to(5.705, 0.001))
+    assert_that(bbox_diff.mean(), close_to(5.701, 0.001))
     assert_that(bbox_diff.max(), close_to(24, 0.001))
 
 
@@ -54,17 +54,8 @@
 
     # Assert
     brightness_diff = result.value["diff"]
-<<<<<<< HEAD
     assert_that(brightness_diff.mean(), close_to(2.149, 0.001))
     assert_that(brightness_diff.max(), close_to(21, 0.001))
-=======
-    assert_that(brightness_diff.mean(), less_than(11))
-    assert_that(brightness_diff.max(), less_than(46))
-
-    bbox_diff = result.value["diff_bbox"]
-    assert_that(bbox_diff.mean(), less_than(6))
-    assert_that(bbox_diff.max(), less_than(22))
->>>>>>> 6fafb35d
 
 
 def test_object_detection_limit_classes(coco_train_visiondata, coco_test_visiondata, device):
