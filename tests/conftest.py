--- conflicted
+++ resolved
@@ -184,11 +184,7 @@
             'weird_feature': np.random.choice(np.array([1, 100, 1.0, 'ahh?', 'wee', np.nan, 0],
                                               dtype='object'), size=1000),
             8: pd.array(np.random.choice([0, 1, 5, 6, np.nan], size=1000), dtype='Int64'),
-<<<<<<< HEAD
-            'tuples': np.random.choice(np.array([(0, 2), (1, 6, 8), (9, 1), (8, 1, 9, 8)], dtype='object'), size=1000),
-=======
-            'tuples': random.choices([(0, 2), (1, 6, 8), (9, 1), (8, 1, 9, 8)], k=1000),
->>>>>>> 02c3abd5
+            'tuples': np.random.choice([(0, 2), (1, 6, 8), (9, 1), (8, 1, 9, 8)], size=1000),
             'classification_label': np.random.choice([0, 1, 9, 8], size=1000),
             'regression_label': np.random.random_sample(1000),
         }
