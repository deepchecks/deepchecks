# ----------------------------------------------------------------------------
# Copyright (C) 2021-2022 Deepchecks (https://www.deepchecks.com)
#
# This file is part of Deepchecks.
# Deepchecks is distributed under the terms of the GNU Affero General
# Public License (version 3 or later).
# You should have received a copy of the GNU Affero General Public License
# along with Deepchecks.  If not, see <http://www.gnu.org/licenses/>.
# ----------------------------------------------------------------------------
#
"""Represents fixtures for unit testing using pytest."""
import logging
# Disable this pylint check since we use this convention in pytest fixtures
#pylint: disable=redefined-outer-name
from typing import Any, Dict, Optional, Tuple

import matplotlib.pyplot as plt
import numpy as np
import pandas as pd
import pytest
from catboost import CatBoostClassifier, CatBoostRegressor
from hamcrest import any_of, assert_that, instance_of, only_contains
from hamcrest.core.matcher import Matcher
from lightgbm import LGBMClassifier, LGBMRegressor
from sklearn.compose import ColumnTransformer
from sklearn.datasets import load_diabetes, load_iris
from sklearn.ensemble import AdaBoostClassifier, GradientBoostingRegressor, RandomForestClassifier
from sklearn.model_selection import train_test_split
from sklearn.pipeline import Pipeline
from sklearn.preprocessing import FunctionTransformer, KBinsDiscretizer, OrdinalEncoder
from sklearn.tree import DecisionTreeClassifier
from xgboost import XGBClassifier, XGBRegressor

from deepchecks.core.check_result import CheckFailure, CheckResult
from deepchecks.core.checks import SingleDatasetBaseCheck
from deepchecks.core.condition import ConditionCategory
from deepchecks.core.errors import DeepchecksBaseError
from deepchecks.core.suite import BaseSuite, SuiteResult
from deepchecks.tabular import Context, Dataset, TrainTestCheck
<<<<<<< HEAD
from deepchecks.tabular.datasets.classification import adult
=======
from deepchecks.utils.logger import set_verbosity
>>>>>>> 3f899a1c

from .vision.vision_conftest import *  # pylint: disable=wildcard-import, unused-wildcard-import


set_verbosity(logging.WARNING)

def get_expected_results_length(suite: BaseSuite, args: Dict):
    num_single = len([c for c in suite.checks.values() if isinstance(c, SingleDatasetBaseCheck)])
    num_others = len(suite.checks.values()) - num_single
    multiply = 0
    if 'train_dataset' in args:
        multiply += 1
    if 'test_dataset' in args:
        multiply += 1
    # If no train and no test (only model) there will be single result of check failure
    if multiply == 0:
        multiply = 1

    return num_single * multiply + num_others

def validate_suite_result(
    result: SuiteResult,
    min_length: int,
    exception_matcher: Optional[Matcher] = None
):
    assert_that(result, instance_of(SuiteResult))
    assert_that(result.results, instance_of(list))
    assert_that(len(result.results) >= min_length)

    exception_matcher = exception_matcher or only_contains(instance_of(DeepchecksBaseError))

    assert_that(result.results, only_contains(any_of( # type: ignore
        instance_of(CheckFailure),
        instance_of(CheckResult),
    )))

    failures = [
        it.exception
        for it in result.results
        if isinstance(it, CheckFailure)
    ]

    if len(failures) != 0:
        assert_that(actual=failures, matcher=exception_matcher) # type: ignore

    for check_result in result.results:
        if isinstance(check_result, CheckResult) and check_result.have_conditions():
            for cond in check_result.conditions_results:
                assert_that(cond.category, any_of(ConditionCategory.PASS,
                                                  ConditionCategory.WARN,
                                                  ConditionCategory.FAIL,))

@pytest.fixture(scope='session')
def multi_index_dataframe():
    """Return a multi-indexed DataFrame."""
    return pd.DataFrame(
        {
            'a': [1, 2, 3, 4],
            'b': [5, 6, 7, 8],
            'c': [9, 10, 11, 12],
            'd': [13, 14, 15, 16],
        },
        index=pd.MultiIndex.from_product(
            [['a', 'b'], ['c', 'd']],
            names=['first', 'second'],
        ),
    )


@pytest.fixture(scope='session')
def empty_df():
    return pd.DataFrame([])


@pytest.fixture(scope='session')
def city_arrogance_split_dataset_and_model():
    def city_leng(data):
        data = data.copy()
        data['city'] = data['city'].apply(len)
        return data

    df = pd.DataFrame(
        {
            'sex': [0, 1, 1, 0, 0, 1],
            'city': ['ahhh', 'no', 'weeee', 'arg', 'eh', 'E'],
            'arrogance': [3, 1, 5, 2, 1, 1],
        })
    train, test = train_test_split(df, test_size=0.33, random_state=42)
    train_ds = Dataset(train, label='arrogance', cat_features=['sex'])
    test_ds = Dataset(test, label='arrogance', cat_features=['sex'])
    clf = Pipeline([('lengthifier', FunctionTransformer(city_leng)),
                ('clf', AdaBoostClassifier(random_state=0))])
    clf.fit(train_ds.features_columns, train_ds.label_col)
    return train_ds, test_ds, clf

@pytest.fixture(scope='session')
def diabetes_df():
    diabetes = load_diabetes(return_X_y=False, as_frame=True).frame
    return diabetes


@pytest.fixture(scope='session')
def diabetes_dataset_no_label(diabetes_df):
    diabetes_df = diabetes_df.drop('target', axis=1)
    return Dataset(diabetes_df)


@pytest.fixture(scope='session')
def diabetes(diabetes_df):
    """Return diabetes dataset splited to train and test as Datasets."""
    train_df, test_df = train_test_split(diabetes_df, test_size=0.33, random_state=42)
    train = Dataset(train_df, label='target', cat_features=['sex'])
    test = Dataset(test_df, label='target', cat_features=['sex'])
    return train, test


@pytest.fixture(scope='session')
def diabetes_model(diabetes):
    clf = GradientBoostingRegressor(random_state=0)
    train, _ = diabetes
    clf.fit(train.data[train.features], train.data[train.label_name])
    return clf


@pytest.fixture(scope='session')
def diabetes_split_dataset_and_model(diabetes, diabetes_model):
    train, test = diabetes
    clf = diabetes_model
    return train, test, clf


@pytest.fixture(scope='session')
def diabetes_split_dataset_and_model_custom(diabetes, diabetes_model):
    train, test = diabetes
    class MyModel:
        def predict(self, *args, **kwargs):
            return diabetes_model.predict(*args, **kwargs)
        # sklearn scorers in python 3.6 check fit attr
        def fit(self, *args, **kwargs):
            return diabetes_model.fit(*args, **kwargs)
    return train, test, MyModel()


@pytest.fixture(scope='session')
def diabetes_split_dataset_and_model_xgb(diabetes):
    train, test = diabetes
    clf = XGBRegressor(random_state=0)
    clf.fit(train.data[train.features], train.data[train.label_name])
    return train, test, clf


@pytest.fixture(scope='session')
def diabetes_split_dataset_and_model_lgbm(diabetes):
    train, test = diabetes
    clf = LGBMRegressor(random_state=0)
    clf.fit(train.data[train.features], train.data[train.label_name])
    return train, test, clf


@pytest.fixture(scope='session')
def diabetes_split_dataset_and_model_cat(diabetes):
    train, test = diabetes
    clf = CatBoostRegressor(random_state=0)
    clf.fit(train.data[train.features], train.data[train.label_name], verbose=False)
    return train, test, clf


@pytest.fixture(scope='session')
def iris_clean():
    """Return Iris dataset as DataFrame."""
    iris = load_iris(return_X_y=False, as_frame=True)
    return iris


@pytest.fixture(scope='session')
def iris(iris_clean) -> pd.DataFrame:
    """Return Iris dataset as DataFrame."""
    return iris_clean.frame


@pytest.fixture(scope='session')
def iris_dataset(iris):
    """Return Iris dataset as Dataset object."""
    return Dataset(iris, label='target')


@pytest.fixture(scope='session')
def iris_dataset_no_label(iris):
    """Return Iris dataset as Dataset object."""
    iris = iris.drop('target', axis=1)
    return Dataset(iris)


@pytest.fixture(scope='session')
def iris_adaboost(iris):
    """Return trained AdaBoostClassifier on iris data."""
    clf = AdaBoostClassifier(random_state=0)
    features = iris.drop('target', axis=1)
    target = iris.target
    clf.fit(features, target)
    return clf


@pytest.fixture(scope='session')
def iris_labeled_dataset(iris):
    """Return Iris dataset as Dataset object with label."""
    return Dataset(iris, label='target')


@pytest.fixture(scope='session')
def iris_random_forest(iris):
    """Return trained RandomForestClassifier on iris data."""
    clf = RandomForestClassifier(random_state=0)
    features = iris.drop('target', axis=1)
    target = iris.target
    clf.fit(features, target)
    return clf


@pytest.fixture(scope='session')
def iris_random_forest_single_class(iris):
    """Return trained RandomForestClassifier on iris data modified to a binary label."""
    clf = RandomForestClassifier(random_state=0)
    idx = iris.target != 2
    features = iris.drop('target', axis=1)[idx]
    target = iris.target[idx]
    clf.fit(features, target)
    return clf


@pytest.fixture(scope='session')
def iris_dataset_single_class(iris):
    """Return Iris dataset modified to a binary label as Dataset object."""
    idx = iris.target != 2
    df = iris[idx]
    dataset = Dataset(df, label='target')
    return dataset


@pytest.fixture(scope='session')
def iris_dataset_single_class_labeled(iris):
    """Return Iris dataset modified to a binary label as Dataset object."""
    idx = iris.target != 2
    df = iris[idx]
    dataset = Dataset(df, label='target')
    return dataset


@pytest.fixture(scope='session')
def iris_split_dataset(iris_clean) -> Tuple[Dataset, Dataset]:
    """Return Iris train and val datasets and trained AdaBoostClassifier model."""
    train, test = train_test_split(iris_clean.frame, test_size=0.33, random_state=42)
    train_ds = Dataset(train, label='target')
    test_ds = Dataset(test, label='target')
    return train_ds, test_ds


@pytest.fixture(scope='session')
def iris_split_dataset_and_model(iris_split_dataset) -> Tuple[Dataset, Dataset, AdaBoostClassifier]:
    """Return Iris train and val datasets and trained AdaBoostClassifier model."""
    train_ds, test_ds = iris_split_dataset
    clf = AdaBoostClassifier(random_state=0)
    clf.fit(train_ds.features_columns, train_ds.label_col)
    return train_ds, test_ds, clf


@pytest.fixture(scope='session')
def iris_split_dataset_and_model_custom(iris_split_dataset_and_model) -> Tuple[Dataset, Dataset, Any]:
    """Return Iris train and val datasets and trained AdaBoostClassifier model."""
    train_ds, test_ds, clf = iris_split_dataset_and_model
    class MyModel:
        def predict(self, *args, **kwargs):
            return clf.predict(*args, **kwargs)
        def predict_proba(self, *args, **kwargs):
            return clf.predict_proba(*args, **kwargs)
        # sklearn scorers in python 3.6 check fit attr
        def fit(self, *args, **kwargs):
            return clf.fit(*args, **kwargs)
    return train_ds, test_ds, MyModel()


@pytest.fixture(scope='session')
def iris_split_dataset_and_model_single_feature(iris_clean) -> Tuple[Dataset, Dataset, AdaBoostClassifier]:
    """Return Iris train and val datasets and trained AdaBoostClassifier model."""
    train, test = train_test_split(iris_clean.frame, test_size=0.33, random_state=42)
    train_ds = Dataset(train[['sepal length (cm)', 'target']], label='target')
    test_ds = Dataset(test[['sepal length (cm)', 'target']], label='target')
    clf = Pipeline([('bin', KBinsDiscretizer()),
                    ('clf', AdaBoostClassifier(random_state=0))])
    clf.fit(train_ds.features_columns, train_ds.label_col)
    return train_ds, test_ds, clf


@pytest.fixture(scope='session')
def iris_split_dataset_and_model_xgb(iris_split_dataset) -> Tuple[Dataset, Dataset, XGBClassifier]:
    """Return Iris train and val datasets and trained AdaBoostClassifier model."""
    train_ds, test_ds = iris_split_dataset
    clf = XGBClassifier(random_state=0)
    clf.fit(train_ds.features_columns, train_ds.label_col)
    return train_ds, test_ds, clf


@pytest.fixture(scope='session')
def iris_split_dataset_and_model_lgbm(iris_split_dataset) -> Tuple[Dataset, Dataset, LGBMClassifier]:
    """Return Iris train and val datasets and trained AdaBoostClassifier model."""
    train_ds, test_ds = iris_split_dataset
    clf = LGBMClassifier(random_state=0)
    clf.fit(train_ds.features_columns, train_ds.label_col)
    return train_ds, test_ds, clf


@pytest.fixture(scope='session')
def iris_split_dataset_and_model_cat(iris_split_dataset) -> Tuple[Dataset, Dataset, CatBoostClassifier]:
    """Return Iris train and val datasets and trained AdaBoostClassifier model."""
    train_ds, test_ds = iris_split_dataset
    clf = CatBoostClassifier(random_state=0)
    clf.fit(train_ds.features_columns, train_ds.label_col, verbose=False)
    return train_ds, test_ds, clf


@pytest.fixture(scope='session')
def iris_split_dataset_and_model_rf(iris_split_dataset) -> Tuple[Dataset, Dataset, RandomForestClassifier]:
    """Return Iris train and val datasets and trained RF model."""
    train_ds, test_ds = iris_split_dataset
    clf = RandomForestClassifier(random_state=0, n_estimators=10, max_depth=2)
    clf.fit(train_ds.features_columns, train_ds.label_col)
    return train_ds, test_ds, clf


@pytest.fixture(scope='session')
def iris_binary_string_split_dataset_and_model(iris) -> Tuple[Dataset, Dataset, DecisionTreeClassifier]:
    """Return Iris train and test datasets and trained DecisionTreeClassifier model."""
    iris = iris.copy()
    iris.loc[iris['target'] != 2, 'target'] = 'a'
    iris.loc[iris['target'] == 2, 'target'] = 'b'
    train, test = train_test_split(iris, test_size=0.33, random_state=42)
    train_ds = Dataset(train, label='target')
    test_ds = Dataset(test, label='target')
    clf = DecisionTreeClassifier(random_state=0)
    clf.fit(train_ds.features_columns, train_ds.label_col)
    return train_ds, test_ds, clf


# NaN dataframes:
@pytest.fixture(scope='session')
def df_with_nan_row():
    return pd.DataFrame({
        'col1': [0, 1, 2, 3, 4, 5, 6, 7, 8, 9, np.nan],
        'col2': [0, 1, 2, 3, 4, 5, 6, 7, 8, 9, np.nan]})


@pytest.fixture(scope='session')
def df_with_single_nan_in_col():
    return pd.DataFrame({
        'col1': [0, 1, 2, 3, 4, 5, 6, 7, 8, 9, np.nan],
        'col2': [0, 1, 2, 3, 4, 5, 6, 7, 8, 9, 10]})


@pytest.fixture(scope='session')
def df_with_single_nans_in_different_rows():
    return pd.DataFrame({
        'col1': [0, 1, 2, 3, 4, 5, 6, 7, 8, 9, np.nan],
        'col2': [0, 1, 2, 3, 4, np.nan, 6, 7, 8, 9, 10]})


@pytest.fixture(scope='session')
def df_with_fully_nan():
    return pd.DataFrame({
        'col1': [np.nan, np.nan, np.nan, np.nan, np.nan, np.nan, np.nan, np.nan, np.nan, np.nan, np.nan],
        'col2': [np.nan, np.nan, np.nan, np.nan, np.nan, np.nan, np.nan, np.nan, np.nan, np.nan, np.nan]})


@pytest.fixture(scope='session')
def drifted_data() -> Tuple[Dataset, Dataset]:
    np.random.seed(42)

    train_data = np.concatenate([np.random.randn(1000, 2),
                                 np.random.choice(a=['apple', 'orange', 'banana'], p=[0.5, 0.3, 0.2], size=(1000, 2))],
                                axis=1)
    test_data = np.concatenate([np.random.randn(1000, 2),
                                np.random.choice(a=['apple', 'orange', 'banana'], p=[0.5, 0.3, 0.2], size=(1000, 2))],
                               axis=1)

    df_train = pd.DataFrame(train_data,
                            columns=['numeric_without_drift', 'numeric_with_drift', 'categorical_without_drift',
                                     'categorical_with_drift'])
    df_test = pd.DataFrame(test_data, columns=df_train.columns)

    df_train = df_train.astype({'numeric_without_drift': 'float', 'numeric_with_drift': 'float'})
    df_test = df_test.astype({'numeric_without_drift': 'float', 'numeric_with_drift': 'float'})

    df_test['numeric_with_drift'] = df_test['numeric_with_drift'].astype('float') + abs(
        np.random.randn(1000)) + np.arange(0, 1, 0.001) * 4
    df_test['categorical_with_drift'] = np.random.choice(a=['apple', 'orange', 'banana', 'lemon'],
                                                         p=[0.5, 0.25, 0.15, 0.1], size=(1000, 1))

    label = np.random.randint(0, 2, size=(df_train.shape[0],))
    df_train['target'] = label
    train_ds = Dataset(df_train, label='target')

    label = np.random.randint(0, 2, size=(df_test.shape[0],))
    df_test['target'] = label
    test_ds = Dataset(df_test, label='target')

    return train_ds, test_ds


@pytest.fixture(scope='session')
def drifted_data_and_model(drifted_data) -> Tuple[Dataset, Dataset, Pipeline]:

    train_ds, test_ds = drifted_data

    model = Pipeline([
        ('handle_cat', ColumnTransformer(
            transformers=[
                ('num', 'passthrough',
                 ['numeric_with_drift', 'numeric_without_drift']),
                ('cat',
                 Pipeline([
                     ('encode', OrdinalEncoder(handle_unknown='use_encoded_value', unknown_value=-1)),
                 ]),
                 ['categorical_with_drift', 'categorical_without_drift'])
            ]
        )),
        ('model', DecisionTreeClassifier(random_state=0, max_depth=2))]
    )

    model.fit(train_ds.features_columns, train_ds.label_col)

    return train_ds, test_ds, model


@pytest.fixture(scope='session')
def non_drifted_classification_label() -> Tuple[Dataset, Dataset]:
    np.random.seed(42)

    train_data = np.concatenate([np.random.randn(1000, 2), np.random.choice(a=[1, 0], p=[0.5, 0.5], size=(1000, 1))],
                                axis=1)
    # Create test_data with drift in label:
    test_data = np.concatenate([np.random.randn(1000, 2), np.random.choice(a=[1, 0], p=[0.45, 0.55], size=(1000, 1))],
                               axis=1)

    df_train = pd.DataFrame(train_data, columns=['col1', 'col2', 'target'])
    df_test = pd.DataFrame(test_data, columns=['col1', 'col2', 'target'])

    train_ds = Dataset(df_train, label='target')
    test_ds = Dataset(df_test, label='target')

    return train_ds, test_ds


@pytest.fixture(scope='session')
def drifted_classification_label() -> Tuple[Dataset, Dataset]:
    np.random.seed(42)

    train_data = np.concatenate([np.random.randn(1000, 2), np.random.choice(a=[1, 0], p=[0.5, 0.5], size=(1000, 1))],
                                axis=1)
    # Create test_data with drift in label:
    test_data = np.concatenate([np.random.randn(1000, 2), np.random.choice(a=[1, 0], p=[0.25, 0.75], size=(1000, 1))],
                               axis=1)

    df_train = pd.DataFrame(train_data, columns=['col1', 'col2', 'target'])
    df_test = pd.DataFrame(test_data, columns=['col1', 'col2', 'target'])

    train_ds = Dataset(df_train, label='target')
    test_ds = Dataset(df_test, label='target')

    return train_ds, test_ds


@pytest.fixture(scope='session')
def drifted_regression_label() -> Tuple[Dataset, Dataset]:
    np.random.seed(42)

    train_data = np.concatenate([np.random.randn(1000, 2), np.random.randn(1000, 1)], axis=1)
    test_data = np.concatenate([np.random.randn(1000, 2), np.random.randn(1000, 1)], axis=1)

    df_train = pd.DataFrame(train_data, columns=['col1', 'col2', 'target'])
    df_test = pd.DataFrame(test_data, columns=['col1', 'col2', 'target'])
    # Create drift in test:
    df_test['target'] = df_test['target'].astype('float') + abs(np.random.randn(1000)) + np.arange(0, 1, 0.001) * 4

    train_ds = Dataset(df_train, label='target')
    test_ds = Dataset(df_test, label='target')

    return train_ds, test_ds


@pytest.fixture(scope='session')
def simple_custom_plt_check():
    class DatasetSizeComparison(TrainTestCheck):
        """Check which compares the sizes of train and test datasets."""

        def run_logic(self, context: Context) -> CheckResult:
            ## Check logic
            train_size = context.train.n_samples
            test_size = context.test.n_samples

            ## Create the check result value
            sizes = {'Train': train_size, 'Test': test_size}
            sizes_df_for_display =  pd.DataFrame(sizes, index=['Size'])

            ## Display function of matplotlib graph:
            def graph_display():
                plt.bar(sizes.keys(), sizes.values(), color='green')
                plt.xlabel('Dataset')
                plt.ylabel('Size')
                plt.title('Datasets Size Comparison')

            return CheckResult(sizes, display=[sizes_df_for_display, graph_display])
    return DatasetSizeComparison()


@pytest.fixture(scope='session')
def adult_no_split():
    ds = adult.load_data(as_train_test=False)
    return ds


@pytest.fixture(scope='session')
def df_with_mixed_datatypes_and_missing_values():
    df = pd.DataFrame({
        'cat': [1, 2, 3, 4, 5], 'dog': [0, 9, 8, np.NAN, 7], 'owl': [np.NAN, 6, 5, 4, 3],
        'red': [np.NAN, np.NAN, np.NAN, np.NAN, np.NAN], 'blue': [0, 1, 2, 3, 4], 'green': [0, 0, 0, 0, 0],
        'white': [0.2, 0.5, 0.6, 0.2, -0.1], 'black': [0.1, 0.2, 0.3, 0.4, 0.5],
        'date': [np.datetime64('2019-01-01'), np.datetime64('2019-12-02'), np.datetime64('2019-01-03'),
                 np.datetime64('2019-02-04'), np.datetime64('2019-01-05')],
        'target': [0, 1, 0, 1, 0]
    }, index=['a', 'b', 'c', 'd', 'e'])
    return df<|MERGE_RESOLUTION|>--- conflicted
+++ resolved
@@ -37,11 +37,7 @@
 from deepchecks.core.errors import DeepchecksBaseError
 from deepchecks.core.suite import BaseSuite, SuiteResult
 from deepchecks.tabular import Context, Dataset, TrainTestCheck
-<<<<<<< HEAD
-from deepchecks.tabular.datasets.classification import adult
-=======
 from deepchecks.utils.logger import set_verbosity
->>>>>>> 3f899a1c
 
 from .vision.vision_conftest import *  # pylint: disable=wildcard-import, unused-wildcard-import
 
@@ -529,7 +525,6 @@
 
     return train_ds, test_ds
 
-
 @pytest.fixture(scope='session')
 def simple_custom_plt_check():
     class DatasetSizeComparison(TrainTestCheck):
