--- conflicted
+++ resolved
@@ -1,17 +1,10 @@
-<<<<<<< HEAD
-"""Module pytest fixtures"""
-=======
 """Represents fixtures for unit testing using pytest."""
->>>>>>> 3785a05d
 import pytest
 from sklearn.ensemble import AdaBoostClassifier
 from sklearn.datasets import load_iris
 import pandas as pd
 from mlchecks import Dataset
 
-# pylint: disable=redefined-outer-name
-# Conftest using pytest fixtures to define parameters with
-# names of functions as the desired behaviour
 
 @pytest.fixture(scope='session')
 def iris():
@@ -27,13 +20,7 @@
 @pytest.fixture(scope='session')
 def iris_adaboost(iris):
     clf = AdaBoostClassifier()
-<<<<<<< HEAD
-    x = iris.data
-    y = iris.target
-    clf.fit(x, y)
-=======
     features = iris.drop('target', axis=1)
     target = iris.target
     clf.fit(features, target)
->>>>>>> 3785a05d
     return clf