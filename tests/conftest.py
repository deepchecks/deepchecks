"""Represents fixtures for unit testing using pytest."""
# Disable this pylint check since we use this convention in pytest fixtures
#pylint: disable=redefined-outer-name
from typing import Tuple

import pytest
from sklearn.ensemble import AdaBoostClassifier, RandomForestClassifier, GradientBoostingRegressor
from sklearn.datasets import load_iris, load_diabetes
from sklearn.model_selection import train_test_split
import pandas as pd

from mlchecks import Dataset


@pytest.fixture(scope='session')
def empty_df():
    return pd.DataFrame([])


@pytest.fixture(scope='session')
def diabetes_df():
    diabetes = load_diabetes(return_X_y=False, as_frame=True).frame
<<<<<<< HEAD
    train_df, validation_df = train_test_split(diabetes, test_size=0.33, random_state=42)
    train = Dataset(train_df, cat_features=['sex'], label='target')
    validation = Dataset(validation_df, cat_features=['sex'], label='target')
=======
    return diabetes


@pytest.fixture(scope='session')
def diabetes(diabetes_df):
    """Return diabetes dataset splited to train and validation as Datasets."""
    train_df, validation_df = train_test_split(diabetes_df, test_size=0.33, random_state=42)
    train = Dataset(train_df, label='target')
    validation = Dataset(validation_df, label='target')
>>>>>>> 61785a3e
    return train, validation


@pytest.fixture(scope='session')
def diabetes_model(diabetes):
    clf = GradientBoostingRegressor()
    train, _ = diabetes
    return clf.fit(train.features_columns(), train.label_col())


@pytest.fixture(scope='session')
def diabetes_split_dataset_and_model(diabetes, diabetes_model):
    train, validation = diabetes
    clf = diabetes_model
    return train, validation, clf


@pytest.fixture(scope='session')
def iris_clean():
    """Return Iris dataset as DataFrame."""
    iris = load_iris(return_X_y=False, as_frame=True)
    return iris


@pytest.fixture(scope='session')
def iris(iris_clean):
    """Return Iris dataset as DataFrame."""
    return iris_clean.frame


@pytest.fixture(scope='session')
def iris_dataset(iris):
    """Return Iris dataset as Dataset object."""
    return Dataset(iris)


@pytest.fixture(scope='session')
def iris_adaboost(iris):
    """Return trained AdaBoostClassifier on iris data."""
    clf = AdaBoostClassifier()
    features = iris.drop('target', axis=1)
    target = iris.target
    clf.fit(features, target)
    return clf


@pytest.fixture(scope='session')
def iris_labeled_dataset(iris):
    """Return Iris dataset as Dataset object with label."""
    return Dataset(iris, label='target')


@pytest.fixture(scope='session')
def iris_random_forest(iris):
    """Return trained RandomForestClassifier on iris data."""
    clf = RandomForestClassifier()
    features = iris.drop('target', axis=1)
    target = iris.target
    clf.fit(features, target)
    return clf


@pytest.fixture(scope='session')
def iris_random_forest_single_class(iris):
    """Return trained RandomForestClassifier on iris data modified to a binary label."""
    clf = RandomForestClassifier()
    idx = iris.target != 2
    features = iris.drop('target', axis=1)[idx]
    target = iris.target[idx]
    clf.fit(features, target)
    return clf


@pytest.fixture(scope='session')
def iris_dataset_single_class(iris):
    """Return Iris dataset modified to a binary label as Dataset object."""
    idx = iris.target != 2
    df = iris[idx]
    dataset = Dataset(df)
    return dataset


@pytest.fixture(scope='session')
def iris_dataset_single_class_labeled(iris):
    """Return Iris dataset modified to a binary label as Dataset object."""
    idx = iris.target != 2
    df = iris[idx]
    dataset = Dataset(df, label='target')
    return dataset


@pytest.fixture(scope='session')
def iris_split_dataset_and_model(iris_clean) -> Tuple[Dataset, Dataset, AdaBoostClassifier]:
    """Return Iris train and val datasets and trained RF model."""
    train, test = train_test_split(iris_clean.frame, test_size=0.33, random_state=42)
    train_ds = Dataset(train, label='target')
    val_ds = Dataset(test, label='target')
    clf = AdaBoostClassifier()
    clf.fit(train_ds.features_columns(), train_ds.label_col())
    return train_ds, val_ds, clf<|MERGE_RESOLUTION|>--- conflicted
+++ resolved
@@ -20,11 +20,6 @@
 @pytest.fixture(scope='session')
 def diabetes_df():
     diabetes = load_diabetes(return_X_y=False, as_frame=True).frame
-<<<<<<< HEAD
-    train_df, validation_df = train_test_split(diabetes, test_size=0.33, random_state=42)
-    train = Dataset(train_df, cat_features=['sex'], label='target')
-    validation = Dataset(validation_df, cat_features=['sex'], label='target')
-=======
     return diabetes
 
 
@@ -34,7 +29,6 @@
     train_df, validation_df = train_test_split(diabetes_df, test_size=0.33, random_state=42)
     train = Dataset(train_df, label='target')
     validation = Dataset(validation_df, label='target')
->>>>>>> 61785a3e
     return train, validation
 
 
