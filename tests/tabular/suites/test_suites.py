# ----------------------------------------------------------------------------
# Copyright (C) 2021-2022 Deepchecks (https://www.deepchecks.com)
#
# This file is part of Deepchecks.
# Deepchecks is distributed under the terms of the GNU Affero General
# Public License (version 3 or later).
# You should have received a copy of the GNU Affero General Public License
# along with Deepchecks.  If not, see <http://www.gnu.org/licenses/>.
# ----------------------------------------------------------------------------
#
"""builtin suites tests"""

# pylint: disable=redefined-outer-name
import typing as t
from datetime import datetime

import pandas as pd
import pytest
from catboost import CatBoostClassifier, CatBoostRegressor
from hamcrest import assert_that, contains_exactly, has_length
from lightgbm import LGBMClassifier, LGBMRegressor
from sklearn.ensemble import AdaBoostClassifier
from sklearn.model_selection import train_test_split
from xgboost import XGBClassifier, XGBRegressor

from deepchecks.tabular import Dataset, suites
from tests.common import get_expected_results_length, validate_suite_result


@pytest.fixture()
def iris(iris_clean) -> t.Tuple[Dataset, Dataset, AdaBoostClassifier]:
    # note: to run classification suite successfully we need to modify iris dataframe
    # according to suite needs
    df = t.cast(pd.DataFrame, iris_clean.frame.copy())
    df['index'] = range(len(df))
    df['date'] = datetime.now()

    train, test = t.cast(
        t.Tuple[pd.DataFrame, pd.DataFrame],
        train_test_split(df, test_size=0.33, random_state=42)
    )

    train, test = (
        Dataset(train, label='target', datetime_name='date', index_name='index'),
        Dataset(test, label='target', datetime_name='date', index_name='index')
    )

    model = AdaBoostClassifier(random_state=0)
    model.fit(train.data[train.features], train.data[train.label_name])

    return train, test, model


<<<<<<< HEAD
def test_generic_suite(
        iris: t.Tuple[Dataset, Dataset, AdaBoostClassifier],
        diabetes_split_dataset_and_model: t.Tuple[Dataset, Dataset, object],
        iris_split_dataset_and_model_single_feature: t.Tuple[Dataset, Dataset, AdaBoostClassifier],
        kiss_dataset_and_model,
        wierd_classification_dataset_and_model,
        wierd_regression_dataset_and_model,
        adult_split_dataset_and_model
):
    iris_train, iris_test, iris_model = iris
    diabetes_train, diabetes_test, diabetes_model = diabetes_split_dataset_and_model
    kiss_train, kiss_test, kiss_model = kiss_dataset_and_model
    wierd_classification_train, wierd_classification_test, wierd_classification_model = wierd_classification_dataset_and_model
    wierd_regression_train, wierd_regression_test, wierd_regression_model = wierd_regression_dataset_and_model
    iris_train_single, iris_test_single, iris_model_single = iris_split_dataset_and_model_single_feature
    adult_train, adult_test, adult_model = adult_split_dataset_and_model
=======
def _test_suite(train=None, test=None, model=None, **kwargs):
>>>>>>> e99653a9
    suite = suites.full_suite(imaginery_kwarg='just to make sure all checks have kwargs in the init')
    result = suite.run(train_dataset=train, test_dataset=test, model=model, **kwargs)
    length = get_expected_results_length(suite, dict(train_dataset=train, test_dataset=test, model=model))
    validate_suite_result(result, length)


def test_iris_single_feature_suite(iris_split_dataset_and_model_single_feature):
    train, test, model = iris_split_dataset_and_model_single_feature
    _test_suite(train, test, model)


def test_iris_single_feature_suite_no_model(iris_split_dataset_and_model_single_feature):
    train, test, _ = iris_split_dataset_and_model_single_feature
    _test_suite(train, test)


def test_kiss_dataset_suite(kiss_dataset_and_model):
    train, test, model = kiss_dataset_and_model
    _test_suite(train, test, model)


def test_weird_classification_suite(wierd_classification_dataset_and_model):
    train, test, model = wierd_classification_dataset_and_model
    _test_suite(train, test, model)


def test_weird_regression_suite(wierd_regression_dataset_and_model):
    train, test, model = wierd_regression_dataset_and_model
    _test_suite(train, test, model)


def test_missing_test_classes_suite(missing_test_classes_binary_dataset_and_model):
    train, test, model = missing_test_classes_binary_dataset_and_model
    _test_suite(train, test, model)


def test_iris_suite(iris):
    train, test, model = iris
    _test_suite(train, test, model)


def test_iris_no_display(iris):
    train, test, model = iris
    _test_suite(train, test, model, with_display=False)


def test_iris_no_model(iris):
    train, test, _ = iris
    _test_suite(train, test)


def test_iris_no_test_dataset(iris):
    train, _, model = iris
    _test_suite(train, None, model)


def test_iris_only_model(iris):
    _, _, model = iris
    _test_suite(None, None, model)


def test_adult_dataset_suite(adult_split_dataset_and_model):
    train, test, model = adult_split_dataset_and_model
    _test_suite(train, test, model)


def test_diabetes_dataset_suite(diabetes_split_dataset_and_model):
    train, test, model = diabetes_split_dataset_and_model
    _test_suite(train, test, model)


def test_generic_boost(
        iris_split_dataset_and_model_cat: t.Tuple[Dataset, Dataset, CatBoostClassifier],
        iris_split_dataset_and_model_xgb: t.Tuple[Dataset, Dataset, XGBClassifier],
        iris_split_dataset_and_model_lgbm: t.Tuple[Dataset, Dataset, LGBMClassifier],
        diabetes_split_dataset_and_model_xgb: t.Tuple[Dataset, Dataset, CatBoostRegressor],
        diabetes_split_dataset_and_model_lgbm: t.Tuple[Dataset, Dataset, XGBRegressor],
        diabetes_split_dataset_and_model_cat: t.Tuple[Dataset, Dataset, LGBMRegressor],
):
    iris_cat_train, iris_cat_test, iris_cat_model = iris_split_dataset_and_model_cat
    iris_xgb_train, iris_xgb_test, iris_xgb_model = iris_split_dataset_and_model_xgb
    iris_lgbm_train, iris_lgbm_test, iris_lgbm_model = iris_split_dataset_and_model_lgbm

    diabetes_cat_train, diabetes_cat_test, diabetes_cat_model = diabetes_split_dataset_and_model_cat
    diabetes_xgb_train, diabetes_xgb_test, diabetes_xgb_model = diabetes_split_dataset_and_model_xgb
    diabetes_lgbm_train, diabetes_lgbm_test, diabetes_lgbm_model = diabetes_split_dataset_and_model_lgbm

    suite = suites.full_suite()

    arguments = (
        dict(train_dataset=iris_cat_train, test_dataset=iris_cat_test, model=iris_cat_model),
        dict(train_dataset=iris_xgb_train, test_dataset=iris_xgb_test, model=iris_xgb_model),
        dict(train_dataset=iris_lgbm_train, test_dataset=iris_lgbm_test, model=iris_lgbm_model),
        dict(train_dataset=diabetes_cat_train, test_dataset=diabetes_cat_test, model=diabetes_cat_model),
        dict(train_dataset=diabetes_xgb_train, test_dataset=diabetes_xgb_test, model=diabetes_xgb_model),
        dict(train_dataset=diabetes_lgbm_train, test_dataset=diabetes_lgbm_test, model=diabetes_lgbm_model),
    )

    for args in arguments:
        result = suite.run(**args)
        length = get_expected_results_length(suite, args)
        validate_suite_result(result, length)


def test_generic_custom(
        iris_split_dataset_and_model_custom: t.Tuple[Dataset, Dataset, t.Any],
        diabetes_split_dataset_and_model_custom: t.Tuple[Dataset, Dataset, t.Any],
):
    iris_train, iris_test, iris_model = iris_split_dataset_and_model_custom
    diabetes_train, diabetes_test, diabetes_model = diabetes_split_dataset_and_model_custom

    suite = suites.full_suite()

    arguments = (
        dict(train_dataset=iris_train, test_dataset=iris_test, model=iris_model),
        dict(train_dataset=diabetes_train, test_dataset=diabetes_test, model=diabetes_model),
    )

    for args in arguments:
        result = suite.run(**args)
        length = get_expected_results_length(suite, args)
        validate_suite_result(result, length)


def test_single_dataset(iris_split_dataset_and_model_custom):
    iris_train, iris_test, iris_model = iris_split_dataset_and_model_custom
    suite = suites.full_suite()
    res_train = suite.run(iris_train, iris_test, iris_model, with_display=False, run_single_dataset='Train')
    expected_train_headers = ['Train Test Performance',
                              'Feature Label Correlation Change',
                              'Feature Label Correlation - Train Dataset',
                              'Feature-Feature Correlation - Train Dataset',
                              'Weak Segments Performance - Train Dataset',
                              'ROC Report - Train Dataset',
                              'Train Test Prediction Drift',
                              'Simple Model Comparison',
                              'Unused Features - Train Dataset',
                              'Model Inference Time - Train Dataset',
                              'Datasets Size Comparison',
                              'New Label Train Test',
                              'New Category Train Test',
                              'String Mismatch Comparison',
                              'Train Test Samples Mix',
                              'Train Test Feature Drift',
                              'Train Test Label Drift',
                              'Multivariate Drift',
                              'Single Value in Column - Train Dataset',
                              'Special Characters - Train Dataset',
                              'Mixed Nulls - Train Dataset',
                              'Mixed Data Types - Train Dataset',
                              'String Mismatch - Train Dataset',
                              'Data Duplicates - Train Dataset',
                              'String Length Out Of Bounds - Train Dataset',
                              'Conflicting Labels - Train Dataset',
                              'Confusion Matrix Report - Train Dataset',
                              'Calibration Metric - Train Dataset',
                              'Outlier Sample Detection - Train Dataset',
                              'Regression Error Distribution - Train Dataset',
                              'Boosting Overfit',
                              'Date Train Test Leakage Duplicates',
                              'Date Train Test Leakage Overlap',
                              'Index Train Test Leakage',
                              'Identifier Label Correlation - Train Dataset']

    res_test = suite.run(iris_train, iris_test, iris_model, with_display=False, run_single_dataset='Test')
    res_full = suite.run(iris_train, iris_test, iris_model, with_display=False)
    res_names = [x.get_header() for x in res_train.results]
    assert_that(res_names, contains_exactly(*expected_train_headers))
    assert_that(res_test.results, has_length(35))
    assert_that(res_full.results, has_length(54))<|MERGE_RESOLUTION|>--- conflicted
+++ resolved
@@ -13,18 +13,18 @@
 # pylint: disable=redefined-outer-name
 import typing as t
 from datetime import datetime
+from hamcrest import assert_that, has_length, contains_exactly
 
 import pandas as pd
 import pytest
 from catboost import CatBoostClassifier, CatBoostRegressor
-from hamcrest import assert_that, contains_exactly, has_length
 from lightgbm import LGBMClassifier, LGBMRegressor
 from sklearn.ensemble import AdaBoostClassifier
 from sklearn.model_selection import train_test_split
 from xgboost import XGBClassifier, XGBRegressor
 
 from deepchecks.tabular import Dataset, suites
-from tests.common import get_expected_results_length, validate_suite_result
+from tests.conftest import get_expected_results_length, validate_suite_result
 
 
 @pytest.fixture()
@@ -51,26 +51,7 @@
     return train, test, model
 
 
-<<<<<<< HEAD
-def test_generic_suite(
-        iris: t.Tuple[Dataset, Dataset, AdaBoostClassifier],
-        diabetes_split_dataset_and_model: t.Tuple[Dataset, Dataset, object],
-        iris_split_dataset_and_model_single_feature: t.Tuple[Dataset, Dataset, AdaBoostClassifier],
-        kiss_dataset_and_model,
-        wierd_classification_dataset_and_model,
-        wierd_regression_dataset_and_model,
-        adult_split_dataset_and_model
-):
-    iris_train, iris_test, iris_model = iris
-    diabetes_train, diabetes_test, diabetes_model = diabetes_split_dataset_and_model
-    kiss_train, kiss_test, kiss_model = kiss_dataset_and_model
-    wierd_classification_train, wierd_classification_test, wierd_classification_model = wierd_classification_dataset_and_model
-    wierd_regression_train, wierd_regression_test, wierd_regression_model = wierd_regression_dataset_and_model
-    iris_train_single, iris_test_single, iris_model_single = iris_split_dataset_and_model_single_feature
-    adult_train, adult_test, adult_model = adult_split_dataset_and_model
-=======
 def _test_suite(train=None, test=None, model=None, **kwargs):
->>>>>>> e99653a9
     suite = suites.full_suite(imaginery_kwarg='just to make sure all checks have kwargs in the init')
     result = suite.run(train_dataset=train, test_dataset=test, model=model, **kwargs)
     length = get_expected_results_length(suite, dict(train_dataset=train, test_dataset=test, model=model))
