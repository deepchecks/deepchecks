--- conflicted
+++ resolved
@@ -11,11 +11,7 @@
 """Tests for Mixed Nulls check"""
 import numpy as np
 import pandas as pd
-<<<<<<< HEAD
-from hamcrest import (assert_that, calling, close_to, equal_to, greater_than, has_entries, has_entry, has_items,
-=======
 from hamcrest import (any_of, assert_that, calling, close_to, equal_to, greater_than, has_entries, has_entry, has_items,
->>>>>>> f2ef42b2
                       has_length, is_, raises)
 
 from deepchecks.core.errors import DatasetValidationError, DeepchecksValueError
