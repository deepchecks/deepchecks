# ----------------------------------------------------------------------------
# Copyright (C) 2021-2022 Deepchecks (https://www.deepchecks.com)
#
# This file is part of Deepchecks.
# Deepchecks is distributed under the terms of the GNU Affero General
# Public License (version 3 or later).
# You should have received a copy of the GNU Affero General Public License
# along with Deepchecks.  If not, see <http://www.gnu.org/licenses/>.
# ----------------------------------------------------------------------------
#
"""Tests for weak segment performance check."""
import numpy as np
import pandas as pd
<<<<<<< HEAD
from hamcrest import assert_that, calling, close_to, equal_to, has_items, has_length, raises
=======
from hamcrest import assert_that, close_to, equal_to, has_items, has_length, calling, raises, any_of
>>>>>>> 37e988ee
from sklearn.metrics import f1_score, make_scorer

from deepchecks.core.errors import DeepchecksValueError
from deepchecks.tabular.checks import WeakSegmentsPerformance
from tests.base.utils import equal_condition_result


def test_segment_performance_diabetes(diabetes_split_dataset_and_model):
    # Arrange
    _, val, model = diabetes_split_dataset_and_model

    # Act
    result = WeakSegmentsPerformance().run(val, model)
    segments = result.value['weak_segments_list']

    # Assert
    assert_that(segments, has_length(10))
    assert_that(max(segments.iloc[:, 0]), result.value['avg_score'])
    assert_that(segments.iloc[0, 0], close_to(-89, 1))
    assert_that(segments.iloc[0, 1], equal_to('bmi'))


def test_segment_performance_diabetes_with_arguments(diabetes_split_dataset_and_model):
    # Arrange
    _, val, model = diabetes_split_dataset_and_model

    # Act
    result = WeakSegmentsPerformance(n_top_features=4, segment_minimum_size_ratio=0.1).run(val, model)
    segments = result.value['weak_segments_list']

    # Assert
    assert_that(segments, has_length(5))
    assert_that(max(segments.iloc[:, 0]), result.value['avg_score'])
    assert_that(segments.iloc[0, 0], close_to(-86, 0.01))
    assert_that(segments.iloc[0, 1], equal_to('s5'))


def test_segment_performance_iris_with_condition(iris_split_dataset_and_model):
    # Arrange
    _, val, model = iris_split_dataset_and_model
    check = WeakSegmentsPerformance().add_condition_segments_relative_performance_greater_than()

    # Act
    result = check.run(val, model)
    condition_result = result.conditions_results
    segments = result.value['weak_segments_list']

    # Assert
    assert_that(condition_result, has_items(
        equal_condition_result(
            is_pass=True,
            name='The relative performance of weakest segment is greater than 80% of average model performance.',
            details='Found a segment with Accuracy score of 0.75 in comparison to an average score of 0.92 in sampled '
                    'data.')
    ))
    assert_that(segments, has_length(3))
    assert_that(max(segments.iloc[:, 0]), result.value['avg_score'])
    assert_that(segments.iloc[0, 0], close_to(0.75, 0))
    assert_that(segments.iloc[0, 1], equal_to('petal length (cm)'))


def test_segment_performance_iris_with_arguments(iris_split_dataset_and_model):
    # Arrange
    _, val, model = iris_split_dataset_and_model
    loss_per_sample = pd.Series(np.arange(0, 1, 1/val.n_samples, dtype=float), index=val.data.index)
    scorer = {'f1_score': make_scorer(f1_score, average='micro')}

    # Act
    result = WeakSegmentsPerformance(loss_per_sample=loss_per_sample, alternative_scorer=scorer).run(val, model)
    segments = result.value['weak_segments_list']

    # Assert
    assert_that(segments, any_of(has_length(5), has_length(6)))
    assert_that(segments.iloc[0, 0], close_to(0.7692307692307693, 0.01))


def test_regression_categorical_features_avocado(avocado_split_dataset_and_model):
    # Arrange
    _, val, model = avocado_split_dataset_and_model

    # Act
    result = WeakSegmentsPerformance().run(val, model)
    segments = result.value['weak_segments_list']

    # Assert
    assert_that(segments, has_length(7))
    assert_that(segments[segments['Feature1'] == 'type']['Feature1 range'].iloc[0], equal_to(['organic']))
    assert_that(segments[segments['Feature1'] == 'type'].iloc[0, 0], close_to(-0.362,0.01))
    assert_that(segments.iloc[0, 0], close_to(-0.379, 0.01))


def test_classes_do_not_match_proba(kiss_dataset_and_model):
    # Arrange
    _, val, model = kiss_dataset_and_model
    check = WeakSegmentsPerformance()

    # Act & Assert
    assert_that(calling(check.run).with_args(val, model, model_classes=[1, 2, 3, 4, 5, 6, 7]),
                raises(DeepchecksValueError,
                       r'Predicted probabilities shape \(2, 3\) does not match the number of classes found in the '
                       r'labels \[1, 2, 3, 4, 5, 6, 7\]\.'))


def test_categorical_feat_target(adult_split_dataset_and_model):
    # Arrange
    _, val, model = adult_split_dataset_and_model
    val = val.sample()
    val.data['native-country'].iloc[0] = np.nan
    val.data['native-country'] = pd.Categorical(val.data['native-country'])
    val.data['income'] = pd.Categorical(val.data['income'])
    check = WeakSegmentsPerformance()

    # Act
    result = check.run(val, model)
    segments = result.value['weak_segments_list']

    # Assert
    assert_that(segments, has_length(10))<|MERGE_RESOLUTION|>--- conflicted
+++ resolved
@@ -11,11 +11,7 @@
 """Tests for weak segment performance check."""
 import numpy as np
 import pandas as pd
-<<<<<<< HEAD
-from hamcrest import assert_that, calling, close_to, equal_to, has_items, has_length, raises
-=======
-from hamcrest import assert_that, close_to, equal_to, has_items, has_length, calling, raises, any_of
->>>>>>> 37e988ee
+from hamcrest import any_of, assert_that, calling, close_to, equal_to, has_items, has_length, raises
 from sklearn.metrics import f1_score, make_scorer
 
 from deepchecks.core.errors import DeepchecksValueError
