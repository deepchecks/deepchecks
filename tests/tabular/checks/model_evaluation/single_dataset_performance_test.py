--- conflicted
+++ resolved
@@ -11,22 +11,18 @@
 """Contains unit tests for the single dataset performance report check."""
 from typing import List
 
-<<<<<<< HEAD
-from hamcrest import assert_that, calling, close_to, equal_to, has_entries, has_items, has_length, instance_of, raises
-=======
 from hamcrest import (assert_that, calling, close_to, has_entries, has_items, has_length,
                       instance_of, raises, equal_to, none)
->>>>>>> e99653a9
 from sklearn.ensemble import AdaBoostClassifier, RandomForestClassifier
 from sklearn.model_selection import train_test_split
 
+from tests.common import is_nan
 from deepchecks.core import ConditionResult
 from deepchecks.core.errors import DeepchecksNotSupportedError, DeepchecksValueError, ModelValidationError
 from deepchecks.tabular.checks import SingleDatasetPerformance
 from deepchecks.tabular.dataset import Dataset
 from deepchecks.tabular.metric_utils.scorers import DEFAULT_MULTICLASS_SCORERS, DEFAULT_REGRESSION_SCORERS
 from tests.base.utils import equal_condition_result
-from tests.common import is_nan
 
 
 def test_dataset_wrong_input():
