--- conflicted
+++ resolved
@@ -54,10 +54,8 @@
                 check_path = os.path.join(root, file_name)
                 if check_path not in ignored_files:
                     example_file_name = "plot_" + file_name
-                    splitted_path = check_path.split("/")
-                    namespace = splitted_path[1]
-                    type = splitted_path[3]
-                    example_path = os.path.join(examples_path, namespace, type, example_file_name)
+                    relative_path = "/".join(check_path.split("/")[1:-1])
+                    example_path = os.path.join(examples_path, relative_path, "source", example_file_name)
                     if not os.path.exists(example_path):
                         print(f"Check {check_path} does not have a corresponding example file")
                         all_valid = False
@@ -84,10 +82,6 @@
 
 valid = True
 for x in checks_dirs:
-<<<<<<< HEAD
-    flag = flag and validate_dir(x, "docs/source/checks")
-sys.exit(0 if flag else 1)
-=======
     valid = valid and validate_dir(x, SOURCE_DIR)
 
 for check in get_check_classes_in_module(tabular_checks):
@@ -96,5 +90,4 @@
 for check in get_check_classes_in_module(vision_checks):
     valid = valid and test_read_more_link(check, COMPILED_DIR)
 
-sys.exit(0 if valid else 1)
->>>>>>> 161059c2
+sys.exit(0 if valid else 1)