# ----------------------------------------------------------------------------
# Copyright (C) 2021 Deepchecks (https://www.deepchecks.com)
#
# This file is part of Deepchecks.
# Deepchecks is distributed under the terms of the GNU Affero General
# Public License (version 3 or later).
# You should have received a copy of the GNU Affero General Public License
# along with Deepchecks.  If not, see <http://www.gnu.org/licenses/>.
# ----------------------------------------------------------------------------
#
"""Module containing the Suite object, used for running a set of checks together."""
# pylint: disable=broad-except
import abc
import io
from collections import OrderedDict
from typing import Union, List, Optional, Tuple, Any, Container, Mapping, Callable

import pandas as pd
from IPython.core.display import display_html
from IPython.core.getipython import get_ipython
import jsonpickle

from deepchecks.base.check_context import CheckRunContext
from deepchecks.base.display_suite import display_suite_result, ProgressBar
from deepchecks.errors import DeepchecksValueError, DeepchecksNotSupportedError
from deepchecks.base.dataset import Dataset
from deepchecks.base.check import CheckResult, TrainTestBaseCheck, SingleDatasetBaseCheck, ModelOnlyBaseCheck, \
                                  CheckFailure, ModelComparisonBaseCheck, ModelComparisonContext
from deepchecks.utils.ipython import is_ipython_display


__all__ = ['BaseSuite', 'Suite', 'ModelComparisonSuite', 'SuiteResult']


class SuiteResult:
    """Contain the results of a suite run.

    Parameters
    ----------
    name: str
    results: List[Union[CheckResult, CheckFailure]]
    """

    name: str
    results: List[Union[CheckResult, CheckFailure]]

    def __init__(self, name: str, results):
        """Initialize suite result."""
        self.name = name
        self.results = results

    def __repr__(self):
        """Return default __repr__ function uses value."""
        return self.name

    def _ipython_display_(self):
        # google colab has no support for widgets but good support for viewing html pages in the output
        if 'google.colab' in str(get_ipython()):
            html_out = io.StringIO()
            display_suite_result(self.name, self.results, html_out=html_out)
            display_html(html_out.getvalue(), raw=True)
        else:
            display_suite_result(self.name, self.results)

    def show(self):
        """Display suite result."""
        if is_ipython_display():
            self._ipython_display_()
        else:
            print(self)

    def save_as_html(self, file=None):
        """Save output as html file.

        Parameters
        ----------
        file : filename or file-like object
            The file to write the HTML output to. If None writes to output.html
        """
        if file is None:
            file = 'output.html'
        display_suite_result(self.name, self.results, html_out=file)

    def to_json(self, with_display: bool = True):
        """Return check result as json.

        Parameters
        ----------
        with_display : bool
            controls if to serialize display of checks or not

        Returns
        -------
        dict
            {'name': .., 'results': ..}
        """
        json_results = []
        for res in self.results:
            json_results.append(res.to_json(with_display=with_display))

        return jsonpickle.dumps({'name': self.name, 'results': json_results})


class BaseSuite:
    """Class for running a set of checks together, and returning a unified pass / no-pass.

    Parameters
    ----------
    checks: OrderedDict
        A list of checks to run.
    name: str
        Name of the suite
    """

    @classmethod
    @abc.abstractmethod
    def supported_checks(cls) -> Tuple:
        """Return list of of supported check types."""
        pass

    checks: OrderedDict
    name: str
    _check_index: int

    def __init__(self, name: str, *checks):
        self.name = name
        self.checks = OrderedDict()
        self._check_index = 0
        for check in checks:
            self.add(check)

    def __repr__(self, tabs=0):
        """Representation of suite as string."""
        tabs_str = '\t' * tabs
        checks_str = ''.join([f'\n{c.__repr__(tabs + 1, str(n) + ": ")}' for n, c in self.checks.items()])
        return f'{tabs_str}{self.name}: [{checks_str}\n{tabs_str}]'

    def __getitem__(self, index):
        """Access check inside the suite by name."""
        if index not in self.checks:
            raise DeepchecksValueError(f'No index {index} in suite')
        return self.checks[index]

    def add(self, check):
        """Add a check or a suite to current suite.

        Parameters
        ----------
        check : BaseCheck
            A check or suite to add.
        """
        if isinstance(check, BaseSuite):
            if check is self:
                return self
            for c in check.checks.values():
                self.add(c)
        elif not isinstance(check, self.supported_checks()):
            raise DeepchecksValueError(
                f'Suite received unsupported object type: {check.__class__.__name__}'
            )
        else:
            self.checks[self._check_index] = check
            self._check_index += 1
        return self

    def remove(self, index: int):
        """Remove a check by given index.

        Parameters
        ----------
        index : int
            Index of check to remove.
        """
        if index not in self.checks:
            raise DeepchecksValueError(f'No index {index} in suite')
        self.checks.pop(index)
        return self


class Suite(BaseSuite):
    """Suite to run checks of types: TrainTestBaseCheck, SingleDatasetBaseCheck, ModelOnlyBaseCheck."""

    @classmethod
    def supported_checks(cls) -> Tuple:
        """Return tuple of supported check types of this suite."""
        return TrainTestBaseCheck, SingleDatasetBaseCheck, ModelOnlyBaseCheck

    def run(
            self,
            train_dataset: Optional[Union[Dataset, pd.DataFrame]] = None,
            test_dataset: Optional[Union[Dataset, pd.DataFrame]] = None,
            model: object = None,
            features_importance: pd.Series = None,
            feature_importance_force_permutation: bool = False,
            feature_importance_timeout: int = None,
            scorers: Mapping[str, Union[str, Callable]] = None,
            non_avg_scorers: Mapping[str, Union[str, Callable]] = None
    ) -> SuiteResult:
        """Run all checks.

<<<<<<< HEAD
        Args:
          train_dataset: Dataset or DataFrame object, representing data an estimator was fitted on
          test_dataset: Dataset or DataFrame object, representing data an estimator predicts on
          model: A scikit-learn-compatible fitted estimator instance
          features_importance: pass manual features importance
          feature_importance_force_permutation: force calculation of permutation features importance.
          feature_importance_timeout: timeout in second for the permutation features importance calculation.
          scorers: dict of scorers names to scorer sklearn_name/function
          non_avg_scorers: dict of scorers for multiclass without averaging of the classes.
        Returns:
          List[CheckResult] - All results by all initialized checks

        Raises:
             ValueError if check_datasets_policy is not of allowed types
=======
        Parameters
        ----------
        train_dataset: Optional[Dataset] , default None
            object, representing data an estimator was fitted on
        test_dataset : Optional[Dataset] , default None
            object, representing data an estimator predicts on
        model : object , default None
            A scikit-learn-compatible fitted estimator instance

        Returns
        -------
        SuiteResult
            All results by all initialized checks

        Raises
        ------
        ValueError
            if check_datasets_policy is not of allowed types.
>>>>>>> ed5089b4
        """
        context = CheckRunContext(train_dataset, test_dataset, model,
                                  features_importance=features_importance,
                                  feature_importance_force_permutation=feature_importance_force_permutation,
                                  feature_importance_timeout=feature_importance_timeout,
                                  scorers=scorers,
                                  non_avg_scorers=non_avg_scorers)
        # Create progress bar
        progress_bar = ProgressBar(self.name, len(self.checks))

        # Run all checks
        results = []
        for check in self.checks.values():
            try:
                progress_bar.set_text(check.name())
                if isinstance(check, TrainTestBaseCheck):
                    if train_dataset is not None and test_dataset is not None:
                        check_result = check.run_logic(context)
                        results.append(check_result)
                    else:
                        msg = 'Check is irrelevant if not supplied with both train and test datasets'
                        results.append(Suite._get_unsupported_failure(check, msg))
                elif isinstance(check, SingleDatasetBaseCheck):
                    if train_dataset is not None:
                        # In case of train & test, doesn't want to skip test if train fails. so have to explicitly
                        # wrap it in try/except
                        try:
                            check_result = check.run_logic(context)
                            # In case of single dataset not need to edit the header
                            if test_dataset is not None:
                                check_result.header = f'{check_result.get_header()} - Train Dataset'
                        except Exception as exp:
                            check_result = CheckFailure(check, exp, ' - Train Dataset')
                        results.append(check_result)
                    if test_dataset is not None:
                        try:
                            check_result = check.run_logic(context, dataset_type='test')
                            # In case of single dataset not need to edit the header
                            if train_dataset is not None:
                                check_result.header = f'{check_result.get_header()} - Test Dataset'
                        except Exception as exp:
                            check_result = CheckFailure(check, exp, ' - Test Dataset')
                        results.append(check_result)
                    if train_dataset is None and test_dataset is None:
                        msg = 'Check is irrelevant if dataset is not supplied'
                        results.append(Suite._get_unsupported_failure(check, msg))
                elif isinstance(check, ModelOnlyBaseCheck):
                    if model is not None:
                        check_result = check.run_logic(context)
                        results.append(check_result)
                    else:
                        msg = 'Check is irrelevant if model is not supplied'
                        results.append(Suite._get_unsupported_failure(check, msg))
                else:
                    raise TypeError(f'Don\'t know how to handle type {check.__class__.__name__} in suite.')
            except Exception as exp:
                results.append(CheckFailure(check, exp))
            progress_bar.inc_progress()

        progress_bar.close()
        return SuiteResult(self.name, results)

    @classmethod
    def _get_unsupported_failure(cls, check, msg):
        return CheckFailure(check, DeepchecksNotSupportedError(msg))


class ModelComparisonSuite(BaseSuite):
    """Suite to run checks of types: CompareModelsBaseCheck."""

    @classmethod
    def supported_checks(cls) -> Tuple:
        """Return tuple of supported check types of this suite."""
        return tuple([ModelComparisonBaseCheck])

    def run(self,
            train_datasets: Union[Dataset, Container[Dataset]],
            test_datasets: Union[Dataset, Container[Dataset]],
            models: Union[Container[Any], Mapping[str, Any]]
            ) -> SuiteResult:
        """Run all checks.

        Parameters
        ----------
        train_datasets : Union[Dataset, Container[Dataset]]
            representing data an estimator was fitted on
        test_datasets: Union[Dataset, Container[Dataset]]
            representing data an estimator was fitted on
        models : Union[Container[Any], Mapping[str, Any]]
            2 or more scikit-learn-compatible fitted estimator instance
        Returns
        -------
        SuiteResult
            All results by all initialized checks
        Raises
        ------
        ValueError
            if check_datasets_policy is not of allowed types
        """
        context = ModelComparisonContext(train_datasets, test_datasets, models)

        # Create progress bar
        progress_bar = ProgressBar(self.name, len(self.checks))

        # Run all checks
        results = []
        for check in self.checks.values():
            try:
                check_result = check.run_logic(context)
                results.append(check_result)
            except Exception as exp:
                results.append(CheckFailure(check, exp))
            progress_bar.inc_progress()

        progress_bar.close()
        return SuiteResult(self.name, results)<|MERGE_RESOLUTION|>--- conflicted
+++ resolved
@@ -198,22 +198,6 @@
     ) -> SuiteResult:
         """Run all checks.
 
-<<<<<<< HEAD
-        Args:
-          train_dataset: Dataset or DataFrame object, representing data an estimator was fitted on
-          test_dataset: Dataset or DataFrame object, representing data an estimator predicts on
-          model: A scikit-learn-compatible fitted estimator instance
-          features_importance: pass manual features importance
-          feature_importance_force_permutation: force calculation of permutation features importance.
-          feature_importance_timeout: timeout in second for the permutation features importance calculation.
-          scorers: dict of scorers names to scorer sklearn_name/function
-          non_avg_scorers: dict of scorers for multiclass without averaging of the classes.
-        Returns:
-          List[CheckResult] - All results by all initialized checks
-
-        Raises:
-             ValueError if check_datasets_policy is not of allowed types
-=======
         Parameters
         ----------
         train_dataset: Optional[Dataset] , default None
@@ -222,17 +206,21 @@
             object, representing data an estimator predicts on
         model : object , default None
             A scikit-learn-compatible fitted estimator instance
+        features_importance : pd.Series , default None
+            pass manual features importance
+        feature_importance_force_permutation : bool , default None
+            force calculation of permutation features importance
+        feature_importance_timeout : int , default None
+            timeout in second for the permutation features importance calculation
+        scorers : Mapping[str, Union[str, Callable]] , default None
+            dict of scorers names to scorer sklearn_name/function
+        non_avg_scorers : Mapping[str, Union[str, Callable]], default None
+            dict of scorers for multiclass without averaging of the classes
 
         Returns
         -------
         SuiteResult
             All results by all initialized checks
-
-        Raises
-        ------
-        ValueError
-            if check_datasets_policy is not of allowed types.
->>>>>>> ed5089b4
         """
         context = CheckRunContext(train_dataset, test_dataset, model,
                                   features_importance=features_importance,
