--- conflicted
+++ resolved
@@ -3,12 +3,8 @@
 import enum
 import re
 from collections import OrderedDict
-<<<<<<< HEAD
+from dataclasses import dataclass
 from typing import Any, Callable, List, Union, Dict, cast
-=======
-from dataclasses import dataclass
-from typing import Any, Callable, List, Union, Dict
->>>>>>> 2de99dc0
 
 __all__ = ['CheckResult', 'BaseCheck', 'SingleDatasetBaseCheck', 'CompareDatasetsBaseCheck', 'TrainTestBaseCheck',
            'ModelOnlyBaseCheck', 'ConditionResult', 'ConditionCategory', 'CheckFailure']
@@ -315,6 +311,13 @@
 @dataclass
 class CheckFailure:
     """Class which holds a run exception of a check."""
+    # TODO: maybe it would be better to have special type of the exception
+    # that receives as an argument reference to the failed check instance
+    # example:
+    #
+    # >>> class DeepcheckException(Exception):
+    # ...    def __init__(self, msg: str, check_instance: BaseCheck): pass
+    # 
 
     check: BaseCheck
     exception: Exception