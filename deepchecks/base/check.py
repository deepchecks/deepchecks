--- conflicted
+++ resolved
@@ -225,14 +225,9 @@
         """
         check_name = self.check.name()
         parameters = self.check.params()
-<<<<<<< HEAD
-        result_json = {'name': check_name, 'params': parameters, 'header': self.header,
-                      'summary': get_docs_summary(self.check)}
-=======
         header = self.get_header()
         result_json = {'name': check_name, 'params': parameters, 'header': header,
                        'summary': get_docs_summary(self.check)}
->>>>>>> bfa5cb69
         if self.conditions_results:
             cond_df = get_conditions_table(self)
             result_json['conditions_table'] = cond_df.data.to_json(orient='records')
