--- conflicted
+++ resolved
@@ -65,19 +65,12 @@
         label: pd.Series = None,
         features: t.Optional[t.Sequence[Hashable]] = None,
         cat_features: t.Optional[t.Sequence[Hashable]] = None,
-<<<<<<< HEAD
         label_name: t.Optional[Hashable] = None,
         use_default_index: bool = False,
         index_name: t.Optional[Hashable] = None,
         date_name: t.Optional[Hashable] = None,
         date_unit_type: t.Optional[Hashable] = None,
-=======
-        label: t.Optional[Hashable] = None,
-        use_index: bool = False,
-        index: t.Optional[Hashable] = None,
-        date: t.Optional[Hashable] = None,
         date_args: t.Optional[t.Dict] = None,
->>>>>>> 4618a6f3
         convert_date_: bool = True,
         max_categorical_ratio: float = 0.01,
         max_categories: int = 30,
@@ -151,22 +144,16 @@
         else:
             self._features = [x for x in self._data.columns if x not in {label_name, index_name, date_name}]
 
-<<<<<<< HEAD
         self._label_name = label_name
         self._use_default_index = use_default_index
         self._index_name = index_name
         self._date_name = date_name
         self._date_unit_type = date_unit_type
-=======
-        self._label_name = label
-        self._use_index = use_index
-        self._index_name = index
-        self._date_name = date
         if date_args is None:
             self._date_args = {}
         else:
             self._date_args = date_args
->>>>>>> 4618a6f3
+
         self._max_categorical_ratio = max_categorical_ratio
         self._max_categories = max_categories
         self._max_float_categories = max_float_categories
