# ----------------------------------------------------------------------------
# Copyright (C) 2021 Deepchecks (https://www.deepchecks.com)
#
# This file is part of Deepchecks.
# Deepchecks is distributed under the terms of the GNU Affero General
# Public License (version 3 or later).
# You should have received a copy of the GNU Affero General Public License
# along with Deepchecks.  If not, see <http://www.gnu.org/licenses/>.
# ----------------------------------------------------------------------------
#
"""The Dataset module containing the dataset Class and its functions."""
# pylint: disable=inconsistent-quotes,protected-access

import typing as t
import logging
from functools import lru_cache

import numpy as np
import pandas as pd
from pandas.core.dtypes.common import is_numeric_dtype
from sklearn.model_selection import train_test_split

from deepchecks.utils.dataframes import select_from_dataframe
from deepchecks.utils.features import is_categorical, infer_categorical_features
from deepchecks.utils.typing import Hashable
from deepchecks.errors import DeepchecksValueError, DatasetValidationError

__all__ = ['Dataset']

logger = logging.getLogger('deepchecks.dataset')

TDataset = t.TypeVar('TDataset', bound='Dataset')


class Dataset:
    """Dataset wraps pandas DataFrame together with ML related metadata.

    The Dataset class is containing additional data and methods intended for easily accessing
    metadata relevant for the training or validating of an ML models.

    Parameters
    ----------
    df : pd.DataFrame
        A pandas DataFrame containing data relevant for the training or validating of a ML models.
    label : t.Union[Hashable, pd.Series, pd.DataFrame, np.ndarray] , default: None
        label column provided either as a string with the name of an existing column in the DataFrame or a label
        object including the label data (pandas Series/DataFrame or a numpy array) that will be concatenated to the
        data in the DataFrame. in case of label data the following logic is applied to set the label name:
        - Series: takes the series name or 'target' if name is empty
        - DataFrame: expect single column in the dataframe and use its name
        - numpy: use 'target'
    features : t.Optional[t.Sequence[Hashable]] , default: None
        List of names for the feature columns in the DataFrame.
    cat_features : t.Optional[t.Sequence[Hashable]] , default: None
        List of names for the categorical features in the DataFrame. In order to disable categorical.
        features inference, pass cat_features=[]
    index_name : t.Optional[Hashable] , default: None
        Name of the index column in the dataframe. If set_index_from_dataframe_index is True and index_name
        is not None, index will be created from the dataframe index level with the given name. If index levels
        have no names, an int must be used to select the appropriate level by order.
    set_index_from_dataframe_index : bool , default: False
        If set to true, index will be created from the dataframe index instead of dataframe columns (default).
        If index_name is None, first level of the index will be used in case of a multilevel index.
    datetime_name : t.Optional[Hashable] , default: None
        Name of the datetime column in the dataframe. If set_datetime_from_dataframe_index is True and datetime_name
        is not None, date will be created from the dataframe index level with the given name. If index levels
        have no names, an int must be used to select the appropriate level by order.
    set_datetime_from_dataframe_index : bool , default: False
        If set to true, date will be created from the dataframe index instead of dataframe columns (default).
        If datetime_name is None, first level of the index will be used in case of a multilevel index.
    convert_datetime : bool , default: True
        If set to true, date will be converted to datetime using pandas.to_datetime.
    datetime_args : t.Optional[t.Dict] , default: None
        pandas.to_datetime args used for conversion of the datetime column.
        (look at https://pandas.pydata.org/docs/reference/api/pandas.to_datetime.html for more documentation)
    max_categorical_ratio : float , default: 0.01
        The max ratio of unique values in a column in order for it to be inferred as a
        categorical feature.
    max_categories : int , default: 30
        The maximum number of categories in a column in order for it to be inferred as a categorical
        feature.
    max_float_categories : int , default: 5
        The maximum number of categories in a float column in order for it to be inferred as a
        categorical feature.
    label_type : str , default: None
        Used to assume target model type if not found on model. Values ('classification_label', 'regression_label')
        If None then label type is inferred from label using is_categorical logic.
    """

    _features: t.List[Hashable]
    _label_name: t.Optional[Hashable]
    _index_name: t.Optional[Hashable]
    _set_index_from_dataframe_index: t.Optional[bool]
    _datetime_name: t.Optional[Hashable]
    _set_datetime_from_dataframe_index: t.Optional[bool]
    _datetime_column: t.Optional[pd.Series]
    _cat_features: t.List[Hashable]
    _data: pd.DataFrame
    _max_categorical_ratio: float
    _max_categories: int
    _label_type: t.Optional[str]

    def __init__(
            self,
            df: pd.DataFrame,
            label: t.Union[Hashable, pd.Series, pd.DataFrame, np.ndarray] = None,
            features: t.Optional[t.Sequence[Hashable]] = None,
            cat_features: t.Optional[t.Sequence[Hashable]] = None,
            index_name: t.Optional[Hashable] = None,
            set_index_from_dataframe_index: bool = False,
            datetime_name: t.Optional[Hashable] = None,
            set_datetime_from_dataframe_index: bool = False,
            convert_datetime: bool = True,
            datetime_args: t.Optional[t.Dict] = None,
            max_categorical_ratio: float = 0.01,
            max_categories: int = 30,
            max_float_categories: int = 5,
            label_type: str = None
    ):

        self._data = df.copy()

        # Validations
        if label is None:
            label_name = None
        elif isinstance(label, (pd.Series, pd.DataFrame, np.ndarray)):
            label_name = None
            if isinstance(label, pd.Series):
                # Set label name if exists
                if label.name is not None:
                    label_name = label.name
                    if label_name in self._data.columns:
                        raise DeepchecksValueError(f'Data has column with name "{label_name}", use pandas rename to'
                                                   f' change label name or remove the column from the dataframe')
            elif isinstance(label, pd.DataFrame):
                # Validate shape
                if label.shape[1] > 1:
                    raise DeepchecksValueError('Label must have a single column')
                # Set label name
                label_name = label.columns[0]
                label = label[label_name]
                if label_name in self._data.columns:
                    raise DeepchecksValueError(f'Data has column with name "{label_name}", change label column '
                                               f'or remove the column from the data dataframe')
            elif isinstance(label, np.ndarray):
                # Validate label shape
                if len(label.shape) > 2:
                    raise DeepchecksValueError('Label must be either column vector or row vector')
                elif len(label.shape) == 2:
                    if all(x != 1 for x in label.shape):
                        raise DeepchecksValueError('Label must be either column vector or row vector')
                    label = np.squeeze(label)

            # Validate length of label
            if label.shape[0] != self._data.shape[0]:
                raise DeepchecksValueError('Number of samples of label and data must be equal')

            # If no label found to set, then set default name
            if label_name is None:
                label_name = 'target'
                if label_name in self._data.columns:
                    raise DeepchecksValueError('Can\'t set default label name "target" since it already exists in '
                                               'the dataframe. use pandas name parameter to give the label a '
                                               'unique name')
            # Set label data in dataframe
            if isinstance(label, pd.Series):
                pd.testing.assert_index_equal(self._data.index, label.index)
                self._data[label_name] = label
            else:
                self._data[label_name] = np.array(label).reshape(-1, 1)
        elif isinstance(label, Hashable):
            label_name = label
            if label_name not in self._data.columns:
                raise DeepchecksValueError(f'label column {label_name} not found in dataset columns')
        else:
            raise DeepchecksValueError(f'Unsupported type for label: {type(label).__name__}')

        # Assert that the requested index can be found
        if not set_index_from_dataframe_index:
            if index_name is not None and index_name not in self._data.columns:
                error_message = f'Index column {index_name} not found in dataset columns.'
                if index_name == 'index':
                    error_message += ' If you attempted to use the dataframe index, set ' \
                                     'set_index_from_dataframe_index to True instead.'
                raise DeepchecksValueError(error_message)
        else:
            if index_name is not None:
                if isinstance(index_name, str):
                    if index_name not in self._data.index.names:
                        raise DeepchecksValueError(f'Index {index_name} not found in dataframe index level names.')
                elif isinstance(index_name, int):
                    if index_name > (len(self._data.index.names) - 1):
                        raise DeepchecksValueError(f'Dataframe index has less levels than {index_name + 1}.')
                else:
                    raise DeepchecksValueError(f'When set_index_from_dataframe_index is True index_name can be None,'
                                               f' int or str, but found {type(index_name)}')

        # Assert that the requested datetime can be found
        if not set_datetime_from_dataframe_index:
            if datetime_name is not None and datetime_name not in self._data.columns:
                error_message = f'Datetime column {datetime_name} not found in dataset columns.'
                if datetime_name == 'date':
                    error_message += ' If you attempted to use the dataframe index, ' \
                                     'set set_datetime_from_dataframe_index to True instead.'
                raise DeepchecksValueError(error_message)
        else:
            if datetime_name is not None:
                if isinstance(datetime_name, str):
                    if datetime_name not in self._data.index.names:
                        raise DeepchecksValueError(
                            f'Datetime {datetime_name} not found in dataframe index level names.'
                        )
                elif isinstance(datetime_name, int):
                    if datetime_name > (len(self._data.index.names) - 1):
                        raise DeepchecksValueError(f'Dataframe index has less levels than {datetime_name + 1}.')
                else:
                    raise DeepchecksValueError(f'When set_index_from_dataframe_index is True index_name can be None,'
                                               f' int or str, but found {type(index_name)}')
            self._datetime_column = self.get_datetime_column_from_index(datetime_name)

        if features is not None:
            difference = set(features) - set(self._data.columns)
            if len(difference) > 0:
                raise DeepchecksValueError('Features must be names of columns in dataframe. '
                                           f'Features {difference} have not been '
                                           'found in input dataframe.')
            self._features = list(features)
        else:
            self._features = [x for x in self._data.columns if x not in
                              {label_name,
                               index_name if not set_index_from_dataframe_index else None,
                               datetime_name if not set_datetime_from_dataframe_index else None}]

        self._label_name = label_name
        self._index_name = index_name
        self._set_index_from_dataframe_index = set_index_from_dataframe_index
        self._datetime_name = datetime_name
        self._set_datetime_from_dataframe_index = set_datetime_from_dataframe_index
        self._datetime_args = datetime_args or {}

        self._max_categorical_ratio = max_categorical_ratio
        self._max_categories = max_categories
        self._max_float_categories = max_float_categories

        if self._label_name in self.features:
            raise DeepchecksValueError(f'label column {self._label_name} can not be a feature column')

        if self._datetime_name in self.features:
            raise DeepchecksValueError(f'datetime column {self._datetime_name} can not be a feature column')

        if self._index_name in self.features:
            raise DeepchecksValueError(f'index column {self._index_name} can not be a feature column')

        if cat_features is not None:
            if set(cat_features).intersection(set(self._features)) != set(cat_features):
                raise DeepchecksValueError(f'Categorical features must be a subset of features. '
                                           f'Categorical features {set(cat_features) - set(self._features)} '
                                           f'have not been found in feature list.')
            self._cat_features = list(cat_features)
        else:
            self._cat_features = self._infer_categorical_features(
                self._data,
                max_categorical_ratio=max_categorical_ratio,
                max_categories=max_categories,
                max_float_categories=max_float_categories,
                columns=self._features
            )

        if ((self._datetime_name is not None) or self._set_datetime_from_dataframe_index) and convert_datetime:
            if self._set_datetime_from_dataframe_index:
                self._datetime_column = pd.to_datetime(self._datetime_column, **self._datetime_args)
            else:
                self._data[self._datetime_name] = pd.to_datetime(self._data[self._datetime_name], **self._datetime_args)

        if label_type:
            self._label_type = label_type
        elif self._label_name:
            self._label_type = self._infer_label_type(
                self.data[self._label_name],
                max_categorical_ratio=0.05,
                max_categories=max_categories,
                max_float_categories=max_float_categories
            )
        else:
            self._label_type = None

    @classmethod
    def from_numpy(
            cls: t.Type[TDataset],
            *args: np.ndarray,
            columns: t.Sequence[Hashable] = None,
            label_name: t.Hashable = None,
            **kwargs
    ) -> TDataset:
        """Create Dataset instance from numpy arrays.

        Parameters
        ----------
        *args: np.ndarray
            Numpy array of data columns, and second optional numpy array of labels.
        columns : t.Sequence[Hashable] , default: None
            names for the columns. If none provided, the names that will be automatically
            assigned to the columns will be: 1 - n (where n - number of columns)
        label_name : t.Hashable , default: None
            labels column name. If none is provided, the name 'target' will be used.
        **kwargs : Dict
            additional arguments that will be passed to the main Dataset constructor.
        Returns
        -------
        Dataset
            instance of the Dataset
        Raises
        ------
        DeepchecksValueError
            if receives zero or more than two numpy arrays.
            if columns (args[0]) is not two dimensional numpy array.
            if labels (args[1]) is not one dimensional numpy array.
            if features array or labels array is empty.

        Examples
        --------
        >>> import numpy
        >>> from deepchecks import Dataset

        >>> features = numpy.array([[0.25, 0.3, 0.3],
        ...                        [0.14, 0.75, 0.3],
        ...                        [0.23, 0.39, 0.1]])
        >>> labels = numpy.array([0.1, 0.1, 0.7])
        >>> dataset = Dataset.from_numpy(features, labels)

        Creating dataset only from features array.

        >>> dataset = Dataset.from_numpy(features)

        Passing additional arguments to the main Dataset constructor

        >>> dataset = Dataset.from_numpy(features, labels, max_categorical_ratio=0.5)

        Specifying features and label columns names.

        >>> dataset = Dataset.from_numpy(
        ...     features, labels,
        ...     columns=['sensor-1', 'sensor-2', 'sensor-3'],
        ...     label_name='labels'
        ... )

        """
        if len(args) == 0 or len(args) > 2:
            raise DeepchecksValueError(
                "'from_numpy' constructor expecting to receive two numpy arrays (or at least one)."
                "First array must contains the columns and second the labels."
            )

        columns_array = args[0]
        columns_error_message = (
            "'from_numpy' constructor expecting columns (args[0]) "
            "to be not empty two dimensional array."
        )

        if len(columns_array.shape) != 2:
            raise DeepchecksValueError(columns_error_message)

        if columns_array.shape[0] == 0 or columns_array.shape[1] == 0:
            raise DeepchecksValueError(columns_error_message)

        if columns is not None and len(columns) != columns_array.shape[1]:
            raise DeepchecksValueError(
                f'{columns_array.shape[1]} columns were provided '
                f'but only {len(columns)} name(s) for them`s.'
            )

        elif columns is None:
            columns = [str(index) for index in range(1, columns_array.shape[1] + 1)]

        if len(args) == 1:
            labels_array = None
        else:
            labels_array = args[1]
            if len(labels_array.shape) != 1 or labels_array.shape[0] == 0:
                raise DeepchecksValueError(
                    "'from_numpy' constructor expecting labels (args[1]) "
                    "to be not empty one dimensional array."
                )

            labels_array = pd.Series(labels_array)
            if label_name:
                labels_array = labels_array.rename(label_name)

        return cls(
            df=pd.DataFrame(data=columns_array, columns=columns),
            label=labels_array,
            **kwargs
        )

    @property
    def data(self) -> pd.DataFrame:
        """Return the data of dataset."""
        return self._data

    def copy(self: TDataset, new_data: pd.DataFrame) -> TDataset:
        """Create a copy of this Dataset with new data.

        Parameters
        ----------
        new_data (DataFrame): new data from which new dataset will be created

        Returns
        -------
        Dataset
            new dataset instance
        """
        # Filter out if columns were dropped
        features = [feat for feat in self._features if feat in new_data.columns]
        cat_features = [feat for feat in self.cat_features if feat in new_data.columns]
        label_name = self._label_name if self._label_name in new_data.columns else None
        index = self._index_name if self._index_name in new_data.columns else None
        date = self._datetime_name if self._datetime_name in new_data.columns else None

        cls = type(self)

        return cls(new_data, features=features, cat_features=cat_features, label=label_name,
                   index_name=index, set_index_from_dataframe_index=self._set_index_from_dataframe_index,
                   datetime_name=date, set_datetime_from_dataframe_index=self._set_datetime_from_dataframe_index,
                   convert_datetime=False, max_categorical_ratio=self._max_categorical_ratio,
                   max_categories=self._max_categories, label_type=self.label_type)

    def sample(self: TDataset, n_samples: int, replace: bool = False, random_state: t.Optional[int] = None,
               drop_na_label: bool = False) -> TDataset:
        """Create a copy of the dataset object, with the internal dataframe being a sample of the original dataframe.

        Parameters
        ----------
        n_samples : int
            Number of samples to draw.
        replace : bool, default: False
            Whether to sample with replacement.
        random_state : t.Optional[int] , default None
            Random state.
        drop_na_label : bool, default: False
            Whether to take sample only from rows with exiting label.
        Returns
        -------
        Dataset
            instance of the Dataset with sampled internal dataframe.
        """
        if drop_na_label and self.label_name:
            valid_idx = self.data[self.label_name].notna()
            data_to_sample = self.data[valid_idx]
        else:
            data_to_sample = self.data
        n_samples = min(n_samples, len(data_to_sample))
        return self.copy(data_to_sample.sample(n_samples, replace=replace, random_state=random_state))

    @property
    def n_samples(self) -> int:
        """Return number of samples in dataframe.

        Returns
        -------
        int
            Number of samples in dataframe
        """
        return self.data.shape[0]

    def __len__(self) -> int:
        """Return number of samples in the member dataframe.

        Returns
        -------
        int

        """
        return self.n_samples

    @property
    def label_type(self) -> t.Optional[str]:
        """Return the label type.

         Returns
        -------
        t.Optional[str]
            Label type
        """
        return self._label_type

    def train_test_split(self: TDataset,
                         train_size: t.Union[int, float, None] = None,
                         test_size: t.Union[int, float] = 0.25,
                         random_state: int = 42,
                         shuffle: bool = True,
                         stratify: t.Union[t.List, pd.Series, np.ndarray, bool] = False
                         ) -> t.Tuple[TDataset, TDataset]:
        """Split dataset into random train and test datasets.

        Parameters
        ----------
        train_size : t.Union[int, float, None] , default: None
            If float, should be between 0.0 and 1.0 and represent the proportion of the dataset to include in
            the train split. If int, represents the absolute number of train samples. If None, the value is
            automatically set to the complement of the test size.
        test_size : t.Union[int, float] , default: 0.25
            If float, should be between 0.0 and 1.0 and represent the proportion of the dataset to include in the
            test split. If int, represents the absolute number of test samples.
        random_state : int , default: 42
            The random state to use for shuffling.
        shuffle : bool , default: True
            Whether or not to shuffle the data before splitting.
        stratify : t.Union[t.List, pd.Series, np.ndarray, bool] , default: False
            If True, data is split in a stratified fashion, using the class labels. If array-like, data is split in
            a stratified fashion, using this as class labels.
        Returns
        -------
        Dataset
            Dataset containing train split data.
        Dataset
            Dataset containing test split data.
        """
        if isinstance(stratify, bool):
            stratify = self.label_col if stratify else None

        train_df, test_df = train_test_split(self._data,
                                             test_size=test_size,
                                             train_size=train_size,
                                             random_state=random_state,
                                             shuffle=shuffle,
                                             stratify=stratify)
        return self.copy(train_df), self.copy(test_df)

    @staticmethod
    def _infer_label_type(
            label_col: pd.Series,
            max_categorical_ratio: float,
            max_categories: int,
            max_float_categories: int
    ):
        if not is_numeric_dtype(label_col):
            return 'classification_label'
        elif is_categorical(label_col, max_categorical_ratio, max_categories, max_float_categories):
            return 'classification_label'
        else:
            return 'regression_label'

    @staticmethod
    def _infer_categorical_features(
            df: pd.DataFrame,
            max_categorical_ratio: float,
            max_categories: int,
            max_float_categories: int,
            columns: t.Optional[t.List[Hashable]] = None,
    ) -> t.List[Hashable]:
        """Infers which features are categorical by checking types and number of unique values.

         Parameters
        ----------
        df: pd.DataFrame
        max_categorical_ratio: float
        max_categories: int
        max_float_categories: int
        columns: t.Optional[t.List[Hashable]] , default: None
        Returns
        -------
        t.List[Hashable]
           Out of the list of feature names, returns list of categorical features
        """
        categorical_columns = infer_categorical_features(
            df,
            max_categorical_ratio=max_categorical_ratio,
            max_categories=max_categories,
            max_float_categories=max_float_categories,
            columns=columns
        )

        if len(categorical_columns) > 0:
            columns = list(map(str, categorical_columns))[:7]
            stringified_columns = ", ".join(columns)
            if len(categorical_columns) < 7:
                logger.warning(
                    'Automatically inferred these columns as categorical features: %s. \n',
                    stringified_columns
                )
            else:
                logger.warning(
                    'Some columns have been inferred as categorical features: '
                    '%s. \n and more... \n For the full list '
                    'of columns, use dataset.cat_features',
                    stringified_columns
                )

        return categorical_columns

    def is_categorical(self, col_name: Hashable) -> bool:
        """Check if uniques are few enough to count as categorical.

        Parameters
        ----------
        col_name : Hashable
            The name of the column in the dataframe

        Returns
        -------
        bool
            If is categorical according to input numbers

        """
        return is_categorical(
            t.cast(pd.Series, self._data[col_name]),
            max_categorical_ratio=self._max_categorical_ratio,
            max_categories=self._max_categories,
            max_float_categories=self._max_float_categories
        )

    @property
    def index_name(self) -> t.Optional[Hashable]:
        """If index column exists, return its name.

        Returns
        -------
        t.Optional[Hashable]
           index name
        """
        return self._index_name

    @property
    def index_col(self) -> t.Optional[pd.Series]:
        """Return index column. Index can be a named column or DataFrame index.

        Returns
        -------
        t.Optional[pd.Series]
           If index column exists, returns a pandas Series of the index column.
        """
        if self._set_index_from_dataframe_index is True:
            if self._index_name is None:
                return pd.Series(self.data.index.get_level_values(0), name=self.data.index.name,
                                 index=self.data.index)
            elif isinstance(self._index_name, (str, int)):
                return pd.Series(self.data.index.get_level_values(self._index_name), name=self.data.index.name,
                                 index=self.data.index)
            else:
                raise DeepchecksValueError(f'Don\'t know to handle index_name of type {type(self._index_name)}')
        elif self._index_name is not None:
            return self.data[self._index_name]
        else:  # No meaningful index to use: Index column not configured, and _set_index_from_dataframe_index is False
            return

    def index_exist(self) -> bool:
        """Return whether index defined."""
        return self._set_index_from_dataframe_index or self._index_name

    @property
    def datetime_name(self) -> t.Optional[Hashable]:
        """If datetime column exists, return its name.

        Returns
        -------
        t.Optional[Hashable]
           datetime name
        """
        return self._datetime_name

    def get_datetime_column_from_index(self, datetime_name):
        """Retrieve the datetime info from the index if _set_datetime_from_dataframe_index is True."""
        if datetime_name is None:
            return pd.Series(self.data.index.get_level_values(0), name='datetime',
                             index=self.data.index)
        elif isinstance(datetime_name, (str, int)):
            return pd.Series(self.data.index.get_level_values(datetime_name), name='datetime',
                             index=self.data.index)

    @property
    def datetime_col(self) -> t.Optional[pd.Series]:
        """Return datetime column if exists.

        Returns
        -------
        t.Optional[pd.Series]
            Series of the datetime column
        """
        if self._set_datetime_from_dataframe_index is True:
            return self._datetime_column
        elif self._datetime_name is not None:
            return self.data[self._datetime_name]
        else:  # No meaningful Datetime to use: Datetime column not configured, and _set_datetime_from_dataframe_index
            # is False
            return

    def datetime_exist(self):
        """Return whether datetime defined."""
        return self._set_datetime_from_dataframe_index or self._datetime_name

    @property
    def label_name(self) -> t.Optional[Hashable]:
        """If label column exists, return its name.

        Returns
        -------
        t.Optional[Hashable]
           Label name
        """
        return self._label_name

    @property
<<<<<<< HEAD
=======
    def label_col(self) -> t.Optional[pd.Series]:
        """Return label column if exists.

        Returns
        -------
        t.Optional[pd.Series]
           Label column
        """
        return self.data[self._label_name] if self._label_name else None

    @property
>>>>>>> ed5089b4
    def features(self) -> t.List[Hashable]:
        """Return list of feature names.

        Returns
        -------
        t.List[Hashable]
           List of feature names.
        """
        return list(self._features)

    @property
    def cat_features(self) -> t.List[Hashable]:
        """Return list of categorical feature names.

         Returns
        -------
        t.List[Hashable]
           List of categorical feature names.
        """
        return list(self._cat_features)

    @property
<<<<<<< HEAD
=======
    def features_columns(self) -> t.Optional[pd.DataFrame]:
        """Return features columns if exists.

        Returns
        -------
        t.Optional[pd.DataFrame]
           Features columns
        """
        return self.data[self._features] if self._features else None

    @property
>>>>>>> ed5089b4
    @lru_cache(maxsize=128)
    def classes(self) -> t.Tuple[str, ...]:
        """Return the classes from label column in sorted list. if no label column defined, return empty list.

        Returns
        -------
        t.Tuple[str, ...]
            Sorted classes
        """
        if self.label_name is not None:
            return tuple(sorted(self.data[self.label_name].dropna().unique().tolist()))
        return tuple()

    @property
    def columns_info(self) -> t.Dict[Hashable, str]:
        """Return the role and logical type of each column.

        Returns
        -------
        t.Dict[Hashable, str]
           Directory of a column and its role
        """
        columns = {}
        for column in self.data.columns:
            if column == self._index_name:
                value = 'index'
            elif column == self._datetime_name:
                value = 'date'
            elif column == self._label_name:
                value = 'label'
            elif column in self._features:
                if column in self.cat_features:
                    value = 'categorical feature'
                else:
                    value = 'numerical feature'
            else:
                value = 'other'
            columns[column] = value
        return columns

    def select(
            self: TDataset,
            columns: t.Union[Hashable, t.List[Hashable], None] = None,
            ignore_columns: t.Union[Hashable, t.List[Hashable], None] = None
    ) -> TDataset:
        """Filter dataset columns by given params.

        Parameters
        ----------
        columns : Union[Hashable, List[Hashable], None]
            Column names to keep.
        ignore_columns : Union[Hashable, List[Hashable], None]
            Column names to drop.

        Returns
        -------
        TDataset
            horizontally filtered dataset

        Raises
        ------
        DeepchecksValueError
            In case one of columns given don't exists raise error
        """
        new_data = select_from_dataframe(self._data, columns, ignore_columns)
        if new_data.equals(self.data):
            return self
        else:
            return self.copy(new_data)

    @classmethod
    def ensure_not_empty_dataset(cls, obj: t.Any) -> 'Dataset':
        """Verify Dataset or transform to Dataset.

        Function verifies that provided value is a non-empty instance of Dataset,
        otherwise raises an exception, but if the 'cast' flag is set to True it will
        also try to transform provided value to the Dataset instance.

<<<<<<< HEAD
        Args:
            obj (Any):
                value to verify

        Raises:
            DeepchecksValueError:
                if the provided value is not a Dataset instance;
                if the provided value cannot be transformed into Dataset instance;
            DatasetValidationError:
                if the provided value is empty Dataset instance;
=======
        Parameters
        ----------
        obj
            value to verify
        cast : bool, default False
            to try to transform the value or not

        Raises
        ------
        DeepchecksValueError
            if the provided value is not a Dataset instance;
            if the provided value cannot be transformed into Dataset instance;
        DatasetValidationError
            if the provided value is empty Dataset instance;
>>>>>>> ed5089b4
        """
        if isinstance(obj, pd.DataFrame):
            obj = Dataset(obj, features=[], cat_features=[])
        elif not isinstance(obj, Dataset):
            raise DeepchecksValueError(
                f'non-empty instance of Dataset or DataFrame was expected, instead got {type(obj).__name__}'
            )
        if len(obj.data) == 0:
            raise DatasetValidationError('dataset cannot be empty')
        return obj

    @classmethod
    def datasets_share_features(cls, *datasets: 'Dataset') -> bool:
        """Verify that all provided datasets share same features.

        Parameters
        ----------
        datasets : List[Dataset]
            list of datasets to validate

        Returns
        -------
        bool
            True if all datasets share same features, otherwise False

        Raises
        ------
        AssertionError
            'datasets' parameter is not a list;
            'datasets' contains less than one dataset;
        """
        assert isinstance(datasets, tuple), "'datasets' must be a list"
        assert len(datasets) > 1, "'datasets' must contains at least two items"

        # TODO: should not we also check features dtypes?

        features_names = set(datasets[0].features)

        for ds in datasets[1:]:
            if features_names != set(ds.features):
                return False

        return True

    @classmethod
    def datasets_share_categorical_features(cls, *datasets: 'Dataset') -> bool:
        """Verify that all provided datasets share same categorical features.

        Parameters
        ----------
        datasets : List[Dataset]
            list of datasets to validate

        Returns
        -------
        bool
            True if all datasets share same categorical features, otherwise False

        Raises
        ------
        AssertionError
            'datasets' parameter is not a list;
            'datasets' contains less than one dataset;
        """
        assert isinstance(datasets, tuple), "'datasets' must be a list"
        assert len(datasets) > 1, "'datasets' must contains at least two items"

        # TODO: should not we also check features dtypes?

        first = set(datasets[0].cat_features)

        for ds in datasets[1:]:
            features = set(ds.cat_features)
            if first != features:
                return False

        return True

    @classmethod
    def datasets_share_label(cls, *datasets: 'Dataset') -> bool:
        """Verify that all provided datasets share same label column.

        Parameters
        ----------
        datasets : List[Dataset]
            list of datasets to validate

        Returns
        -------
        bool
            True if all datasets share same categorical features, otherwise False

        Raises
        ------
        AssertionError
            'datasets' parameter is not a list;
            'datasets' contains less than one dataset;
        """
        assert isinstance(datasets, tuple), "'datasets' must be a tuple"
        assert len(datasets) > 1, "'datasets' must contains at least two items"

        # TODO: should not we also check label dtypes?
        label_name = datasets[0].label_name

        for ds in datasets[1:]:
            if ds.label_name != label_name:
                return False

        return True

    @classmethod
    def datasets_share_index(cls, *datasets: 'Dataset') -> bool:
        """Verify that all provided datasets share same index column.

        Args:
            datasets (List[Dataset]): list of datasets to validate

        Returns:
            bool: True if all datasets share same index column, otherwise False

        Raises:
            AssertionError:
                'datasets' parameter is not a list;
                'datasets' contains less than one dataset;
        """
        assert isinstance(datasets, tuple), "'datasets' must be a list"
        assert len(datasets) > 1, "'datasets' must contains at least two items"

        first_ds = datasets[0]

        for ds in datasets[1:]:
            if (ds._index_name != first_ds._index_name or
                    ds._set_index_from_dataframe_index != first_ds._set_index_from_dataframe_index):
                return False

        return True

    @classmethod
    def datasets_share_date(cls, *datasets: 'Dataset') -> bool:
        """Verify that all provided datasets share same date column.

        Args:
            datasets (List[Dataset]): list of datasets to validate

        Returns:
            bool: True if all datasets share same date column, otherwise False

        Raises:
            AssertionError:
                'datasets' parameter is not a list;
                'datasets' contains less than one dataset;
        """
        assert isinstance(datasets, tuple), "'datasets' must be a list"
        assert len(datasets) > 1, "'datasets' must contains at least two items"

        first_ds = datasets[0]

        for ds in datasets[1:]:
            if (ds._datetime_name != first_ds._datetime_name or
                    ds._set_datetime_from_dataframe_index != first_ds._set_datetime_from_dataframe_index):
                return False

        return True<|MERGE_RESOLUTION|>--- conflicted
+++ resolved
@@ -700,20 +700,6 @@
         return self._label_name
 
     @property
-<<<<<<< HEAD
-=======
-    def label_col(self) -> t.Optional[pd.Series]:
-        """Return label column if exists.
-
-        Returns
-        -------
-        t.Optional[pd.Series]
-           Label column
-        """
-        return self.data[self._label_name] if self._label_name else None
-
-    @property
->>>>>>> ed5089b4
     def features(self) -> t.List[Hashable]:
         """Return list of feature names.
 
@@ -736,20 +722,6 @@
         return list(self._cat_features)
 
     @property
-<<<<<<< HEAD
-=======
-    def features_columns(self) -> t.Optional[pd.DataFrame]:
-        """Return features columns if exists.
-
-        Returns
-        -------
-        t.Optional[pd.DataFrame]
-           Features columns
-        """
-        return self.data[self._features] if self._features else None
-
-    @property
->>>>>>> ed5089b4
     @lru_cache(maxsize=128)
     def classes(self) -> t.Tuple[str, ...]:
         """Return the classes from label column in sorted list. if no label column defined, return empty list.
@@ -828,24 +800,10 @@
         otherwise raises an exception, but if the 'cast' flag is set to True it will
         also try to transform provided value to the Dataset instance.
 
-<<<<<<< HEAD
-        Args:
-            obj (Any):
-                value to verify
-
-        Raises:
-            DeepchecksValueError:
-                if the provided value is not a Dataset instance;
-                if the provided value cannot be transformed into Dataset instance;
-            DatasetValidationError:
-                if the provided value is empty Dataset instance;
-=======
         Parameters
         ----------
         obj
             value to verify
-        cast : bool, default False
-            to try to transform the value or not
 
         Raises
         ------
@@ -854,7 +812,6 @@
             if the provided value cannot be transformed into Dataset instance;
         DatasetValidationError
             if the provided value is empty Dataset instance;
->>>>>>> ed5089b4
         """
         if isinstance(obj, pd.DataFrame):
             obj = Dataset(obj, features=[], cat_features=[])
