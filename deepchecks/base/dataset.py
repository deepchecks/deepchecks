--- conflicted
+++ resolved
@@ -1,15 +1,10 @@
 """The Dataset module containing the dataset Class and its functions."""
-<<<<<<< HEAD
+# pylint: disable=inconsistent-quotes
+
 import typing as t
 import logging
-=======
-# pylint: disable=inconsistent-quotes
-
-import typing as t
-import logging
 
 import numpy as np
->>>>>>> b577becb
 import pandas as pd
 from pandas.core.dtypes.common import is_float_dtype
 
@@ -44,47 +39,26 @@
         cat_features: List of names for the categorical features in the DataFrame.
     """
 
-<<<<<<< HEAD
     _features: t.List[Hashable]
     _label: t.Optional[Hashable]
     _use_index: bool
     _index_name: t.Optional[Hashable]
     _date_name: t.Optional[Hashable]
     cat_features: t.List[Hashable]
-=======
-    _features: t.List[str]
-    _label: t.Optional[str]
-    _use_index: bool
-    _index_name: t.Optional[str]
-    _date_name: t.Optional[str]
-    cat_features: t.List[str]
->>>>>>> b577becb
     _data: pd.DataFrame
     _max_categorical_ratio: float
     _max_categories: int
 
-<<<<<<< HEAD
     def __init__(
         self,
         df: pd.DataFrame,
-        features: t.Sequence[Hashable] = None,
-        cat_features: t.Sequence[Hashable] = None,
+        features: t.Optional[t.Sequence[Hashable]] = None,
+        cat_features: t.Optional[t.Sequence[Hashable]] = None,
         label: t.Optional[Hashable] = None,
         use_index: bool = False,
         index: t.Optional[Hashable] = None,
         date: t.Optional[Hashable] = None,
         date_unit_type: t.Optional[Hashable] = None,
-=======
-    def __init__(self,
-        df: pd.DataFrame,
-        features: t.Sequence[str] = None,
-        cat_features: t.Sequence[str] = None,
-        label: str = None,
-        use_index: bool = False,
-        index: str = None,
-        date: str = None,
-        date_unit_type: str = None,
->>>>>>> b577becb
         convert_date_: bool = True,
         max_categorical_ratio: float = 0.01,
         max_categories: int = 30,
@@ -139,17 +113,10 @@
 
         if features:
             if any(x not in self._data.columns for x in features):
-<<<<<<< HEAD
-                raise DeepchecksValueError(f'Features must be names of columns in dataframe.'
-                                           f' Features {set(features) - set(self._data.columns)} have not been '
-                                           f'found in input dataframe.')
-            self._features = list(features)
-=======
                 raise DeepchecksValueError('Features must be names of columns in dataframe. '
                                            f'Features {set(features) - set(self._data.columns)} have not been '
                                            'found in input dataframe.')
-            self._features = features
->>>>>>> b577becb
+            self._features = list(features)
         else:
             self._features = [x for x in self._data.columns if x not in {label, index, date}]
 
@@ -368,11 +335,7 @@
         """
         return self.data.shape[0]
 
-<<<<<<< HEAD
     def infer_categorical_features(self) -> t.List[Hashable]:
-=======
-    def infer_categorical_features(self) -> t.List[str]:
->>>>>>> b577becb
         """Infers which features are categorical by checking types and number of unique values.
 
         Returns:
@@ -417,11 +380,7 @@
 
         return n_unique / n_samples < self._max_categorical_ratio and n_unique <= self._max_categories
 
-<<<<<<< HEAD
     def index_name(self) -> t.Optional[Hashable]:
-=======
-    def index_name(self) -> t.Optional[str]:
->>>>>>> b577becb
         """If index column exists, return its name.
 
         Returns:
@@ -442,11 +401,7 @@
         else:  # No meaningful index to use: Index column not configured, and use_column is False
             return None
 
-<<<<<<< HEAD
     def date_name(self) -> t.Optional[Hashable]:
-=======
-    def date_name(self) -> t.Optional[str]:
->>>>>>> b577becb
         """If date column exists, return its name.
 
         Returns:
@@ -462,11 +417,7 @@
         """
         return self.data[self._date_name] if self._date_name else None
 
-<<<<<<< HEAD
     def label_name(self) -> t.Optional[Hashable]:
-=======
-    def label_name(self) -> t.Optional[str]:
->>>>>>> b577becb
         """If label column exists, return its name.
 
         Returns:
@@ -482,11 +433,7 @@
         """
         return self.data[self._label_name] if self._label_name else None
 
-<<<<<<< HEAD
     def features(self) -> t.List[Hashable]:
-=======
-    def features(self) -> t.List[str]:
->>>>>>> b577becb
         """Return list of feature names.
 
         Returns:
@@ -502,11 +449,7 @@
         """
         return self.data[self._features] if self._features else None
 
-<<<<<<< HEAD
     def show_columns_info(self) -> t.Dict[Hashable, str]:
-=======
-    def show_columns_info(self) -> t.Dict[str, str]:
->>>>>>> b577becb
         """Return the role and logical type of each column.
 
         Returns:
@@ -585,16 +528,11 @@
         if self.index_name() is None:
             raise DeepchecksValueError(f'Check {check_name} requires dataset to have an index column')
 
-<<<<<<< HEAD
     def filter_columns_with_validation(
         self: TDataset,
         columns: t.Union[Hashable, t.List[Hashable], None] = None,
         ignore_columns: t.Union[Hashable, t.List[Hashable], None] = None
     ) -> TDataset:
-=======
-    def filter_columns_with_validation(self, columns: t.Union[str, t.List[str], None] = None,
-                                       ignore_columns: t.Union[str, t.List[str], None] = None) -> 'Dataset':
->>>>>>> b577becb
         """Filter dataset columns by given params.
 
         Args:
@@ -613,11 +551,7 @@
         else:
             return self.copy(new_data)
 
-<<<<<<< HEAD
     def validate_shared_features(self, other, check_name: str) -> t.List[Hashable]:
-=======
-    def validate_shared_features(self, other, check_name: str) -> t.List[str]:
->>>>>>> b577becb
         """
         Return the list of shared features if both datasets have the same feature column names. Else, raise error.
 
@@ -638,11 +572,7 @@
         else:
             raise DeepchecksValueError(f'Check {check_name} requires datasets to share the same features')
 
-<<<<<<< HEAD
     def validate_shared_categorical_features(self, other, check_name: str) -> t.List[Hashable]:
-=======
-    def validate_shared_categorical_features(self, other, check_name: str) -> t.List[str]:
->>>>>>> b577becb
         """
         Return list of categorical features if both datasets have the same categorical features. Else, raise error.
 
