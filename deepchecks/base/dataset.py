"""The Dataset module containing the dataset Class and its functions."""
# pylint: disable=inconsistent-quotes

import typing as t
import logging

import numpy as np
import pandas as pd
from pandas.core.dtypes.common import is_float_dtype

from deepchecks.utils.dataframes import filter_columns_with_validation
from deepchecks.utils.strings import is_string_column
from deepchecks.utils.typing import Hashable
from deepchecks.errors import DeepchecksValueError



__all__ = ['Dataset', 'ensure_dataframe_type']


logger = logging.getLogger('deepchecks.dataset')


TDataset = t.TypeVar('TDataset', bound='Dataset')


class Dataset:
    """Dataset wraps pandas DataFrame together with ML related metadata.

    The Dataset class is containing additional data and methods intended for easily accessing
    metadata relevant for the training or validating of a ML models.

    Attributes:
        _features: List of names for the feature columns in the DataFrame.
        _label: Name of the label column in the DataFrame.
        _use_index: Boolean value controlling whether the DataFrame index will be used by the index_col property.
        _index_name: Name of the index column in the DataFrame.
        _date_name: Name of the date column in the DataFrame.
        cat_features: List of names for the categorical features in the DataFrame.
    """

    _features: t.List[Hashable]
    _label: t.Optional[Hashable]
    _use_index: bool
    _index_name: t.Optional[Hashable]
    _date_name: t.Optional[Hashable]
    cat_features: t.List[Hashable]
    _data: pd.DataFrame
    _max_categorical_ratio: float
    _max_categories: int

    def __init__(
        self,
        df: pd.DataFrame,
        features: t.Optional[t.Sequence[Hashable]] = None,
        cat_features: t.Optional[t.Sequence[Hashable]] = None,
        label: t.Optional[Hashable] = None,
        use_index: bool = False,
        index: t.Optional[Hashable] = None,
        date: t.Optional[Hashable] = None,
        date_unit_type: t.Optional[Hashable] = None,
        convert_date_: bool = True,
        max_categorical_ratio: float = 0.01,
        max_categories: int = 30,
        max_float_categories: int = 5
    ):
        """Initiate the Dataset using a pandas DataFrame and Metadata.

        Args:
            df (pandas.DataFrame):
                A pandas DataFrame containing data relevant for the training or validating of a ML models
            features (Optional[Sequence[Hashable]]):
                List of names for the feature columns in the DataFrame.
            cat_features (Optional[Sequence[Hashable]]):
                List of names for the categorical features in the DataFrame. In order to disable categorical
                features inference, pass cat_features=[]
            label (Optional[Hashable]):
                Name of the label column in the DataFrame.
            use_index (bool, default False):
                Whether to use the dataframe index as the index column, for index related checks.
            index (Optional[Hashable]):
                Name of the index column in the DataFrame.
            date (Optional[Hashable]):
                Name of the date column in the DataFrame.
            date_unit_type (Optional[str]):
                Unit used for conversion if date column is of type int or float.
                The valid values are 'D', 'h', 'm', 's', 'ms', 'us', and 'ns'.
                e.g. 's' for seconds, 'ns' for nanoseconds. See pandas.Timestamp unit arg for more detail.
            max_categorical_ratio (float, default 0.01):
                The max ratio of unique values in a column in order for it to be inferred as a
                categorical feature.
            max_categories (int, default 30):
                The maximum number of categories in a column in order for it to be inferred as a categorical
                feature.
            max_float_categories (int, default 5):
                The maximum number of categories in a float column in order fo it to be inferred as a
                categorical feature
        """
        self._data = df.copy()

        # Validations
        if use_index is True and index is not None:
            raise DeepchecksValueError('parameter use_index cannot be True if index is given')

        if index is not None and index not in self._data.columns:
            error_message = f'index column {index} not found in dataset columns.'
            if index == 'index':
                error_message += ' If you attempted to use the dataframe index, set use_index to True instead.'
            raise DeepchecksValueError(error_message)

        if date is not None and date not in self._data.columns:
            raise DeepchecksValueError(f'date column {date} not found in dataset columns')

        if label is not None and label not in self._data.columns:
            raise DeepchecksValueError(f'label column {label} not found in dataset columns')

        if features:
            difference = set(features) - set(self._data.columns)
            if len(difference) > 0:
                raise DeepchecksValueError('Features must be names of columns in dataframe. '
                                           f'Features {difference} have not been '
                                           'found in input dataframe.')
            self._features = list(features)
        else:
            self._features = [x for x in self._data.columns if x not in {label, index, date}]

        self._label_name = label
        self._use_index = use_index
        self._index_name = index
        self._date_name = date
        self._date_unit_type = date_unit_type
        self._max_categorical_ratio = max_categorical_ratio
        self._max_categories = max_categories
        self._max_float_categories = max_float_categories

        if self._label_name in self.features:
            raise DeepchecksValueError(f'label column {self._label_name} can not be a feature column')

        if self._label_name:
            try:
                self.check_compatible_labels()
            except DeepchecksValueError as e:
                logger.warning(str(e))

        if self._date_name in self.features:
            raise DeepchecksValueError(f'date column {self._date_name} can not be a feature column')

        if self._index_name in self.features:
            raise DeepchecksValueError(f'index column {self._index_name} can not be a feature column')

        if cat_features is not None:
            if set(cat_features).intersection(set(self._features)) != set(cat_features):
                raise DeepchecksValueError(f'Categorical features must be a subset of features. '
                                           f'Categorical features {set(cat_features) - set(self._features)} '
                                           f'have not been found in feature list.')
            self.cat_features = list(cat_features)
        else:
            self.cat_features = self.infer_categorical_features()

        if self._date_name and convert_date_:
            self._data[self._date_name] = self._data[self._date_name].apply(pd.Timestamp, unit=date_unit_type)

    @classmethod
    def from_numpy(
        cls: t.Type[TDataset],
        *args: np.ndarray,
        feature_names: t.Sequence[Hashable] = None,
        label_name: Hashable = None,
        **kwargs
    ) -> TDataset:
        """Create Dataset instance from numpy arrays.

        Args:
            *args: (np.ndarray):
                expecting it to contain two numpy arrays (or at least one),
                first with features, second with labels.
            feature_names (Sequence[Hashable], default None):
                names for the feature columns. If not provided next names will
                be assigned to the feature columns: X1-Xn (where n - number of features)
            label_name (Hashable, default None):
                labels column name. If not provided next name will be used - 'target'
            **kwargs:
                additional arguments that will be passed to the main Dataset constructor.

        Returns:
            Dataset: instance of the Dataset

        Raises:
            DeepchecksValueError:
                if receives zero or more than two numpy arrays;
                if features (args[0]) is not two dimensional numpy array;
                if labels (args[1]) is not one dimensional numpy array;
                if features array or labels array is empty;
                if features and labels arrays are not of the same size;

        Examples
        --------
        >>> features = np.array([[0.25, 0.3, 0.3], [0.14, 0.75, 0.3], [0.23, 0.39, 0.1]])
        >>> labels = np.array([0.1, 0.1, 0.7])
        >>> dataset = Dataset.from_numpy(features, labels)

        Creating dataset only from features array.

        >>> dataset = Dataset.from_numpy(features)

        Passing additional arguments to the main Dataset constructor

        >>> dataset = Dataset.from_numpy(
        ...    features, labels,
        ...    max_categorical_ratio=0.5
        ... )

        Specifying features and label columns names.

        >>> dataset = Dataset.from_numpy(
        ...    features, labels,
        ...    feature_names=['sensor-1', 'sensor-2', 'sensor-3',],
        ...    label_name='labels'
        ... )

        """
        if len(args) == 0 or len(args) > 2:
            raise DeepchecksValueError(
                "'from_numpy' constructor expecting to receive two numpy arrays (or at least one)."
                "First array must contains the features and second the labels."
            )

        features_array = args[0]
        features_error_message = (
            "'from_numpy' constructor expecting features (args[0]) "
            "to be not empty two dimensional array."
        )

        if len(features_array.shape) != 2:
            raise DeepchecksValueError(features_error_message)

        if features_array.shape[0] == 0 or features_array.shape[1] == 0:
            raise DeepchecksValueError(features_error_message)

        if feature_names is not None and len(feature_names) != features_array.shape[1]:
            raise DeepchecksValueError(
                f'{features_array.shape[1]} features were provided '
                f'but only {len(feature_names)} name(s) for them`s.'
            )

        elif feature_names is None:
            feature_names = [f'X{index}'for index in range(1, features_array.shape[1] + 1)]

        if len(args) == 1:
            return cls(
                df=pd.DataFrame(data=features_array, columns=feature_names),
                features=feature_names, # type: ignore TODO
                **kwargs
            )

        else:
            labels_array = args[1]
            label_name = label_name or 'target'
            columns = list(feature_names) + [label_name]

            if len(labels_array.shape) != 1 or labels_array.shape[0] == 0:
                raise DeepchecksValueError(
                    "'from_numpy' constructor expecting labels (args[1]) "
                    "to be not empty one dimensional array."
                )

            if labels_array.shape[0] != features_array.shape[0]:
                raise DeepchecksValueError(
                    "'from_numpy' constructor expecting that features and "
                    "labels arrays will be of the same size"
                )

            labels_array = labels_array.reshape(len(labels_array), 1)
            data = np.hstack((features_array, labels_array))

            return cls(
                df=pd.DataFrame(data=data, columns=columns),
                features=feature_names,
                label=label_name,
                **kwargs
            )

    @classmethod
    def from_dict(
        cls: t.Type[TDataset],
        data: t.Mapping[Hashable, t.Any],
        orient: str = 'columns',
        dtype: t.Optional[np.dtype] = None,
        columns: t.Optional[t.Sequence[Hashable]] = None,
        **kwargs
    ) -> TDataset:
        """Create instance of the Dataset from the dict object.

        Args:
            data (t.Mapping[t.Hashable, t.Any]):
                dict from which to create a dataset
            orient (Literal['columns'] | Literal['index'], default 'columns'):
                The “orientation” of the data. Will be passed to the dataframe constructor.
            dtype (Optional[numpy.dtype], default None):
                Data type to force, otherwise infer. Will be passed to the dataframe constructor.
            columns (t.Optional[t.Sequence[t.Hashable]]):
                Column labels. Will be passed to the dataframe constructor.
            **kwargs:
                additional arguments that will be passed to the main Dataset constructor.

        Returns:
            Dataset: instance of the Dataset.
        """
        return cls(
            df=pd.DataFrame.from_dict(data=data, orient=orient, dtype=dtype, columns=columns),
            **kwargs
        )

    @property
    def data(self) -> pd.DataFrame:
        """Return the data of dataset."""
        return self._data

    def copy(self: TDataset, new_data) -> TDataset:
        """Create a copy of this Dataset with new data."""
        # Filter out if columns were dropped
        features = list(set(self._features).intersection(new_data.columns))
        cat_features = list(set(self.cat_features).intersection(new_data.columns))
        label = self._label_name if self._label_name in new_data.columns else None
        index = self._index_name if self._index_name in new_data.columns else None
        date = self._date_name if self._date_name in new_data.columns else None

        cls = type(self)

        return cls(new_data, features=features, cat_features=cat_features, label=label, use_index=self._use_index,
                   index=index, date=date, convert_date_=False, max_categorical_ratio=self._max_categorical_ratio,
                   max_categories=self._max_categories)

<<<<<<< HEAD
    @property
=======
>>>>>>> 0715d2d6
    def n_samples(self) -> int:
        """Return number of samples in dataframe.

        Returns:
           Number of samples in dataframe
        """
        return self.data.shape[0]

    def infer_categorical_features(self) -> t.List[Hashable]:
        """Infers which features are categorical by checking types and number of unique values.

        Returns:
           Out of the list of feature names, returns list of categorical features
        """
        cat_columns = []

        # Checking for categorical dtypes
        cat_dtypes = self.data.select_dtypes(include='category')
        if len(cat_dtypes.columns) > 0:
            return list(cat_dtypes.columns)

        for col in self._features:
            if self.is_categorical(col):
                cat_columns.append(col)

        if len(cat_columns) > 0:
            if len(cat_columns) < 7:
                stringified_columns = ", ".join(map(str, cat_columns))
                print(
                    'Automatically inferred these columns as categorical features: '
                    f'{stringified_columns}. \n'
                )
            else:
                stringified_columns = ", ".join(list(map(str, cat_columns))[:7])
                print(
                    'Some columns have been inferred as categorical features: '
                    f'{stringified_columns}. \n and more... \n For the full list '
                    'of columns, use dataset.cat_features'
                )

        return cat_columns

    def is_categorical(self, col_name: Hashable) -> bool:
        """Check if uniques are few enough to count as categorical.

        Args:
            col_name (str): The name of the column in the dataframe

        Returns:
            If is categorical according to input numbers
        """
        col_data = self.data[col_name]
        n_unique = col_data.nunique(dropna=True)
        n_samples = len(col_data.dropna())

        if is_float_dtype(col_data):
            return n_unique <= self._max_float_categories

        return n_unique / n_samples < self._max_categorical_ratio and n_unique <= self._max_categories

<<<<<<< HEAD
    @property
    def index_name(self) -> t.Optional[str]:
=======
    def index_name(self) -> t.Optional[Hashable]:
>>>>>>> 0715d2d6
        """If index column exists, return its name.

        Returns:
           (str) index column name
        """
        return self._index_name

    @property
    def index_col(self) -> t.Optional[pd.Series]:
        """Return index column. Index can be a named column or DataFrame index.

        Returns:
           If date column exists, returns a pandas Series of the index column.
        """
        if self._use_index is True:
            return pd.Series(self.data.index)
        elif self._index_name is not None:
            return self.data[self._index_name]
        else:  # No meaningful index to use: Index column not configured, and use_column is False
            return

<<<<<<< HEAD
    @property
    def date_name(self) -> t.Optional[str]:
=======
    def date_name(self) -> t.Optional[Hashable]:
>>>>>>> 0715d2d6
        """If date column exists, return its name.

        Returns:
           (str) date column name
        """
        return self._date_name

    @property
    def date_col(self) -> t.Optional[pd.Series]:
        """Return date column if exists.

        Returns:
           (Series): Series of the date column
        """
        return self.data[self._date_name] if self._date_name else None

<<<<<<< HEAD
    @property
    def label_name(self) -> t.Optional[str]:
=======
    def label_name(self) -> t.Optional[Hashable]:
>>>>>>> 0715d2d6
        """If label column exists, return its name.

        Returns:
           (str) Label name
        """
        return self._label_name

    @property
    def label_col(self) -> t.Optional[pd.Series]:
        """Return label column if exists.

        Returns:
           Label column
        """
        return self.data[self._label_name] if self._label_name else None

<<<<<<< HEAD
    @property
    def features(self) -> t.List[str]:
=======
    def features(self) -> t.List[Hashable]:
>>>>>>> 0715d2d6
        """Return list of feature names.

        Returns:
           List of feature names.
        """
        return self._features

    @property
    def features_columns(self) -> t.Optional[pd.DataFrame]:
        """Return features columns if exists.

        Returns:
           Features columns
        """
        return self.data[self._features] if self._features else None

<<<<<<< HEAD
    @property
    def columns_info(self) -> t.Dict[str, str]:
=======
    def show_columns_info(self) -> t.Dict[Hashable, str]:
>>>>>>> 0715d2d6
        """Return the role and logical type of each column.

        Returns:
           Diractory of a column and its role
        """
        columns = {}
        for column in self.data.columns:
            if column == self._index_name:
                value = 'index'
            elif column == self._date_name:
                value = 'date'
            elif column == self._label_name:
                value = 'label'
            elif column in self._features:
                if column in self.cat_features:
                    value = 'categorical feature'
                else:
                    value = 'numerical feature'
            else:
                value = 'other'
            columns[column] = value
        return columns

    def check_compatible_labels(self):
        """Check if label column is supported by deepchecks."""
<<<<<<< HEAD
        if is_string_column(self.label_col):
            raise DeepchecksValueError('String labels are not supported')
        elif pd.isnull(self.label_col).any():
            raise DeepchecksValueError('Can\'t have null values in label column')
=======
        labels = self.label_col()
        if labels is None:
            return
        if is_string_column(labels):
            raise DeepchecksValueError('String labels are not supported')
        elif pd.isnull(labels).any():
            raise DeepchecksValueError('Can not have null values in label column')
>>>>>>> 0715d2d6

    # Validations:

    def validate_label(self, check_name: str):
        """
        Throws error if dataset does not have a label.

        Args:
            check_name (str): check name to print in error

        Raises:
            DeepchecksValueError if dataset does not have a label

        """
        if self.label_name is None:
            raise DeepchecksValueError(f'Check {check_name} requires dataset to have a label column')
        self.check_compatible_labels()

    def validate_features(self, check_name: str):
        """
        Throws error if dataset does not have a features columns.

        Args:
            check_name (str): check name to print in error

        Raises:
            DeepchecksValueError: if dataset does not have features columns.
        """
        if not self._features:
            raise DeepchecksValueError(f'Check {check_name} requires dataset to have a features columns!')

    def validate_date(self, check_name: str):
        """
        Throws error if dataset does not have a date column.

        Args:
            check_name (str): check name to print in error

        Raises:
            DeepchecksValueError if dataset does not have a date column

        """
        if self.date_name is None:
            raise DeepchecksValueError(f'Check {check_name} requires dataset to have a date column')

    def validate_index(self, check_name: str):
        """
        Throws error if dataset does not have an index column / does not use dataframe index as index.

        Args:
            check_name (str): check name to print in error

        Raises:
            DeepchecksValueError if dataset does not have an index

        """
        if self.index_name is None:
            raise DeepchecksValueError(f'Check {check_name} requires dataset to have an index column')

    def filter_columns_with_validation(
        self: TDataset,
        columns: t.Union[Hashable, t.List[Hashable], None] = None,
        ignore_columns: t.Union[Hashable, t.List[Hashable], None] = None
    ) -> TDataset:
        """Filter dataset columns by given params.

        Args:
            columns (Union[Hashable, List[Hashable], None]): Column names to keep.
            ignore_columns (Union[Hashable, List[Hashable], None]): Column names to drop.

        Returns:
            TDataset: horizontally filtered dataset

        Raise:
            DeepchecksValueError: In case one of columns given don't exists raise error
        """
        new_data = filter_columns_with_validation(self.data, columns, ignore_columns)
        if new_data.equals(self.data):
            return self
        else:
            return self.copy(new_data)

    def validate_shared_features(self, other, check_name: str) -> t.List[Hashable]:
        """
        Return the list of shared features if both datasets have the same feature column names. Else, raise error.

        Args:
            other: Expected to be Dataset type. dataset to compare features list
            check_name (str): check name to print in error

        Returns:
            List[Hashable] - list of shared features names

        Raises:
            DeepchecksValueError if datasets don't have the same features

        """
        Dataset.validate_dataset(other, check_name)
        if sorted(self.features) == sorted(other.features):
            return self.features
        else:
            raise DeepchecksValueError(f'Check {check_name} requires datasets to share the same features')

    def validate_shared_categorical_features(self, other, check_name: str) -> t.List[Hashable]:
        """
        Return list of categorical features if both datasets have the same categorical features. Else, raise error.

        Args:
            other: Expected to be Dataset type. dataset to compare features list
            check_name (str): check name to print in error

        Returns:
            List[Hashable] - list of shared features names

        Raises:
            DeepchecksValueError if datasets don't have the same features
        """
        Dataset.validate_dataset(other, check_name)
        if sorted(self.cat_features) == sorted(other.cat_features):
            return self.cat_features
        else:
            raise DeepchecksValueError(f'Check {check_name} requires datasets to share '
                                       'the same categorical features. Possible reason is that some columns were'
                                       'inferred incorrectly as categorical features. To fix this, manually edit the '
                                       'categorical features using Dataset(cat_features=<list_of_features>')

    def validate_shared_label(self, other, check_name: str) -> Hashable:
        """Verify presence of shared labels.

        Return the list of shared features if both datasets have the same
        feature column names, else, raise error.

        Args:
            other (Dataset): Expected to be Dataset type. dataset to compare
            check_name (str): check name to print in error

        Returns:
            Hashable: name of the label column

        Raises:
            DeepchecksValueError if datasets don't have the same label
        """
        Dataset.validate_dataset(other, check_name)
<<<<<<< HEAD
        if self.label_name == other.label_name:
            return self.label_name
=======
        if (
            self.label_name() is not None and other.label_name() is not None
            and self.label_name() == other.label_name()
        ):
            return t.cast(Hashable, self.label_name())
>>>>>>> 0715d2d6
        else:
            raise DeepchecksValueError(f'Check {check_name} requires datasets to share the same label')

    @classmethod
    def validate_dataset_or_dataframe(cls, obj) -> 'Dataset':
        """
        Raise error if object is not pandas DataFrame or deepcheck Dataset and returns the object as deepchecks Dataset.

        Args:
            obj: object to validate as dataset

        Returns:
            (Dataset): object converted to deepchecks dataset
        """
        if isinstance(obj, Dataset):
            if len(obj.data) == 0:
                raise DeepchecksValueError('dataset cannot be empty')
            return obj
        elif isinstance(obj, pd.DataFrame):
            if len(obj) == 0:
                raise DeepchecksValueError('dataset cannot be empty')
            return Dataset(obj)
        else:
            raise DeepchecksValueError(f'dataset must be of type DataFrame or Dataset. instead got: '
                                       f'{type(obj).__name__}')

    def validate_model(self, model):
        """Check model is able to predict on the dataset.

        Raise:
            DeepchecksValueError: if dataset does not match model
        """
        try:
            model.predict(self.features_columns.head(1))
        except Exception as exc:
            raise DeepchecksValueError('Got error when trying to predict with model on dataset') from exc

    @classmethod
    def validate_dataset(cls, obj, check_name: str) -> 'Dataset':
        """Throws error if object is not deepchecks Dataset and returns the object if deepchecks Dataset.

        Args:
            obj: object to validate as dataset
            check_name (str): check name to print in error

        Returns:
            (Dataset): object that is deepchecks dataset
        """
        if not isinstance(obj, Dataset):
            raise DeepchecksValueError(f'Check {check_name} requires dataset to be of type Dataset. instead got: '
                                       f'{type(obj).__name__}')
        if len(obj.data) == 0:
            raise DeepchecksValueError(f'Check {check_name} required a non-empty dataset')

        return obj


def ensure_dataframe_type(obj: t.Any) -> pd.DataFrame:
    """Ensure that given object is of type DataFrame or Dataset and return it as DataFrame. else raise error.

    Args:
        obj: Object to ensure it is DataFrame or Dataset

    Returns:
        (pd.DataFrame)
    """
    if isinstance(obj, pd.DataFrame):
        return obj
    elif isinstance(obj, Dataset):
        return obj.data
    else:
        raise DeepchecksValueError(f'dataset must be of type DataFrame or Dataset, but got: {type(obj).__name__}')<|MERGE_RESOLUTION|>--- conflicted
+++ resolved
@@ -331,10 +331,7 @@
                    index=index, date=date, convert_date_=False, max_categorical_ratio=self._max_categorical_ratio,
                    max_categories=self._max_categories)
 
-<<<<<<< HEAD
-    @property
-=======
->>>>>>> 0715d2d6
+    @property
     def n_samples(self) -> int:
         """Return number of samples in dataframe.
 
@@ -395,12 +392,8 @@
 
         return n_unique / n_samples < self._max_categorical_ratio and n_unique <= self._max_categories
 
-<<<<<<< HEAD
-    @property
-    def index_name(self) -> t.Optional[str]:
-=======
+    @property
     def index_name(self) -> t.Optional[Hashable]:
->>>>>>> 0715d2d6
         """If index column exists, return its name.
 
         Returns:
@@ -422,12 +415,8 @@
         else:  # No meaningful index to use: Index column not configured, and use_column is False
             return
 
-<<<<<<< HEAD
-    @property
-    def date_name(self) -> t.Optional[str]:
-=======
+    @property
     def date_name(self) -> t.Optional[Hashable]:
->>>>>>> 0715d2d6
         """If date column exists, return its name.
 
         Returns:
@@ -444,12 +433,8 @@
         """
         return self.data[self._date_name] if self._date_name else None
 
-<<<<<<< HEAD
-    @property
-    def label_name(self) -> t.Optional[str]:
-=======
+    @property
     def label_name(self) -> t.Optional[Hashable]:
->>>>>>> 0715d2d6
         """If label column exists, return its name.
 
         Returns:
@@ -466,12 +451,8 @@
         """
         return self.data[self._label_name] if self._label_name else None
 
-<<<<<<< HEAD
-    @property
-    def features(self) -> t.List[str]:
-=======
+    @property
     def features(self) -> t.List[Hashable]:
->>>>>>> 0715d2d6
         """Return list of feature names.
 
         Returns:
@@ -488,12 +469,8 @@
         """
         return self.data[self._features] if self._features else None
 
-<<<<<<< HEAD
-    @property
-    def columns_info(self) -> t.Dict[str, str]:
-=======
-    def show_columns_info(self) -> t.Dict[Hashable, str]:
->>>>>>> 0715d2d6
+    @property
+    def columns_info(self) -> t.Dict[Hashable, str]:
         """Return the role and logical type of each column.
 
         Returns:
@@ -519,20 +496,13 @@
 
     def check_compatible_labels(self):
         """Check if label column is supported by deepchecks."""
-<<<<<<< HEAD
-        if is_string_column(self.label_col):
-            raise DeepchecksValueError('String labels are not supported')
-        elif pd.isnull(self.label_col).any():
-            raise DeepchecksValueError('Can\'t have null values in label column')
-=======
-        labels = self.label_col()
+        labels = self.label_col
         if labels is None:
             return
         if is_string_column(labels):
             raise DeepchecksValueError('String labels are not supported')
         elif pd.isnull(labels).any():
             raise DeepchecksValueError('Can not have null values in label column')
->>>>>>> 0715d2d6
 
     # Validations:
 
@@ -676,16 +646,11 @@
             DeepchecksValueError if datasets don't have the same label
         """
         Dataset.validate_dataset(other, check_name)
-<<<<<<< HEAD
-        if self.label_name == other.label_name:
-            return self.label_name
-=======
         if (
-            self.label_name() is not None and other.label_name() is not None
-            and self.label_name() == other.label_name()
+            self.label_name is not None and other.label_name is not None
+            and self.label_name == other.label_name
         ):
-            return t.cast(Hashable, self.label_name())
->>>>>>> 0715d2d6
+            return t.cast(Hashable, self.label_name)
         else:
             raise DeepchecksValueError(f'Check {check_name} requires datasets to share the same label')
 
