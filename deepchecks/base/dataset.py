--- conflicted
+++ resolved
@@ -677,20 +677,6 @@
             raise DeepchecksValueError(f'dataset must be of type DataFrame or Dataset. instead got: '
                                        f'{type(obj).__name__}')
 
-<<<<<<< HEAD
-=======
-    def validate_model(self, model):
-        """Check model is able to predict on the dataset.
-
-        Raise:
-            DeepchecksValueError: if dataset does not match model
-        """
-        try:
-            model.predict(self.features_columns.head(1))
-        except Exception as exc:
-            raise DeepchecksValueError('Got error when trying to predict with model on dataset') from exc
-
->>>>>>> 319eb1cd
     @classmethod
     def validate_dataset(cls, obj, check_name: str) -> 'Dataset':
         """Throws error if object is not deepchecks Dataset and returns the object if deepchecks Dataset.
