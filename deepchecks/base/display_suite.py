# ----------------------------------------------------------------------------
# Copyright (C) 2021 Deepchecks (https://www.deepchecks.com)
#
# This file is part of Deepchecks.
# Deepchecks is distributed under the terms of the GNU Affero General
# Public License (version 3 or later).
# You should have received a copy of the GNU Affero General Public License
# along with Deepchecks.  If not, see <http://www.gnu.org/licenses/>.
# ----------------------------------------------------------------------------
#
"""Handle display of suite result."""
from typing import List, Union

# pylint: disable=protected-access
import sys
import tqdm
import pandas as pd

from IPython.core.display import display_html

<<<<<<< HEAD
from deepchecks.utils.strings import get_random_string
from deepchecks.base.check import CheckResult, CheckFailure, ConditionResult
=======
from deepchecks.base.check import CheckResult, CheckFailure
>>>>>>> 80a1858e
from deepchecks.base.display_pandas import dataframe_to_html, display_conditions_table


__all__ = ['display_suite_result', 'ProgressBar']


class ProgressBar:
    """Progress bar for display while running suite."""

    def __init__(self, name, length):
        """Initialize progress bar."""
        self.pbar = tqdm.tqdm(total=length, desc=name, unit='Check', leave=False, file=sys.stdout,
                              bar_format=f'{{l_bar}}{{bar:{length}}}{{r_bar}}')

    def set_text(self, text):
        """Set current running check."""
        self.pbar.set_postfix(Check=text)

    def close(self):
        """Close the progress bar."""
        self.pbar.close()

    def inc_progress(self):
        """Increase progress bar value by 1."""
        self.pbar.update(1)


def get_display_exists_icon(exists: bool):
    if exists:
        return '<div style="text-align: center">Yes</div>'
    return '<div style="text-align: center">No</div>'


def display_suite_result(suite_name: str, results: List[Union[CheckResult, CheckFailure]]):
    """Display results of suite in IPython."""
<<<<<<< HEAD
    unique_id = get_random_string()
    conditions_table = []
=======
    checks_with_conditions = []
>>>>>>> 80a1858e
    display_table = []
    others_table = []
    for result in results:
        if isinstance(result, CheckResult):
            if result.have_conditions():
<<<<<<< HEAD
                ConditionResult.append_to_conditions_table(result, conditions_table, unique_id)
=======
                checks_with_conditions.append(result)
>>>>>>> 80a1858e
            if result.have_display():
                display_table.append(result)
            else:
                others_table.append([result.get_header(), 'Nothing found', 2])
        elif isinstance(result, CheckFailure):
            msg = result.exception.__class__.__name__ + ': ' + str(result.exception)
            name = result.check.name()
            others_table.append([name, msg, 1])

    light_hr = '<hr style="background-color: #eee;border: 0 none;color: #eee;height: 1px;">'
    bold_hr = '<hr style="background-color: black;border: 0 none;color: black;height: 1px;">'
    icons = """
    <span style="color: green;display:inline-block">\U00002713</span> /
    <span style="color: red;display:inline-block">\U00002716</span> /
    <span style="color: orange;font-weight:bold;display:inline-block">\U00000021</span>
    """
    html = f"""
    <h1 id="summary_{unique_id}">{suite_name}</h1>
    <p>The suite is composed of various checks such as: {get_first_3(results)}, etc...<br>
    Each check may contain conditions (which results in {icons}), as well as other outputs such as plots or tables.<br>
    Suites, checks and conditions can all be modified (see tutorial [link]).</p>
    {bold_hr}<h2>Conditions Summary</h2>
    """
    display_html(html, raw=True)
    if checks_with_conditions:
        display_conditions_table(checks_with_conditions)
    else:
        display_html('<p>No conditions defined on checks in the suite.</p>', raw=True)

    display_html(f'{bold_hr}<h2>Additional Outputs</h2>', raw=True)
    if display_table:
        for i, r in enumerate(display_table):
<<<<<<< HEAD
            r._ipython_display_(unique_id=unique_id)
=======
            r.show(show_conditions=False)
>>>>>>> 80a1858e
            if i < len(display_table) - 1:
                display_html(light_hr, raw=True)
    else:
        display_html('<p>No outputs to show.</p>', raw=True)

    if others_table:
        others_table = pd.DataFrame(data=others_table, columns=['Check', 'Reason', 'sort'])
        others_table.sort_values(by=['sort'], inplace=True)
        others_table.drop('sort', axis=1, inplace=True)
        html = f"""{bold_hr}
        <h2>Other Checks That Weren't Displayed</h2>
        {dataframe_to_html(others_table.style.hide_index())}
        """
        display_html(html, raw=True)


def get_first_3(results: List[Union[CheckResult, CheckFailure]]):
    first_3 = []
    i = 0
    while len(first_3) < 3 and i < len(results):
        curr = results[i]
        curr_name = curr.check.name()
        if curr_name not in first_3:
            first_3.append(curr_name)
        i += 1
    return ', '.join(first_3)<|MERGE_RESOLUTION|>--- conflicted
+++ resolved
@@ -18,12 +18,8 @@
 
 from IPython.core.display import display_html
 
-<<<<<<< HEAD
 from deepchecks.utils.strings import get_random_string
 from deepchecks.base.check import CheckResult, CheckFailure, ConditionResult
-=======
-from deepchecks.base.check import CheckResult, CheckFailure
->>>>>>> 80a1858e
 from deepchecks.base.display_pandas import dataframe_to_html, display_conditions_table
 
 
@@ -59,22 +55,14 @@
 
 def display_suite_result(suite_name: str, results: List[Union[CheckResult, CheckFailure]]):
     """Display results of suite in IPython."""
-<<<<<<< HEAD
     unique_id = get_random_string()
-    conditions_table = []
-=======
     checks_with_conditions = []
->>>>>>> 80a1858e
     display_table = []
     others_table = []
     for result in results:
         if isinstance(result, CheckResult):
             if result.have_conditions():
-<<<<<<< HEAD
-                ConditionResult.append_to_conditions_table(result, conditions_table, unique_id)
-=======
                 checks_with_conditions.append(result)
->>>>>>> 80a1858e
             if result.have_display():
                 display_table.append(result)
             else:
@@ -107,11 +95,7 @@
     display_html(f'{bold_hr}<h2>Additional Outputs</h2>', raw=True)
     if display_table:
         for i, r in enumerate(display_table):
-<<<<<<< HEAD
-            r._ipython_display_(unique_id=unique_id)
-=======
-            r.show(show_conditions=False)
->>>>>>> 80a1858e
+            r.show(show_conditions=False, unique_id=unique_id)
             if i < len(display_table) - 1:
                 display_html(light_hr, raw=True)
     else:
