# ----------------------------------------------------------------------------
# Copyright (C) 2021-2022 Deepchecks (https://www.deepchecks.com)
#
# This file is part of Deepchecks.
# Deepchecks is distributed under the terms of the GNU Affero General
# Public License (version 3 or later).
# You should have received a copy of the GNU Affero General Public License
# along with Deepchecks.  If not, see <http://www.gnu.org/licenses/>.
# ----------------------------------------------------------------------------
#
"""This file changes default 'ignore' action of DeprecationWarnings for specific deprecation messages."""
import warnings

warnings.filterwarnings(
    action='once',
    message=r'The SegmentPerformance check is deprecated.*',
    category=DeprecationWarning,
    module=r'deepchecks.*'
)

warnings.filterwarnings(
    action='once',
    message=r'The WholeDatasetDrift check is deprecated.*',
    category=DeprecationWarning,
    module=r'deepchecks.*'
)

warnings.filterwarnings(
    action='once',
    message=r'.* label type is deprecated.*',
    category=DeprecationWarning,
    module=r'deepchecks.*'
)

warnings.filterwarnings(
    action='once',
    message=r'.* alternative_scorers is deprecated.*',
    category=DeprecationWarning,
    module=r'deepchecks.*'
)

<<<<<<< HEAD

warnings.filterwarnings(
    action='once',
    message=r'.*RegressionSystematicError check is deprecated.*',
=======
warnings.filterwarnings(
    action='once',
    message=r'.* y_pred_train is deprecated.*',
    category=DeprecationWarning,
    module=r'deepchecks.*'
)

warnings.filterwarnings(
    action='once',
    message=r'.* y_proba_train is deprecated.*',
    category=DeprecationWarning,
    module=r'deepchecks.*'
)

warnings.filterwarnings(
    action='once',
    message=r'.* y_pred_test is deprecated and ignored.*',
    category=DeprecationWarning,
    module=r'deepchecks.*'
)

warnings.filterwarnings(
    action='once',
    message=r'.* y_proba_test is deprecated and ignored.*',
>>>>>>> d6e290c0
    category=DeprecationWarning,
    module=r'deepchecks.*'
)<|MERGE_RESOLUTION|>--- conflicted
+++ resolved
@@ -39,12 +39,6 @@
     module=r'deepchecks.*'
 )
 
-<<<<<<< HEAD
-
-warnings.filterwarnings(
-    action='once',
-    message=r'.*RegressionSystematicError check is deprecated.*',
-=======
 warnings.filterwarnings(
     action='once',
     message=r'.* y_pred_train is deprecated.*',
@@ -69,7 +63,14 @@
 warnings.filterwarnings(
     action='once',
     message=r'.* y_proba_test is deprecated and ignored.*',
->>>>>>> d6e290c0
+    category=DeprecationWarning,
+    module=r'deepchecks.*'
+)
+
+
+warnings.filterwarnings(
+    action='once',
+    message=r'.*RegressionSystematicError check is deprecated.*',
     category=DeprecationWarning,
     module=r'deepchecks.*'
 )