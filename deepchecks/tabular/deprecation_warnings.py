# ----------------------------------------------------------------------------
# Copyright (C) 2021-2022 Deepchecks (https://www.deepchecks.com)
#
# This file is part of Deepchecks.
# Deepchecks is distributed under the terms of the GNU Affero General
# Public License (version 3 or later).
# You should have received a copy of the GNU Affero General Public License
# along with Deepchecks.  If not, see <http://www.gnu.org/licenses/>.
# ----------------------------------------------------------------------------
#
"""This file changes default 'ignore' action of DeprecationWarnings for specific deprecation messages."""
import warnings

warnings.filterwarnings(
    action='once',
    message=r'The SegmentPerformance check is deprecated.*',
    category=DeprecationWarning,
    module=r'deepchecks.*'
)

warnings.filterwarnings(
    action='once',
    message=r'The WholeDatasetDrift check is deprecated.*',
    category=DeprecationWarning,
    module=r'deepchecks.*'
)

warnings.filterwarnings(
    action='once',
    message=r'.* label type is deprecated.*',
    category=DeprecationWarning,
    module=r'deepchecks.*'
)

warnings.filterwarnings(
    action='once',
<<<<<<< HEAD
    message=r'.* y_pred_train is deprecated.*',
    category=DeprecationWarning,
    module=r'deepchecks.*'
)

warnings.filterwarnings(
    action='once',
    message=r'.* y_proba_train is deprecated.*',
=======
    message=r'.* alternative_scorers is deprecated.*',
>>>>>>> e275a0f2
    category=DeprecationWarning,
    module=r'deepchecks.*'
)<|MERGE_RESOLUTION|>--- conflicted
+++ resolved
@@ -34,7 +34,13 @@
 
 warnings.filterwarnings(
     action='once',
-<<<<<<< HEAD
+    message=r'.* alternative_scorers is deprecated.*',
+    category=DeprecationWarning,
+    module=r'deepchecks.*'
+)
+
+warnings.filterwarnings(
+    action='once',
     message=r'.* y_pred_train is deprecated.*',
     category=DeprecationWarning,
     module=r'deepchecks.*'
@@ -43,9 +49,6 @@
 warnings.filterwarnings(
     action='once',
     message=r'.* y_proba_train is deprecated.*',
-=======
-    message=r'.* alternative_scorers is deprecated.*',
->>>>>>> e275a0f2
     category=DeprecationWarning,
     module=r'deepchecks.*'
 )