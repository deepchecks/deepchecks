# ----------------------------------------------------------------------------
# Copyright (C) 2021-2022 Deepchecks (https://www.deepchecks.com)
#
# This file is part of Deepchecks.
# Deepchecks is distributed under the terms of the GNU Affero General
# Public License (version 3 or later).
# You should have received a copy of the GNU Affero General Public License
# along with Deepchecks.  If not, see <http://www.gnu.org/licenses/>.
# ----------------------------------------------------------------------------
#
"""Module contains Train Test Drift check."""

import warnings
from collections import OrderedDict
from typing import Dict, List, Union

from deepchecks.core import CheckResult, ConditionResult
from deepchecks.core.condition import ConditionCategory
from deepchecks.core.errors import DeepchecksValueError
from deepchecks.tabular import Context, Dataset, TrainTestCheck
from deepchecks.utils.distribution.drift import calc_drift_and_plot
from deepchecks.utils.typing import Hashable

__all__ = ['TrainTestFeatureDrift']


class TrainTestFeatureDrift(TrainTestCheck):
    """
    Calculate drift between train dataset and test dataset per feature, using statistical measures.

    Check calculates a drift score for each column in test dataset, by comparing its distribution to the train
    dataset.
    For numerical columns, we use the Earth Movers Distance.
    See https://en.wikipedia.org/wiki/Wasserstein_metric
    For categorical columns, we use the Population Stability Index (PSI).
    See https://www.lexjansen.com/wuss/2017/47_Final_Paper_PDF.pdf


    Parameters
    ----------
    columns : Union[Hashable, List[Hashable]] , default: None
        Columns to check, if none are given checks all
        columns except ignored ones.
    ignore_columns : Union[Hashable, List[Hashable]] , default: None
        Columns to ignore, if none given checks based on
        columns variable.
    n_top_columns : int , optional
        amount of columns to show ordered by feature importance (date, index, label are first)
    sort_feature_by : str , default: feature importance
        Indicates how features will be sorted. Can be either "feature importance"
        or "drift score"
<<<<<<< HEAD
    margin_quantile_filter: float, default: 0.025
=======
    margin_quantile_filter: float, default: 0
>>>>>>> a5fcf3ee
        float in range [0,0.5), representing which margins (high and low quantiles) of the distribution will be filtered
        out of the EMD calculation. This is done in order for extreme values not to affect the calculation
        disproportionally. This filter is applied to both distributions, in both margins.
    max_num_categories_for_drift: int, default: 10
        Only for categorical columns. Max number of allowed categories. If there are more,
        they are binned into an "Other" category. If None, there is no limit.
    max_num_categories_for_display: int, default: 10
        Max number of categories to show in plot.
    show_categories_by: str, default: 'largest_difference'
        Specify which categories to show for categorical features' graphs, as the number of shown categories is limited
        by max_num_categories_for_display. Possible values:
        - 'train_largest': Show the largest train categories.
        - 'test_largest': Show the largest test categories.
        - 'largest_difference': Show the largest difference between categories.
    n_samples : int , default: 100_000
        Number of samples to use for drift computation and plot.
    random_state : int , default: 42
        Random seed for sampling.
    max_num_categories: int, default: None
        Deprecated. Please use max_num_categories_for_drift and max_num_categories_for_display instead
    """

    def __init__(
            self,
            columns: Union[Hashable, List[Hashable], None] = None,
            ignore_columns: Union[Hashable, List[Hashable], None] = None,
            n_top_columns: int = 5,
            sort_feature_by: str = 'feature importance',
<<<<<<< HEAD
            margin_quantile_filter: float = 0.025,
=======
            margin_quantile_filter: float = 0,
>>>>>>> a5fcf3ee
            max_num_categories_for_drift: int = 10,
            max_num_categories_for_display: int = 10,
            show_categories_by: str = 'largest_difference',
            n_samples: int = 100_000,
            random_state: int = 42,
            max_num_categories: int = None,  # Deprecated
            **kwargs
    ):
        super().__init__(**kwargs)
        self.columns = columns
        self.ignore_columns = ignore_columns
        self.margin_quantile_filter = margin_quantile_filter
        if max_num_categories is not None:
            warnings.warn(
                f'{self.__class__.__name__}: max_num_categories is deprecated. please use max_num_categories_for_drift '
                'and max_num_categories_for_display instead',
                DeprecationWarning
            )
            max_num_categories_for_drift = max_num_categories_for_drift or max_num_categories
            max_num_categories_for_display = max_num_categories_for_display or max_num_categories
        self.max_num_categories_for_drift = max_num_categories_for_drift
        self.max_num_categories_for_display = max_num_categories_for_display
        self.show_categories_by = show_categories_by
        if sort_feature_by in {'feature importance', 'drift score'}:
            self.sort_feature_by = sort_feature_by
        else:
            raise DeepchecksValueError('sort_feature_by must be either "feature importance" or "drift score"')
        self.n_top_columns = n_top_columns
        self.n_samples = n_samples
        self.random_state = random_state

    def run_logic(self, context: Context) -> CheckResult:
        """
        Calculate drift for all columns.

        Parameters
        ----------
        context : Context
            The run context

        Returns
        -------
        CheckResult
            value: dictionary of column name to drift score.
            display: distribution graph for each column, comparing the train and test distributions.

        Raises
        ------
        DeepchecksValueError
            If the object is not a Dataset or DataFrame instance.
        """
        train_dataset: Dataset = context.train
        test_dataset: Dataset = context.test
        features_importance = context.features_importance
        train_dataset.assert_features()
        test_dataset.assert_features()

        train_dataset = train_dataset.select(
                self.columns, self.ignore_columns
            ).sample(self.n_samples, random_state=self.random_state)
        test_dataset = test_dataset.select(
                self.columns, self.ignore_columns
            ).sample(self.n_samples, random_state=self.random_state)

        values_dict = OrderedDict()
        displays_dict = OrderedDict()

        features_order = (
            tuple(
                features_importance
                .sort_values(ascending=False)
                .index
            )
            if features_importance is not None
            else None
        )

        for column in train_dataset.features:
            if column in train_dataset.numerical_features:
                column_type = 'numerical'
            elif column in train_dataset.cat_features:
                column_type = 'categorical'
            else:
                continue  # we only support categorical or numerical features
            if features_importance is not None:
                fi_rank = features_order.index(column) + 1
                plot_title = f'{column} (#{int(fi_rank)} in FI)'
            else:
                plot_title = column

            value, method, display = calc_drift_and_plot(
                train_column=train_dataset.data[column],
                test_column=test_dataset.data[column],
                value_name=column,
                column_type=column_type,
                plot_title=plot_title,
                margin_quantile_filter=self.margin_quantile_filter,
                max_num_categories_for_drift=self.max_num_categories_for_drift,
                max_num_categories_for_display=self.max_num_categories_for_display,
                show_categories_by=self.show_categories_by
            )
            values_dict[column] = {
                'Drift score': value,
                'Method': method,
                'Importance': features_importance[column] if features_importance is not None else None
            }
            displays_dict[column] = display

        if self.sort_feature_by == 'feature importance' and features_importance is not None:
            columns_order = features_order[:self.n_top_columns]
        else:
            columns_order = sorted(values_dict.keys(), key=lambda col: values_dict[col]['Drift score'],
                                   reverse=True)[:self.n_top_columns]

        sorted_by = self.sort_feature_by if features_importance is not None else 'drift score'

        headnote = f"""<span>
            The Drift score is a measure for the difference between two distributions, in this check - the test
            and train distributions.<br> The check shows the drift score and distributions for the features, sorted by
            {sorted_by} and showing only the top {self.n_top_columns} features, according to {sorted_by}.
            <br>If available, the plot titles also show the feature importance (FI) rank.
        </span>"""

        displays = [headnote] + [displays_dict[col] for col in columns_order
                                 if col in train_dataset.cat_features + train_dataset.numerical_features]

        return CheckResult(value=values_dict, display=displays, header='Train Test Drift')

    def add_condition_drift_score_not_greater_than(self, max_allowed_psi_score: float = 0.2,
                                                   max_allowed_earth_movers_score: float = 0.1,
                                                   number_of_top_features_to_consider: int = 5):
        """
        Add condition - require drift score to not be more than a certain threshold.

        The industry standard for PSI limit is above 0.2.
        Earth movers does not have a common industry standard.

        Parameters
        ----------
        max_allowed_psi_score: float , default: 0.2
            the max threshold for the PSI score
        max_allowed_earth_movers_score: float , default: 0.1
            the max threshold for the Earth Mover's Distance score
        number_of_top_features_to_consider: int , default: 5
            the number of top features for which exceed the threshold will fail the
            condition.
        Returns
        -------
        ConditionResult
            False if any column has passed the max threshold, True otherwise
        """

        def condition(result: Dict) -> ConditionResult:
            if all(x['Importance'] is not None for x in result.values()):
                columns_to_consider = \
                    [col_name for col_name, fi in sorted(result.items(), key=lambda item: item[1]['Importance'],
                                                         reverse=True)]
            else:
                columns_to_consider = \
                    [col_name for col_name, fi in sorted(result.items(), key=lambda item: item[1]['Drift score'],
                                                         reverse=True)]
            columns_to_consider = columns_to_consider[:number_of_top_features_to_consider]
            not_passing_categorical_columns = {column: f'{d["Drift score"]:.2}' for column, d in result.items() if
                                               d['Drift score'] > max_allowed_psi_score and d['Method'] == 'PSI'
                                               and column in columns_to_consider}
            not_passing_numeric_columns = {column: f'{d["Drift score"]:.2}' for column, d in result.items() if
                                           d['Drift score'] > max_allowed_earth_movers_score
                                           and d['Method'] == "Earth Mover's Distance"
                                           and column in columns_to_consider}
            return_str = ''
            if not_passing_categorical_columns:
                return_str += f'Found categorical columns with PSI above threshold: {not_passing_categorical_columns}\n'
            if not_passing_numeric_columns:
                return_str += f'Found numeric columns with Earth Mover\'s Distance above threshold: ' \
                              f'{not_passing_numeric_columns}'

            if return_str:
                return ConditionResult(ConditionCategory.FAIL, return_str)
            else:
                return ConditionResult(ConditionCategory.PASS)

        return self.add_condition(f'PSI <= {max_allowed_psi_score} and Earth Mover\'s Distance <= '
                                  f'{max_allowed_earth_movers_score}',
                                  condition)<|MERGE_RESOLUTION|>--- conflicted
+++ resolved
@@ -49,11 +49,7 @@
     sort_feature_by : str , default: feature importance
         Indicates how features will be sorted. Can be either "feature importance"
         or "drift score"
-<<<<<<< HEAD
     margin_quantile_filter: float, default: 0.025
-=======
-    margin_quantile_filter: float, default: 0
->>>>>>> a5fcf3ee
         float in range [0,0.5), representing which margins (high and low quantiles) of the distribution will be filtered
         out of the EMD calculation. This is done in order for extreme values not to affect the calculation
         disproportionally. This filter is applied to both distributions, in both margins.
@@ -82,11 +78,7 @@
             ignore_columns: Union[Hashable, List[Hashable], None] = None,
             n_top_columns: int = 5,
             sort_feature_by: str = 'feature importance',
-<<<<<<< HEAD
             margin_quantile_filter: float = 0.025,
-=======
-            margin_quantile_filter: float = 0,
->>>>>>> a5fcf3ee
             max_num_categories_for_drift: int = 10,
             max_num_categories_for_display: int = 10,
             show_categories_by: str = 'largest_difference',
