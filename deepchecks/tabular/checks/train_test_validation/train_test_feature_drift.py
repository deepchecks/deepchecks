# ----------------------------------------------------------------------------
# Copyright (C) 2021-2022 Deepchecks (https://www.deepchecks.com)
#
# This file is part of Deepchecks.
# Deepchecks is distributed under the terms of the GNU Affero General
# Public License (version 3 or later).
# You should have received a copy of the GNU Affero General Public License
# along with Deepchecks.  If not, see <http://www.gnu.org/licenses/>.
# ----------------------------------------------------------------------------
#
"""Module contains Train Test Drift check."""

import warnings
from collections import OrderedDict
from typing import List, Union

from deepchecks.core import CheckResult
from deepchecks.core.errors import DeepchecksValueError
from deepchecks.tabular import Context, Dataset, TrainTestCheck
from deepchecks.utils.distribution.drift import calc_drift_and_plot, drift_condition
from deepchecks.utils.typing import Hashable

__all__ = ['TrainTestFeatureDrift']


class TrainTestFeatureDrift(TrainTestCheck):
    """
    Calculate drift between train dataset and test dataset per feature, using statistical measures.

    Check calculates a drift score for each column in test dataset, by comparing its distribution to the train
    dataset.

    For numerical columns, we use the Earth Movers Distance.
    See https://en.wikipedia.org/wiki/Wasserstein_metric

    For categorical distributions, we use the Cramer's V.
    See https://en.wikipedia.org/wiki/Cram%C3%A9r%27s_V
    We also support Population Stability Index (PSI).
    See https://www.lexjansen.com/wuss/2017/47_Final_Paper_PDF.pdf.


    Parameters
    ----------
    columns : Union[Hashable, List[Hashable]] , default: None
        Columns to check, if none are given checks all
        columns except ignored ones.
    ignore_columns : Union[Hashable, List[Hashable]] , default: None
        Columns to ignore, if none given checks based on
        columns variable.
    n_top_columns : int , optional
        amount of columns to show ordered by feature importance (date, index, label are first)
    sort_feature_by : str , default: feature importance
        Indicates how features will be sorted. Can be either "feature importance"
        or "drift score"
    margin_quantile_filter: float, default: 0.025
        float in range [0,0.5), representing which margins (high and low quantiles) of the distribution will be filtered
        out of the EMD calculation. This is done in order for extreme values not to affect the calculation
        disproportionally. This filter is applied to both distributions, in both margins.
    max_num_categories_for_drift: int, default: 10
        Only for categorical columns. Max number of allowed categories. If there are more,
        they are binned into an "Other" category. If None, there is no limit.
    max_num_categories_for_display: int, default: 10
        Max number of categories to show in plot.
    show_categories_by: str, default: 'largest_difference'
        Specify which categories to show for categorical features' graphs, as the number of shown categories is limited
        by max_num_categories_for_display. Possible values:
        - 'train_largest': Show the largest train categories.
        - 'test_largest': Show the largest test categories.
        - 'largest_difference': Show the largest difference between categories.
    categorical_drift_method: str, default: "cramer_v"
        decides which method to use on categorical variables. Possible values are:
        "cramers_v" for Cramer's V, "PSI" for Population Stability Index (PSI).
    n_samples : int , default: 100_000
        Number of samples to use for drift computation and plot.
    random_state : int , default: 42
        Random seed for sampling.
    max_num_categories: int, default: None
        Deprecated. Please use max_num_categories_for_drift and max_num_categories_for_display instead
    """

    def __init__(
            self,
            columns: Union[Hashable, List[Hashable], None] = None,
            ignore_columns: Union[Hashable, List[Hashable], None] = None,
            n_top_columns: int = 5,
            sort_feature_by: str = 'feature importance',
            margin_quantile_filter: float = 0.025,
            max_num_categories_for_drift: int = 10,
            max_num_categories_for_display: int = 10,
            show_categories_by: str = 'largest_difference',
            categorical_drift_method='cramer_v',
            n_samples: int = 100_000,
            random_state: int = 42,
            max_num_categories: int = None,  # Deprecated
            **kwargs
    ):
        super().__init__(**kwargs)
        self.columns = columns
        self.ignore_columns = ignore_columns
        self.margin_quantile_filter = margin_quantile_filter
        if max_num_categories is not None:
            warnings.warn(
                f'{self.__class__.__name__}: max_num_categories is deprecated. please use max_num_categories_for_drift '
                'and max_num_categories_for_display instead',
                DeprecationWarning
            )
            max_num_categories_for_drift = max_num_categories_for_drift or max_num_categories
            max_num_categories_for_display = max_num_categories_for_display or max_num_categories
        self.max_num_categories_for_drift = max_num_categories_for_drift
        self.max_num_categories_for_display = max_num_categories_for_display
        self.show_categories_by = show_categories_by
        if sort_feature_by in {'feature importance', 'drift score'}:
            self.sort_feature_by = sort_feature_by
        else:
            raise DeepchecksValueError('sort_feature_by must be either "feature importance" or "drift score"')
        self.n_top_columns = n_top_columns
        self.categorical_drift_method = categorical_drift_method
        self.n_samples = n_samples
        self.random_state = random_state

    def run_logic(self, context: Context) -> CheckResult:
        """
        Calculate drift for all columns.

        Parameters
        ----------
        context : Context
            The run context

        Returns
        -------
        CheckResult
            value: dictionary of column name to drift score.
            display: distribution graph for each column, comparing the train and test distributions.

        Raises
        ------
        DeepchecksValueError
            If the object is not a Dataset or DataFrame instance.
        """
        train_dataset: Dataset = context.train
        test_dataset: Dataset = context.test
        feature_importance = context.feature_importance
        train_dataset.assert_features()
        test_dataset.assert_features()

        train_dataset = train_dataset.select(
            self.columns, self.ignore_columns
        ).sample(self.n_samples, random_state=self.random_state)
        test_dataset = test_dataset.select(
            self.columns, self.ignore_columns
        ).sample(self.n_samples, random_state=self.random_state)

        values_dict = OrderedDict()
        displays_dict = OrderedDict()

        features_order = (
            tuple(
                feature_importance
                .sort_values(ascending=False)
                .index
            )
            if feature_importance is not None
            else None
        )

        for column in train_dataset.features:
            if column in train_dataset.numerical_features:
                column_type = 'numerical'
            elif column in train_dataset.cat_features:
                column_type = 'categorical'
            else:
                continue  # we only support categorical or numerical features
            if feature_importance is not None:
                fi_rank = features_order.index(column) + 1
                plot_title = f'{column} (#{int(fi_rank)} in FI)'
            else:
                plot_title = column

            value, method, display = calc_drift_and_plot(
                train_column=train_dataset.data[column],
                test_column=test_dataset.data[column],
                value_name=column,
                column_type=column_type,
                plot_title=plot_title,
                margin_quantile_filter=self.margin_quantile_filter,
                max_num_categories_for_drift=self.max_num_categories_for_drift,
                max_num_categories_for_display=self.max_num_categories_for_display,
                show_categories_by=self.show_categories_by,
                categorical_drift_method=self.categorical_drift_method,
                with_display=context.with_display,
            )
            values_dict[column] = {
                'Drift score': value,
                'Method': method,
                'Importance': feature_importance[column] if feature_importance is not None else None
            }
            displays_dict[column] = display

<<<<<<< HEAD
        if context.with_display:
            if self.sort_feature_by == 'feature importance' and features_importance is not None:
                columns_order = features_order[:self.n_top_columns]
            else:
                columns_order = sorted(values_dict.keys(), key=lambda col: values_dict[col]['Drift score'],
                                       reverse=True)[:self.n_top_columns]

            sorted_by = self.sort_feature_by if features_importance is not None else 'drift score'
=======
        if self.sort_feature_by == 'feature importance' and feature_importance is not None:
            columns_order = features_order[:self.n_top_columns]
        else:
            columns_order = sorted(values_dict.keys(), key=lambda col: values_dict[col]['Drift score'],
                                   reverse=True)[:self.n_top_columns]

        sorted_by = self.sort_feature_by if feature_importance is not None else 'drift score'
>>>>>>> 37fb7546

            headnote = f"""<span>
                The Drift score is a measure for the difference between two distributions, in this check - the test
                and train distributions.<br> The check shows the drift score and distributions for the features, sorted
                by {sorted_by} and showing only the top {self.n_top_columns} features, according to {sorted_by}.
                <br>If available, the plot titles also show the feature importance (FI) rank.
            </span>"""

            displays = [headnote] + [displays_dict[col] for col in columns_order
                                     if col in train_dataset.cat_features + train_dataset.numerical_features]
        else:
            displays = None

        return CheckResult(value=values_dict, display=displays, header='Train Test Feature Drift')

    def add_condition_drift_score_less_than(self, max_allowed_categorical_score: float = 0.2,
                                            max_allowed_numeric_score: float = 0.1,
                                            allowed_num_features_exceeding_threshold: int = 0,
                                            max_allowed_psi_score: float = None,
                                            max_allowed_earth_movers_score: float = None):
        """
        Add condition - require drift score to be less than the threshold.

        The industry standard for PSI limit is above 0.2.
        Cramer's V does not have a common industry standard.
        Earth movers does not have a common industry standard.

        Parameters
        ----------
        max_allowed_categorical_score: float , default: 0.2
            The max threshold for the categorical variable drift score
        max_allowed_numeric_score: float ,  default: 0.1
            The max threshold for the numeric variable drift score
        allowed_num_features_exceeding_threshold: int , default: 0
            Determines the number of features with drift score above threshold needed to fail the condition.
        max_allowed_psi_score: float, default None
            Deprecated. Please use max_allowed_categorical_score instead
        max_allowed_earth_movers_score: float, default None
            Deprecated. Please use max_allowed_numeric_score instead

        Returns
        -------
        ConditionResult
            False if more than allowed_num_features_exceeding_threshold drift scores are above threshold, True otherwise
        """
        if max_allowed_psi_score is not None:
            warnings.warn(
                f'{self.__class__.__name__}: max_allowed_psi_score is deprecated. please use '
                f'max_allowed_categorical_score instead',
                DeprecationWarning
            )
            if max_allowed_categorical_score is not None:
                max_allowed_categorical_score = max_allowed_psi_score
        if max_allowed_earth_movers_score is not None:
            warnings.warn(
                f'{self.__class__.__name__}: max_allowed_earth_movers_score is deprecated. please use '
                f'max_allowed_numeric_score instead',
                DeprecationWarning
            )
            if max_allowed_numeric_score is not None:
                max_allowed_numeric_score = max_allowed_earth_movers_score

        condition = drift_condition(max_allowed_categorical_score, max_allowed_numeric_score, 'column', 'columns',
                                    allowed_num_features_exceeding_threshold)

        return self.add_condition(f'categorical drift score < {max_allowed_categorical_score} and '
                                  f'numerical drift score < {max_allowed_numeric_score}',
                                  condition)<|MERGE_RESOLUTION|>--- conflicted
+++ resolved
@@ -197,24 +197,14 @@
             }
             displays_dict[column] = display
 
-<<<<<<< HEAD
         if context.with_display:
-            if self.sort_feature_by == 'feature importance' and features_importance is not None:
+            if self.sort_feature_by == 'feature importance' and feature_importance is not None:
                 columns_order = features_order[:self.n_top_columns]
             else:
                 columns_order = sorted(values_dict.keys(), key=lambda col: values_dict[col]['Drift score'],
                                        reverse=True)[:self.n_top_columns]
 
-            sorted_by = self.sort_feature_by if features_importance is not None else 'drift score'
-=======
-        if self.sort_feature_by == 'feature importance' and feature_importance is not None:
-            columns_order = features_order[:self.n_top_columns]
-        else:
-            columns_order = sorted(values_dict.keys(), key=lambda col: values_dict[col]['Drift score'],
-                                   reverse=True)[:self.n_top_columns]
-
-        sorted_by = self.sort_feature_by if feature_importance is not None else 'drift score'
->>>>>>> 37fb7546
+            sorted_by = self.sort_feature_by if feature_importance is not None else 'drift score'
 
             headnote = f"""<span>
                 The Drift score is a measure for the difference between two distributions, in this check - the test
