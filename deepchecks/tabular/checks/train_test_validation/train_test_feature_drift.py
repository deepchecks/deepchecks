# ----------------------------------------------------------------------------
# Copyright (C) 2021-2022 Deepchecks (https://www.deepchecks.com)
#
# This file is part of Deepchecks.
# Deepchecks is distributed under the terms of the GNU Affero General
# Public License (version 3 or later).
# You should have received a copy of the GNU Affero General Public License
# along with Deepchecks.  If not, see <http://www.gnu.org/licenses/>.
# ----------------------------------------------------------------------------
#
"""Module contains Train Test Drift check."""

import warnings
from collections import OrderedDict
from typing import List, Union

from deepchecks.core import CheckResult
from deepchecks.core.errors import DeepchecksValueError
from deepchecks.tabular import Context, Dataset, TrainTestCheck
from deepchecks.utils.distribution.drift import calc_drift_and_plot, drift_condition
from deepchecks.utils.typing import Hashable

__all__ = ['TrainTestFeatureDrift']


class TrainTestFeatureDrift(TrainTestCheck):
    """
    Calculate drift between train dataset and test dataset per feature, using statistical measures.

    Check calculates a drift score for each column in test dataset, by comparing its distribution to the train
    dataset.

    For numerical columns, we use the Earth Movers Distance.
    See https://en.wikipedia.org/wiki/Wasserstein_metric

    For categorical distributions, we use the Cramer's V.
    See https://en.wikipedia.org/wiki/Cram%C3%A9r%27s_V
    We also support Population Stability Index (PSI).
    See https://www.lexjansen.com/wuss/2017/47_Final_Paper_PDF.pdf.


    Parameters
    ----------
    columns : Union[Hashable, List[Hashable]] , default: None
        Columns to check, if none are given checks all
        columns except ignored ones.
    ignore_columns : Union[Hashable, List[Hashable]] , default: None
        Columns to ignore, if none given checks based on
        columns variable.
    n_top_columns : int , optional
        amount of columns to show ordered by feature importance (date, index, label are first)
    sort_feature_by : str , default: feature importance
        Indicates how features will be sorted. Can be either "feature importance"
        or "drift score"
    margin_quantile_filter: float, default: 0.025
        float in range [0,0.5), representing which margins (high and low quantiles) of the distribution will be filtered
        out of the EMD calculation. This is done in order for extreme values not to affect the calculation
        disproportionally. This filter is applied to both distributions, in both margins.
    max_num_categories_for_drift: int, default: 10
        Only for categorical columns. Max number of allowed categories. If there are more,
        they are binned into an "Other" category. If None, there is no limit.
    max_num_categories_for_display: int, default: 10
        Max number of categories to show in plot.
    show_categories_by: str, default: 'largest_difference'
        Specify which categories to show for categorical features' graphs, as the number of shown categories is limited
        by max_num_categories_for_display. Possible values:
        - 'train_largest': Show the largest train categories.
        - 'test_largest': Show the largest test categories.
        - 'largest_difference': Show the largest difference between categories.
    categorical_drift_method: str, default: "cramer_v"
        decides which method to use on categorical variables. Possible values are:
        "cramers_v" for Cramer's V, "PSI" for Population Stability Index (PSI).
    n_samples : int , default: 100_000
        Number of samples to use for drift computation and plot.
    random_state : int , default: 42
        Random seed for sampling.
    max_num_categories: int, default: None
        Deprecated. Please use max_num_categories_for_drift and max_num_categories_for_display instead
    """

    def __init__(
            self,
            columns: Union[Hashable, List[Hashable], None] = None,
            ignore_columns: Union[Hashable, List[Hashable], None] = None,
            n_top_columns: int = 5,
            sort_feature_by: str = 'feature importance',
            margin_quantile_filter: float = 0.025,
            max_num_categories_for_drift: int = 10,
            max_num_categories_for_display: int = 10,
            show_categories_by: str = 'largest_difference',
            categorical_drift_method='cramer_v',
            n_samples: int = 100_000,
            random_state: int = 42,
            max_num_categories: int = None,  # Deprecated
            **kwargs
    ):
        super().__init__(**kwargs)
        self.columns = columns
        self.ignore_columns = ignore_columns
        self.margin_quantile_filter = margin_quantile_filter
        if max_num_categories is not None:
            warnings.warn(
                f'{self.__class__.__name__}: max_num_categories is deprecated. please use max_num_categories_for_drift '
                'and max_num_categories_for_display instead',
                DeprecationWarning
            )
            max_num_categories_for_drift = max_num_categories_for_drift or max_num_categories
            max_num_categories_for_display = max_num_categories_for_display or max_num_categories
        self.max_num_categories_for_drift = max_num_categories_for_drift
        self.max_num_categories_for_display = max_num_categories_for_display
        self.show_categories_by = show_categories_by
        if sort_feature_by in {'feature importance', 'drift score'}:
            self.sort_feature_by = sort_feature_by
        else:
            raise DeepchecksValueError('sort_feature_by must be either "feature importance" or "drift score"')
        self.n_top_columns = n_top_columns
        self.categorical_drift_method = categorical_drift_method
        self.n_samples = n_samples
        self.random_state = random_state

    def run_logic(self, context: Context) -> CheckResult:
        """
        Calculate drift for all columns.

        Parameters
        ----------
        context : Context
            The run context

        Returns
        -------
        CheckResult
            value: dictionary of column name to drift score.
            display: distribution graph for each column, comparing the train and test distributions.

        Raises
        ------
        DeepchecksValueError
            If the object is not a Dataset or DataFrame instance.
        """
        train_dataset: Dataset = context.train
        test_dataset: Dataset = context.test
        features_importance = context.features_importance
        train_dataset.assert_features()
        test_dataset.assert_features()

        train_dataset = train_dataset.select(
                self.columns, self.ignore_columns
            ).sample(self.n_samples, random_state=self.random_state)
        test_dataset = test_dataset.select(
                self.columns, self.ignore_columns
            ).sample(self.n_samples, random_state=self.random_state)

        values_dict = OrderedDict()
        displays_dict = OrderedDict()

        features_order = (
            tuple(
                features_importance
                .sort_values(ascending=False)
                .index
            )
            if features_importance is not None
            else None
        )

        for column in train_dataset.features:
            if column in train_dataset.numerical_features:
                column_type = 'numerical'
            elif column in train_dataset.cat_features:
                column_type = 'categorical'
            else:
                continue  # we only support categorical or numerical features
            if features_importance is not None:
                fi_rank = features_order.index(column) + 1
                plot_title = f'{column} (#{int(fi_rank)} in FI)'
            else:
                plot_title = column

            value, method, display = calc_drift_and_plot(
                train_column=train_dataset.data[column],
                test_column=test_dataset.data[column],
                value_name=column,
                column_type=column_type,
                plot_title=plot_title,
                margin_quantile_filter=self.margin_quantile_filter,
                max_num_categories_for_drift=self.max_num_categories_for_drift,
                max_num_categories_for_display=self.max_num_categories_for_display,
                show_categories_by=self.show_categories_by,
                categorical_drift_method=self.categorical_drift_method,
            )
            values_dict[column] = {
                'Drift score': value,
                'Method': method,
                'Importance': features_importance[column] if features_importance is not None else None
            }
            displays_dict[column] = display

        if self.sort_feature_by == 'feature importance' and features_importance is not None:
            columns_order = features_order[:self.n_top_columns]
        else:
            columns_order = sorted(values_dict.keys(), key=lambda col: values_dict[col]['Drift score'],
                                   reverse=True)[:self.n_top_columns]

        sorted_by = self.sort_feature_by if features_importance is not None else 'drift score'

        headnote = f"""<span>
            The Drift score is a measure for the difference between two distributions, in this check - the test
            and train distributions.<br> The check shows the drift score and distributions for the features, sorted by
            {sorted_by} and showing only the top {self.n_top_columns} features, according to {sorted_by}.
            <br>If available, the plot titles also show the feature importance (FI) rank.
        </span>"""

        displays = [headnote] + [displays_dict[col] for col in columns_order
                                 if col in train_dataset.cat_features + train_dataset.numerical_features]

        return CheckResult(value=values_dict, display=displays, header='Train Test Feature Drift')

    def add_condition_drift_score_not_greater_than(self, max_allowed_categorical_score: float = 0.2,
                                                   max_allowed_numeric_score: float = 0.1,
                                                   number_of_top_features_to_consider: int = 5,
                                                   max_allowed_psi_score: float = None,
                                                   max_allowed_earth_movers_score: float = None):
        """
        Add condition - require drift score to not be more than a certain threshold.

        The industry standard for PSI limit is above 0.2.
        Cramer's V does not have a common industry standard.
        Earth movers does not have a common industry standard.

        Parameters
        ----------
        max_allowed_categorical_score: float , default: 0.2
            the max threshold for the categorical variable drift score
        max_allowed_numeric_score: float ,  default: 0.1
            the max threshold for the numeric variable drift score
        number_of_top_features_to_consider: int , default: 5
            the number of top features for which exceed the threshold will fail the
            condition.
        max_allowed_psi_score: float, default None
            Deprecated. Please use max_allowed_categorical_score instead
        max_allowed_earth_movers_score: float, default None
            Deprecated. Please use max_allowed_numeric_score instead

        Returns
        -------
        ConditionResult
            False if any column has passed the max threshold, True otherwise
        """
<<<<<<< HEAD
        condition = drift_condition(max_allowed_categorical_score, max_allowed_numeric_score, 'column', 'columns',
                                    number_of_top_features_to_consider)
=======
        if max_allowed_psi_score is not None:
            warnings.warn(
                f'{self.__class__.__name__}: max_allowed_psi_score is deprecated. please use '
                f'max_allowed_categorical_score instead',
                DeprecationWarning
            )
            if max_allowed_categorical_score is not None:
                max_allowed_categorical_score = max_allowed_psi_score
        if max_allowed_earth_movers_score is not None:
            warnings.warn(
                f'{self.__class__.__name__}: max_allowed_earth_movers_score is deprecated. please use '
                f'max_allowed_numeric_score instead',
                DeprecationWarning
            )
            if max_allowed_numeric_score is not None:
                max_allowed_numeric_score = max_allowed_earth_movers_score

        def condition(result: Dict) -> ConditionResult:
            cat_method, num_method = get_drift_method(result)
            if all(x['Importance'] is not None for x in result.values()):
                columns_to_consider = \
                    [col_name for col_name, fi in sorted(result.items(), key=lambda item: item[1]['Importance'],
                                                         reverse=True)]
            else:
                columns_to_consider = \
                    [col_name for col_name, fi in sorted(result.items(), key=lambda item: item[1]['Drift score'],
                                                         reverse=True)]
            columns_to_consider = columns_to_consider[:number_of_top_features_to_consider]
            cat_drift_columns = {column: d['Drift score'] for column, d in result.items()
                                 if d['Method'] in SUPPORTED_CATEGORICAL_METHODS}
            cat_drift_columns = dict(sorted(cat_drift_columns.items(), key=lambda item: item[1], reverse=True))
            not_passing_categorical_columns = {column: format_number(d) for column, d in cat_drift_columns.items()
                                               if d > max_allowed_categorical_score and column in columns_to_consider}

            num_drift_columns = {column: d['Drift score'] for column, d in result.items()
                                 if d['Method'] in SUPPORTED_NUMERIC_METHODS}
            num_drift_columns = dict(sorted(num_drift_columns.items(), key=lambda item: item[1], reverse=True))
            not_passing_numeric_columns = {column: format_number(d) for column, d in num_drift_columns.items()
                                           if d > max_allowed_numeric_score and column in columns_to_consider}

            if not_passing_numeric_columns or not_passing_categorical_columns:
                details = f'Failed for {len(not_passing_categorical_columns) + len(not_passing_numeric_columns)} ' \
                          f'columns out of {len(result)}.'
                if not_passing_categorical_columns:
                    details += f' Found {len(not_passing_categorical_columns)} categorical columns with {cat_method} ' \
                               f'above threshold: {not_passing_categorical_columns}'
                if not_passing_numeric_columns:
                    details += f' Found {len(not_passing_numeric_columns)} numeric columns with {num_method} ' \
                               f'above threshold: {not_passing_numeric_columns}'
                return ConditionResult(ConditionCategory.FAIL, details)
            else:
                details = get_condition_passed_message(result) + '.'
                if cat_drift_columns:
                    column = next(iter(cat_drift_columns))
                    details += f' Column {column} has the highest categorical drift score: ' \
                               f'{format_number(cat_drift_columns[column])}'
                if num_drift_columns:
                    column = next(iter(num_drift_columns))
                    details += f' Column {column} has the highest numerical drift score: ' \
                               f'{format_number(num_drift_columns[column])}'
                return ConditionResult(ConditionCategory.PASS, details)
>>>>>>> d3c51acf

        return self.add_condition(f'categorical drift score <= {max_allowed_categorical_score} and '
                                  f'numerical drift score <= {max_allowed_numeric_score}',
                                  condition)<|MERGE_RESOLUTION|>--- conflicted
+++ resolved
@@ -247,10 +247,6 @@
         ConditionResult
             False if any column has passed the max threshold, True otherwise
         """
-<<<<<<< HEAD
-        condition = drift_condition(max_allowed_categorical_score, max_allowed_numeric_score, 'column', 'columns',
-                                    number_of_top_features_to_consider)
-=======
         if max_allowed_psi_score is not None:
             warnings.warn(
                 f'{self.__class__.__name__}: max_allowed_psi_score is deprecated. please use '
@@ -268,51 +264,8 @@
             if max_allowed_numeric_score is not None:
                 max_allowed_numeric_score = max_allowed_earth_movers_score
 
-        def condition(result: Dict) -> ConditionResult:
-            cat_method, num_method = get_drift_method(result)
-            if all(x['Importance'] is not None for x in result.values()):
-                columns_to_consider = \
-                    [col_name for col_name, fi in sorted(result.items(), key=lambda item: item[1]['Importance'],
-                                                         reverse=True)]
-            else:
-                columns_to_consider = \
-                    [col_name for col_name, fi in sorted(result.items(), key=lambda item: item[1]['Drift score'],
-                                                         reverse=True)]
-            columns_to_consider = columns_to_consider[:number_of_top_features_to_consider]
-            cat_drift_columns = {column: d['Drift score'] for column, d in result.items()
-                                 if d['Method'] in SUPPORTED_CATEGORICAL_METHODS}
-            cat_drift_columns = dict(sorted(cat_drift_columns.items(), key=lambda item: item[1], reverse=True))
-            not_passing_categorical_columns = {column: format_number(d) for column, d in cat_drift_columns.items()
-                                               if d > max_allowed_categorical_score and column in columns_to_consider}
-
-            num_drift_columns = {column: d['Drift score'] for column, d in result.items()
-                                 if d['Method'] in SUPPORTED_NUMERIC_METHODS}
-            num_drift_columns = dict(sorted(num_drift_columns.items(), key=lambda item: item[1], reverse=True))
-            not_passing_numeric_columns = {column: format_number(d) for column, d in num_drift_columns.items()
-                                           if d > max_allowed_numeric_score and column in columns_to_consider}
-
-            if not_passing_numeric_columns or not_passing_categorical_columns:
-                details = f'Failed for {len(not_passing_categorical_columns) + len(not_passing_numeric_columns)} ' \
-                          f'columns out of {len(result)}.'
-                if not_passing_categorical_columns:
-                    details += f' Found {len(not_passing_categorical_columns)} categorical columns with {cat_method} ' \
-                               f'above threshold: {not_passing_categorical_columns}'
-                if not_passing_numeric_columns:
-                    details += f' Found {len(not_passing_numeric_columns)} numeric columns with {num_method} ' \
-                               f'above threshold: {not_passing_numeric_columns}'
-                return ConditionResult(ConditionCategory.FAIL, details)
-            else:
-                details = get_condition_passed_message(result) + '.'
-                if cat_drift_columns:
-                    column = next(iter(cat_drift_columns))
-                    details += f' Column {column} has the highest categorical drift score: ' \
-                               f'{format_number(cat_drift_columns[column])}'
-                if num_drift_columns:
-                    column = next(iter(num_drift_columns))
-                    details += f' Column {column} has the highest numerical drift score: ' \
-                               f'{format_number(num_drift_columns[column])}'
-                return ConditionResult(ConditionCategory.PASS, details)
->>>>>>> d3c51acf
+        condition = drift_condition(max_allowed_categorical_score, max_allowed_numeric_score, 'column', 'columns',
+                                    number_of_top_features_to_consider)
 
         return self.add_condition(f'categorical drift score <= {max_allowed_categorical_score} and '
                                   f'numerical drift score <= {max_allowed_numeric_score}',
