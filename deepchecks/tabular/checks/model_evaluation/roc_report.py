--- conflicted
+++ resolved
@@ -38,11 +38,7 @@
     ----------
     excluded_classes : List , default: None
         List of classes to exclude from the calculation. If None, displays all classes for multiclass and only the
-<<<<<<< HEAD
-        positive class for binary classification. If an empty list was passed, displays for all classes.
-=======
         positive class for binary classification.
->>>>>>> ec34587b
     n_samples : int , default: 1_000_000
         number of samples to use for this check.
     random_state : int, default: 42
