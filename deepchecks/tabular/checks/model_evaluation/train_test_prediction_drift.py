--- conflicted
+++ resolved
@@ -8,10 +8,6 @@
 # along with Deepchecks.  If not, see <http://www.gnu.org/licenses/>.
 # ----------------------------------------------------------------------------
 #
-<<<<<<< HEAD
-=======
-"""Module contains Train Test Prediction Drift check."""
->>>>>>> 675ec045
 
 """This module contains the code that handles users' use of the deprecated TrainTestPredictionDrift.
 
@@ -31,285 +27,4 @@
     def __init__(self, *args, **kwargs):
         warnings.warn("The TrainTestPredictionDrift check is deprecated and will be removed in the 0.14 version. "
                       "Please use the PredictionDrift check instead.", DeprecationWarning, stacklevel=2)
-
-<<<<<<< HEAD
-        PredictionDrift.__init__(self, *args, **kwargs)
-=======
-    For numerical distributions, we use the Kolmogorov-Smirnov statistic.
-    See https://en.wikipedia.org/wiki/Kolmogorov%E2%80%93Smirnov_test
-    We also support Earth Mover's Distance (EMD).
-    See https://en.wikipedia.org/wiki/Wasserstein_metric
-
-    For categorical distributions, we use the Cramer's V.
-    See https://en.wikipedia.org/wiki/Cram%C3%A9r%27s_V
-    We also support Population Stability Index (PSI).
-    See https://www.lexjansen.com/wuss/2017/47_Final_Paper_PDF.pdf.
-
-    For categorical predictions, it is recommended to use Cramer's V, unless your variable includes categories with a
-    small number of samples (common practice is categories with less than 5 samples).
-    However, in cases of a variable with many categories with few samples, it is still recommended to use Cramer's V.
-
-    **Note:** In case of highly imbalanced classes, it is recommended to use Cramer's V, together with setting
-    the ``balance_classes`` parameter to ``True``. This also requires setting the ``drift_mode`` parameter to
-    ``auto`` (default) or ``'prediction'``.
-
-
-    Parameters
-    ----------
-    drift_mode: str, default: 'auto'
-        For classification task, controls whether to compute drift on the predicted probabilities or the predicted
-        classes. For regression task this parameter may be ignored.
-        If set to 'auto', compute drift on the predicted class if the task is multiclass, and on
-        the predicted probability of the positive class if binary. Set to 'proba' to force drift on the predicted
-        probabilities, and 'prediction' to force drift on the predicted classes. If set to 'proba', on a multiclass
-        task, drift would be calculated on each class independently.
-        If balance_classes=True, then 'auto' will calculate drift on the predicted class even if the label is binary
-    margin_quantile_filter: float, default: 0.025
-        float in range [0,0.5), representing which margins (high and low quantiles) of the distribution will be filtered
-        out of the EMD calculation. This is done in order for extreme values not to affect the calculation
-        disproportionally. This filter is applied to both distributions, in both margins.
-    min_category_size_ratio: float, default 0.01
-        minimum size ratio for categories. Categories with size ratio lower than this number are binned
-        into an "Other" category. Ignored if balance_classes=True.
-    max_num_categories_for_drift: int, default: None
-        Only relevant if drift is calculated for classification predictions. Max number of allowed categories.
-        If there are more, they are binned into an "Other" category.
-    max_num_categories_for_display: int, default: 10
-        Max number of categories to show in plot.
-    show_categories_by: str, default: 'largest_difference'
-        Specify which categories to show for categorical predictions graph, as the number of shown categories is limited
-        by max_num_categories_for_display. Possible values:
-        - 'train_largest': Show the largest train categories.
-        - 'test_largest': Show the largest test categories.
-        - 'largest_difference': Show the largest difference between categories.
-    numerical_drift_method: str, default: "KS"
-        decides which method to use on numerical variables. Possible values are:
-        "EMD" for Earth Mover's Distance (EMD), "KS" for Kolmogorov-Smirnov (KS).
-    categorical_drift_method: str, default: "cramers_v"
-        decides which method to use on categorical variables. Possible values are:
-        "cramers_v" for Cramer's V, "PSI" for Population Stability Index (PSI).
-    balance_classes: bool, default: False
-        If True, all categories will have an equal weight in the Cramer's V score. This is useful when the categorical
-        variable is highly imbalanced, and we want to be alerted on changes in proportion to the category size,
-        and not only to the entire dataset. Must have categorical_drift_method = "cramers_v" and
-        drift_mode = "auto" or "prediction".
-        If True, the variable frequency plot will be created with a log scale in the y-axis.
-    ignore_na: bool, default True
-        For categorical predictions only. If True, ignores nones for categorical drift. If False, considers none as a
-        separate category. For numerical predictions we always ignore nones.
-    aggregation_method: t.Optional[str], default: "max"
-        Argument for the reduce_output functionality, decides how to aggregate the drift scores of different classes
-        (for classification tasks) into a single score, when drift is computed on the class probabilities. Possible
-        values are:
-        'max': Maximum of all the class drift scores.
-        'weighted': Weighted mean based on the class sizes in the train data set.
-        'mean': Mean of all drift scores.
-        None: No averaging. Return a dict with a drift score for each class.
-    max_classes_to_display: int, default: 3
-        Max number of classes to show in the display when drift is computed on the class probabilities for
-        classification tasks.
-    min_samples : int , default: 10
-        Minimum number of samples required to calculate the drift score. If there are not enough samples for either
-        train or test, the check will raise a ``NotEnoughSamplesError`` exception.
-    n_samples : int , default: 100_000
-        number of samples to use for this check.
-    random_state : int, default: 42
-        random seed for all check internals.
-    """
-
-    def __init__(
-            self,
-            drift_mode: str = 'auto',
-            margin_quantile_filter: float = 0.025,
-            max_num_categories_for_drift: int = None,
-            min_category_size_ratio: float = 0.01,
-            max_num_categories_for_display: int = 10,
-            show_categories_by: str = 'largest_difference',
-            numerical_drift_method: str = 'KS',
-            categorical_drift_method: str = 'cramers_v',
-            balance_classes: bool = False,
-            ignore_na: bool = True,
-            aggregation_method: t.Optional[str] = 'max',
-            max_classes_to_display: int = 3,
-            min_samples: t.Optional[int] = 10,
-            n_samples: int = 100_000,
-            random_state: int = 42,
-            **kwargs
-    ):
-        super().__init__(**kwargs)
-        if not isinstance(drift_mode, str):
-            raise DeepchecksValueError('drift_mode must be a string')
-        self.drift_mode = drift_mode.lower()
-        if self.drift_mode not in ('auto', 'proba', 'prediction'):
-            raise DeepchecksValueError('drift_mode must be one of "auto", "proba", "prediction"')
-        self.margin_quantile_filter = margin_quantile_filter
-        self.max_num_categories_for_drift = max_num_categories_for_drift
-        self.min_category_size_ratio = min_category_size_ratio
-        self.max_num_categories_for_display = max_num_categories_for_display
-        self.show_categories_by = show_categories_by
-        self.numerical_drift_method = numerical_drift_method
-        self.categorical_drift_method = categorical_drift_method
-        self.balance_classes = balance_classes
-        if self.balance_classes is True and self.drift_mode == 'proba':
-            raise DeepchecksValueError('balance_classes=True is not supported for drift_mode=\'proba\'. '
-                                       'Change drift_mode to \'prediction\' or \'auto\' in order to use this parameter')
-        self.ignore_na = ignore_na
-        self.max_classes_to_display = max_classes_to_display
-        self.aggregation_method = aggregation_method
-        self.min_samples = min_samples
-        self.n_samples = n_samples
-        self.random_state = random_state
-        if self.aggregation_method not in ('weighted', 'mean', 'none', None, 'max'):
-            raise DeepchecksValueError('aggregation_method must be one of "weighted", "mean", "max", None')
-
-    def run_logic(self, context: Context) -> CheckResult:
-        """Calculate drift for predictions.
-
-        Returns
-        -------
-        CheckResult
-            value: drift score.
-            display: label distribution graph, comparing the train and test distributions.
-        """
-        if (self.drift_mode == 'proba') and (context.task_type == TaskType.REGRESSION):
-            raise DeepchecksValueError('probability_drift="proba" is not supported for regression tasks')
-
-        train_dataset = context.train.sample(self.n_samples, random_state=self.random_state)
-        test_dataset = context.test.sample(self.n_samples, random_state=self.random_state)
-        model = context.model
-
-        drift_score_dict, drift_display_dict = {}, {}
-        method, classes = None, train_dataset.classes_in_label_col
-
-        # Flag for computing drift on the probabilities rather than the predicted labels
-        proba_drift = \
-            ((context.task_type == TaskType.BINARY and self.drift_mode == 'auto')
-             or (self.drift_mode == 'proba')) \
-            and not (self.balance_classes is True and self.drift_mode == 'auto')
-
-        if proba_drift:
-            train_prediction = np.array(model.predict_proba(train_dataset.features_columns))
-            test_prediction = np.array(model.predict_proba(test_dataset.features_columns))
-            if test_prediction.shape[1] == 2:
-                train_prediction = train_prediction[:, [1]]
-                test_prediction = test_prediction[:, [1]]
-        else:
-            train_prediction = np.array(model.predict(train_dataset.features_columns)).reshape((-1, 1))
-            test_prediction = np.array(model.predict(test_dataset.features_columns)).reshape((-1, 1))
-
-        samples_per_class = train_dataset.label_col.value_counts().to_dict()
-
-        for class_idx in range(train_prediction.shape[1]):
-            class_name = classes[class_idx]
-            drift_score_dict[class_name], method, drift_display_dict[class_name] = calc_drift_and_plot(
-                train_column=pd.Series(train_prediction[:, class_idx].flatten()),
-                test_column=pd.Series(test_prediction[:, class_idx].flatten()),
-                value_name='model predictions' if not proba_drift else
-                f'predicted probabilities for class {class_name}',
-                column_type='categorical' if (context.task_type != TaskType.REGRESSION) and (not proba_drift)
-                else 'numerical',
-                margin_quantile_filter=self.margin_quantile_filter,
-                max_num_categories_for_drift=self.max_num_categories_for_drift,
-                min_category_size_ratio=self.min_category_size_ratio,
-                max_num_categories_for_display=self.max_num_categories_for_display,
-                show_categories_by=self.show_categories_by,
-                numerical_drift_method=self.numerical_drift_method,
-                categorical_drift_method=self.categorical_drift_method,
-                balance_classes=self.balance_classes,
-                ignore_na=self.ignore_na,
-                min_samples=self.min_samples,
-                raise_min_samples_error=True,
-                with_display=context.with_display,
-            )
-
-        if context.with_display:
-            headnote = [f"""<span>
-                The Drift score is a measure for the difference between two distributions, in this check - the test
-                and train distributions.<br> The check shows the drift score and distributions for the predicted
-                {'class probabilities' if proba_drift else 'classes'}.
-            </span>""", get_drift_plot_sidenote(self.max_num_categories_for_display, self.show_categories_by)]
-
-            # sort classes by their drift score
-            displays = headnote + [x for _, x in sorted(zip(drift_score_dict.values(), drift_display_dict.values()),
-                                                        reverse=True)][:self.max_classes_to_display]
-        else:
-            displays = None
-
-        # Return float if single value (happens by default) or the whole dict if computing on probabilities for
-        # multi-class tasks.
-        values_dict = {
-            'Drift score': drift_score_dict if len(drift_score_dict) > 1 else list(drift_score_dict.values())[0],
-            'Method': method, 'Samples per class': samples_per_class}
-
-        return CheckResult(value=values_dict, display=displays, header='Train Test Prediction Drift')
-
-    def reduce_output(self, check_result: CheckResult) -> t.Dict[str, float]:
-        """Return prediction drift score."""
-        if isinstance(check_result.value['Drift score'], Number):
-            return {'Prediction Drift Score': check_result.value['Drift score']}
-
-        drift_values = list(check_result.value['Drift score'].values())
-        if self.aggregation_method is None or self.aggregation_method == 'none':
-            return {f'Drift Score class {k}': v for k, v in check_result.value['Drift score'].items()}
-        elif self.aggregation_method == 'mean':
-            return {'Mean Drift Score': np.mean(drift_values)}
-        elif self.aggregation_method == 'max':
-            return {'Max Drift Score': np.max(drift_values)}
-        elif self.aggregation_method == 'weighted':
-            class_weight = np.array([check_result.value['Samples per class'][class_name] for class_name in
-                                     check_result.value['Drift score'].keys()])
-            class_weight = class_weight / np.sum(class_weight)
-            return {'Weighted Drift Score': np.sum(np.array(drift_values) * class_weight)}
-
-    def greater_is_better(self):
-        """Return True if the check reduce_output is better when it is greater."""
-        return False
-
-    def add_condition_drift_score_less_than(self, max_allowed_categorical_score: float = 0.15,
-                                            max_allowed_numeric_score: float = 0.15):
-        """
-        Add condition - require drift score to be less than a certain threshold.
-
-        The industry standard for PSI limit is above 0.2.
-        There are no common industry standards for other drift methods, such as Cramer's V,
-        Kolmogorov-Smirnov and Earth Mover's Distance.
-        The threshold was lowered by 25% compared to feature drift defaults due to the higher importance of prediction
-        drift.
-
-        Parameters
-        ----------
-        max_allowed_categorical_score: float , default: 0.15
-            the max threshold for the categorical variable drift score
-        max_allowed_numeric_score: float ,  default: 0.15
-            the max threshold for the numeric variable drift score
-        Returns
-        -------
-        ConditionResult
-            False if any distribution has passed the max threshold, True otherwise
-        """
-
-        def condition(result: t.Dict) -> ConditionResult:
-            drift_score_dict = result['Drift score']
-            # Move to dict for easier looping
-            if not isinstance(drift_score_dict, dict):
-                drift_score_dict = {0: drift_score_dict}
-            method = result['Method']
-            has_failed = {}
-            drift_score = 0
-            for class_name, drift_score in drift_score_dict.items():
-                has_failed[class_name] = \
-                    (drift_score >= max_allowed_categorical_score and method in SUPPORTED_CATEGORICAL_METHODS) or \
-                    (drift_score >= max_allowed_numeric_score and method in SUPPORTED_NUMERIC_METHODS)
-
-            if len(has_failed) == 1:
-                details = f'Found model prediction {method} drift score of {format_number(drift_score)}'
-            else:
-                details = f'Found {sum(has_failed.values())} classes with model predicted probability {method} drift' \
-                          f' score above threshold: {max_allowed_numeric_score}.'
-            category = ConditionCategory.FAIL if any(has_failed.values()) else ConditionCategory.PASS
-            return ConditionResult(category, details)
-
-        return self.add_condition(f'categorical drift score < {max_allowed_categorical_score} and '
-                                  f'numerical drift score < {max_allowed_numeric_score}',
-                                  condition)
->>>>>>> 675ec045
+        PredictionDrift.__init__(self, *args, **kwargs)