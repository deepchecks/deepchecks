# ----------------------------------------------------------------------------
# Copyright (C) 2021-2022 Deepchecks (https://www.deepchecks.com)
#
# This file is part of Deepchecks.
# Deepchecks is distributed under the terms of the GNU Affero General
# Public License (version 3 or later).
# You should have received a copy of the GNU Affero General Public License
# along with Deepchecks.  If not, see <http://www.gnu.org/licenses/>.
# ----------------------------------------------------------------------------
#
"""String length outlier check."""
from typing import Dict, List, Tuple, Union

import numpy as np
import pandas as pd
from pandas import DataFrame, Series
from scipy import stats

from deepchecks.core import CheckResult, ConditionCategory, ConditionResult
from deepchecks.tabular import Context, SingleDatasetCheck
from deepchecks.tabular.utils.messages import get_condition_passed_message
from deepchecks.utils.dataframes import select_from_dataframe
from deepchecks.utils.features import N_TOP_MESSAGE, column_importance_sorter_df
from deepchecks.utils.strings import format_number, format_percent, is_string_column
from deepchecks.utils.typing import Hashable

__all__ = ['StringLengthOutOfBounds']


class StringLengthOutOfBounds(SingleDatasetCheck):
    """Detect strings with length that is much longer/shorter than the identified "normal" string lengths.

    Parameters
    ----------
    columns :Union[Hashable, List[Hashable]] , default: None
        Columns to check, if none are given checks all columns except ignored ones.
    ignore_columns : Union[Hashable, List[Hashable]] , default: None
        Columns to ignore, if none given checks based on columns variable
    num_percentiles : int , default: 1000
        Number of percentiles values to retrieve for the length of the samples in the string
        column. Affects the resolution of string lengths that is used to detect outliers.
    inner_quantile_range : int , default: 94
        The int upper percentile [0-100] defining the inner percentile range.
        E.g. for 98 the range would be 2%-98%.
    outlier_factor : int , default: 4
        Strings would be defined as outliers if their length is outlier_factor times more/less
        than the values inside the inner quantile range.
    min_length_difference : int , default: 5
        The minimum length difference to be considered as outlier.
    min_length_ratio_difference : int , default: 0.5
        Used to calculate the minimum length difference to be considered as outlier. (calculated form this times the
        average of the normal lengths.)
    min_unique_value_ratio : float , default: 0.01
        Min
    min_unique_values : int , default: 100
        Minimum unique values in column to calculate string length outlier
    n_top_columns : int , optional
        amount of columns to show ordered by feature importance (date, index, label are first)
    outlier_length_to_show :int , default: 50
        Maximum length of outlier to show in results. If an outlier is longer it is trimmed and added '...'
    samples_per_range_to_show : int , default: 3
        Number of outlier samples to show in results per outlier range found.
    """

    def __init__(
        self,
        columns: Union[Hashable, List[Hashable]] = None,
        ignore_columns: Union[Hashable, List[Hashable]] = None,
        num_percentiles: int = 1000,
        inner_quantile_range: int = 94,
        outlier_factor: int = 4,
        min_length_difference: int = 5,
        min_length_ratio_difference: float = 0.5,
        min_unique_value_ratio: float = 0.01,
        min_unique_values: int = 100,
        n_top_columns: int = 10,
        outlier_length_to_show: int = 50,
        samples_per_range_to_show: int = 3,
        **kwargs
    ):
        super().__init__(**kwargs)
        self.columns = columns
        self.ignore_columns = ignore_columns
        self.num_percentiles = num_percentiles
        self.inner_quantile_range = inner_quantile_range
        self.outlier_factor = outlier_factor
        self.n_top_columns = n_top_columns
        self.min_length_difference = min_length_difference
        self.min_length_ratio_difference = min_length_ratio_difference
        self.min_unique_value_ratio = min_unique_value_ratio
        self.min_unique_values = min_unique_values
        self.outlier_length_to_show = outlier_length_to_show
        self.samples_per_range_to_show = samples_per_range_to_show

    def run_logic(self, context: Context, dataset_kind) -> CheckResult:
        """Run check."""
        dataset = context.get_data_by_kind(dataset_kind)
        df = select_from_dataframe(dataset.data, self.columns, self.ignore_columns)

        display_format = []
        results = {}

        for column_name in df.columns:
            column: Series = df[column_name].dropna()
            if column_name in dataset.cat_features or not is_string_column(column):
                continue

            results[column_name] = {'outliers': []}
            string_length_column = column.map(lambda x: len(str(x)))

            # If not a lot of unique values, calculate the percentiles for existing values.
            if string_length_column.nunique() < self.num_percentiles:
                string_length_column = string_length_column.sort_values()
                quantile_list = 100 * stats.rankdata(string_length_column, 'ordinal') / len(string_length_column)
                percentile_histogram = {quantile_list[i]: string_length_column.iloc[i] for i in
                                        range(len(string_length_column))}
            else:
                quantile_list = list(np.linspace(0.0, 100.0, self.num_percentiles + 1))
                quantile_values = np.percentile(string_length_column, quantile_list, interpolation='nearest')
                percentile_histogram = dict(zip(quantile_list, list(quantile_values)))

            outlier_sections = outlier_on_percentile_histogram(percentile_histogram, self.inner_quantile_range,
                                                               self.outlier_factor)
            if outlier_sections:
                quantiles_not_in_section = \
                    [x for x in quantile_list if all((not _in_range(x, a, b)) for a, b in outlier_sections)]
                non_outlier_section = (min(quantiles_not_in_section), max(quantiles_not_in_section))

                non_outlier_lower_limit = percentile_histogram[non_outlier_section[0]]
                non_outlier_upper_limit = percentile_histogram[non_outlier_section[1]]

                # add to result
                for outlier_section in outlier_sections:
                    lower_range, upper_range = self._filter_outlier_section(percentile_histogram[outlier_section[0]],
                                                                            percentile_histogram[outlier_section[1]],
                                                                            non_outlier_lower_limit,
                                                                            non_outlier_upper_limit)
                    if lower_range > upper_range:
                        continue

                    outlier_samples = string_length_column[
                        string_length_column.between(lower_range, upper_range, inclusive='both')]

                    if not outlier_samples.empty:
                        outlier_examples = column[outlier_samples[:self.samples_per_range_to_show].index]
                        outlier_examples = [trim(x, self.outlier_length_to_show) for x in outlier_examples]

                        results[column_name]['normal_range'] = {
                            'min': non_outlier_lower_limit,
                            'max': non_outlier_upper_limit
                        }
                        results[column_name]['n_samples'] = column.size
                        results[column_name]['outliers'].append({
                            'range': {'min': lower_range,
                                      'max': upper_range
                                      },
                            'n_samples': outlier_samples.size
                        })

                        if context.with_display:
                            display_format.append([column_name,
                                                   f'{format_number(non_outlier_lower_limit)} -'
                                                   f' {format_number(non_outlier_upper_limit)}',
                                                   f'{format_number(lower_range)} -'
                                                   f' {format_number(upper_range)}',
                                                   f'{outlier_samples.size}',
                                                   outlier_examples
                                                   ])

        # Create dataframe to display graph
<<<<<<< HEAD
        if display_format:
            df_graph = DataFrame(display_format,
                                 columns=['Column Name',
                                          'Range of Detected Normal String Lengths',
                                          'Range of Detected Outlier String Lengths',
                                          'Number of Outlier Samples',
                                          'Example Samples'])
            df_graph = df_graph.set_index(['Column Name',
                                           'Range of Detected Normal String Lengths',
                                           'Range of Detected Outlier String Lengths'])

            df_graph = column_importance_sorter_df(df_graph, dataset, context.features_importance,
                                                   self.n_top_columns, col='Column Name')
            display = [N_TOP_MESSAGE % self.n_top_columns, df_graph]
        else:
            display = None
=======
        df_graph = DataFrame(display_format,
                             columns=['Column Name',
                                      'Range of Detected Normal String Lengths',
                                      'Range of Detected Outlier String Lengths',
                                      'Number of Outlier Samples',
                                      'Example Samples'])
        df_graph = df_graph.set_index(['Column Name',
                                       'Range of Detected Normal String Lengths',
                                       'Range of Detected Outlier String Lengths'])

        df_graph = column_importance_sorter_df(df_graph, dataset, context.feature_importance,
                                               self.n_top_columns, col='Column Name')
        display = [N_TOP_MESSAGE % self.n_top_columns, df_graph] if len(df_graph) > 0 else None
>>>>>>> 37fb7546

        return CheckResult(results, display=display)

    def _filter_outlier_section(self, lower_range, upper_range, non_outlier_lower_range, non_outlier_upper_range):
        lower_range_distance = lower_range - non_outlier_upper_range
        higher_range_distance = non_outlier_lower_range - upper_range

        non_outlier_range_average = (non_outlier_upper_range + non_outlier_lower_range) / 2

        minimum_difference = max(self.min_length_difference,
                                 self.min_length_ratio_difference * non_outlier_range_average)
        if lower_range_distance > 0:
            if lower_range_distance < minimum_difference:
                lower_range += minimum_difference - lower_range_distance
        elif higher_range_distance > 0:
            if higher_range_distance < minimum_difference:
                upper_range -= minimum_difference - higher_range_distance

        return lower_range, upper_range

    def add_condition_number_of_outliers_less_or_equal(self, max_outliers: int = 0):
        """Add condition - require column's number of string length outliers to be less or equal to the threshold.

        Parameters
        ----------
        max_outliers : int , default: 0
            Number of string length outliers which is the maximum allowed.
        """
        def compare_outlier_count(result: Dict) -> ConditionResult:
            not_passing_columns = {}
            for column_name in result.keys():
                column = result[column_name]
                total_outliers = sum((outlier['n_samples'] for outlier in column['outliers']))
                if total_outliers > max_outliers:
                    not_passing_columns[column_name] = total_outliers
            if not_passing_columns:
                details = f'Found {len(not_passing_columns)} out of {len(result)} columns with number of outliers ' \
                          f'above threshold: {not_passing_columns}'
                return ConditionResult(ConditionCategory.FAIL, details)
            else:
                details = f'Passed for {len(result)} columns'
                return ConditionResult(ConditionCategory.PASS, details)

        return self.add_condition(
            f'Number of string length outliers is less or equal to {max_outliers}',
            compare_outlier_count)

    def add_condition_ratio_of_outliers_less_or_equal(self, max_ratio: float = 0):
        """Add condition - require column's ratio of string length outliers to be less or equal to threshold.

        Parameters
        ----------
        max_ratio : float , default: 0
            Maximum allowed string length outliers ratio.
        """
        def compare_outlier_ratio(result: Dict):
            not_passing_columns = {}
            for column_name in result.keys():
                column = result[column_name]
                total_outliers = sum((outlier['n_samples'] for outlier in column['outliers']))
                ratio = total_outliers / column['n_samples'] if total_outliers > 0 else 0
                if ratio > max_ratio:
                    not_passing_columns[column_name] = format_percent(ratio)
            if not_passing_columns:
                details = f'Found {len(not_passing_columns)} out of {len(result)} relevant columns with outliers ' \
                          f'ratio above threshold: {not_passing_columns}'
                return ConditionResult(ConditionCategory.WARN, details)
            else:
                return ConditionResult(ConditionCategory.PASS, get_condition_passed_message(result))

        return self.add_condition(
            f'Ratio of string length outliers is less or equal to {format_percent(max_ratio)}',
            compare_outlier_ratio)


def outlier_on_percentile_histogram(percentile_histogram: Dict[float, float], iqr_percent: float = 85,
                                    outlier_factor: float = 5) -> Tuple[Tuple[float, float]]:
    """Get outlier ranges on histogram.

    Parameters
    ----------
    percentile_histogram : Dict[float, float]
        histogram to search for outliers in shape [0.0-100.0]->[float]
    iqr_percent : float , default: 85
        Interquartile range upper percentage, start searching for outliers outside IQR.
    outlier_factor : float , default: 5
        a factor to consider outlier.
    Returns
    -------
    Tuple[Tuple[float, float]]
        percent ranges in the histogram that are outliers, empty tuple if none is found
    """
    if any((k < 0) or k > 100 for k in percentile_histogram.keys()):
        raise ValueError('dict keys must be percentiles between 0 and 100')
    if any((v < 0) for v in percentile_histogram.values()):
        raise ValueError('dict values must be counts that are non-negative numbers')

    percentile_df = pd.DataFrame.from_dict(percentile_histogram, orient='index')

    # calculate IQR with iqr_percent
    closest_point_upper = np.argmin(np.abs(iqr_percent - percentile_df.index.values))
    closest_point_lower = np.argmin(np.abs(100 - iqr_percent - percentile_df.index.values))
    center_point = np.argmin(np.abs(50 - percentile_df.index.values))

    iqr = np.abs(percentile_df.iloc[closest_point_upper] - percentile_df.iloc[closest_point_lower])

    outlier_df = percentile_df[
        (np.abs(percentile_df - percentile_df.iloc[center_point])
         > outlier_factor * iqr / 2).values
    ]

    outlier_section_list = []
    lower_outlier_range = outlier_df[outlier_df.index < 50]
    if lower_outlier_range.shape[0] > 0:
        outlier_section_list.append((lower_outlier_range.index.values[0], lower_outlier_range.index.values[-1]))

    upper_outlier_range = outlier_df[outlier_df.index > 50]
    if upper_outlier_range.shape[0] > 0:
        outlier_section_list.append((upper_outlier_range.index.values[0], upper_outlier_range.index.values[-1]))

    return tuple(outlier_section_list)


def _in_range(x, a, b):
    return a <= x <= b


def trim(x, max_length):
    if len(x) <= max_length:
        return x
    return x[:max_length] + '...'<|MERGE_RESOLUTION|>--- conflicted
+++ resolved
@@ -168,7 +168,6 @@
                                                    ])
 
         # Create dataframe to display graph
-<<<<<<< HEAD
         if display_format:
             df_graph = DataFrame(display_format,
                                  columns=['Column Name',
@@ -180,26 +179,11 @@
                                            'Range of Detected Normal String Lengths',
                                            'Range of Detected Outlier String Lengths'])
 
-            df_graph = column_importance_sorter_df(df_graph, dataset, context.features_importance,
+            df_graph = column_importance_sorter_df(df_graph, dataset, context.feature_importance,
                                                    self.n_top_columns, col='Column Name')
             display = [N_TOP_MESSAGE % self.n_top_columns, df_graph]
         else:
             display = None
-=======
-        df_graph = DataFrame(display_format,
-                             columns=['Column Name',
-                                      'Range of Detected Normal String Lengths',
-                                      'Range of Detected Outlier String Lengths',
-                                      'Number of Outlier Samples',
-                                      'Example Samples'])
-        df_graph = df_graph.set_index(['Column Name',
-                                       'Range of Detected Normal String Lengths',
-                                       'Range of Detected Outlier String Lengths'])
-
-        df_graph = column_importance_sorter_df(df_graph, dataset, context.feature_importance,
-                                               self.n_top_columns, col='Column Name')
-        display = [N_TOP_MESSAGE % self.n_top_columns, df_graph] if len(df_graph) > 0 else None
->>>>>>> 37fb7546
 
         return CheckResult(results, display=display)
 
