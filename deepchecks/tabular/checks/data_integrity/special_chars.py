--- conflicted
+++ resolved
@@ -86,26 +86,17 @@
             else:
                 result[column_name] = 0
 
-<<<<<<< HEAD
         if display_array:
             df_graph = pd.DataFrame(display_array,
                                     columns=['Column Name',
                                              '% Special-Only Samples',
                                              'Most Common Special-Only Samples'])
             df_graph = df_graph.set_index(['Column Name'])
-            df_graph = column_importance_sorter_df(df_graph, dataset, context.features_importance,
+            df_graph = column_importance_sorter_df(df_graph, dataset, context.feature_importance,
                                                    self.n_top_columns, col='Column Name')
             display = [N_TOP_MESSAGE % self.n_top_columns, df_graph]
         else:
             display = None
-=======
-        df_graph = pd.DataFrame(display_array,
-                                columns=['Column Name', '% Special-Only Samples', 'Most Common Special-Only Samples'])
-        df_graph = df_graph.set_index(['Column Name'])
-        df_graph = column_importance_sorter_df(df_graph, dataset, context.feature_importance,
-                                               self.n_top_columns, col='Column Name')
-        display = [N_TOP_MESSAGE % self.n_top_columns, df_graph] if len(df_graph) > 0 else None
->>>>>>> 37fb7546
 
         return CheckResult(result, display=display)
 
