# ----------------------------------------------------------------------------
# Copyright (C) 2021-2022 Deepchecks (https://www.deepchecks.com)
#
# This file is part of Deepchecks.
# Deepchecks is distributed under the terms of the GNU Affero General
# Public License (version 3 or later).
# You should have received a copy of the GNU Affero General Public License
# along with Deepchecks.  If not, see <http://www.gnu.org/licenses/>.
# ----------------------------------------------------------------------------
#
"""Module contains Mixed Nulls check."""
import math
from typing import Dict, Iterable, List, Union

import numpy as np
import pandas as pd
from pandas.api.types import is_categorical_dtype

from deepchecks.core import CheckResult, ConditionCategory, ConditionResult
from deepchecks.core.errors import DeepchecksValueError
from deepchecks.tabular import Context, SingleDatasetCheck
from deepchecks.tabular.utils.messages import get_condition_passed_message
from deepchecks.utils.dataframes import select_from_dataframe
from deepchecks.utils.features import N_TOP_MESSAGE
from deepchecks.utils.strings import format_percent, string_baseform
from deepchecks.utils.typing import Hashable

__all__ = ['MixedNulls']


DEFAULT_NULL_VALUES = {'none', 'null', 'nan', 'na', '', '\x00', '\x00\x00'}


class MixedNulls(SingleDatasetCheck):
    """Search for various types of null values, including string representations of null.

    Parameters
    ----------
    null_string_list : Iterable[str] , default: None
        List of strings to be considered alternative null representations
    check_nan : bool , default: True
        Whether to add to null list to check also NaN values
    columns : Union[Hashable, List[Hashable]] , default: None
        Columns to check, if none are given checks all columns except ignored ones.
    ignore_columns : Union[Hashable, List[Hashable]] , default: None
        Columns to ignore, if none given checks based on columns variable
    n_top_columns : int , optional
        amount of columns to show ordered by feature importance (date, index, label are first)
    """

    def __init__(
        self,
        null_string_list: Iterable[str] = None,
        check_nan: bool = True,
        columns: Union[Hashable, List[Hashable], None] = None,
        ignore_columns: Union[Hashable, List[Hashable], None] = None,
        n_top_columns: int = 10,
        **kwargs
    ):
        super().__init__(**kwargs)
        self.null_string_list = null_string_list
        self.check_nan = check_nan
        self.columns = columns
        self.ignore_columns = ignore_columns
        self.n_top_columns = n_top_columns

    def run_logic(self, context: Context, dataset_kind) -> CheckResult:
        """Run check.

        Returns
        -------
        CheckResult
            Value is dict with columns as key, and dict of null values as value:
            {column: {null_value: {count: x, percent: y}, ...}, ...}
            display is DataFrame with columns ('Column Name', 'Value', 'Count', 'Percentage') for any column that
            has more than 1 null values.
        """
        dataset = context.get_data_by_kind(dataset_kind)
        df = dataset.data

        df = select_from_dataframe(df, self.columns, self.ignore_columns)
        null_string_list = self._validate_null_string_list(self.null_string_list)

        # Result value
        display_array = []
        result_dict = {}

        for column_name in list(df.columns):
            column_data = df[column_name]
<<<<<<< HEAD
            if is_categorical_dtype(column_data) is True:
                # NOTE:
                # 'pandas.Series.value_counts' and 'pandas.Series.apply'
                # work in an unusual way with categorical data types
                # - 'value_counts' returns all categorical values even if they are not in series
                # - 'apply' applies function to each category, not to values
                # therefore we processing categorical dtypes differently
                # NOTE:
                # 'Series.value_counts' method transforms null values like 'None', 'pd.Na', 'pd.NaT'
                # into 'np.nan' therefore it cannot be used for usual dtypes, because we will lose info
                # about all different null types in the column
                null_counts = {}
                for value, count in column_data.value_counts(dropna=False).to_dict().items():
                    if count > 0:
                        if pd.isna(value):
                            null_counts[nan_type(value)] = count
                        elif string_baseform(value) in null_string_list:
                            null_counts[value] = count
            else:
                string_null_counts = {
                    value: count
                    for value, count in column_data.value_counts(dropna=True).iteritems()
                    if string_baseform(value) in null_string_list
                }
                nan_data_counts = column_data[column_data.isna()].apply(nan_type).value_counts().to_dict()
                null_counts = {**string_null_counts, **nan_data_counts}
=======

            string_null_counts = {
                repr(value).replace('\'', '"'): count
                for value, count in column_data.value_counts(dropna=True).iteritems()
                if string_baseform(value) in null_string_list
            }
            nan_data_counts = column_data[column_data.isna()].apply(nan_type).value_counts().to_dict()
            null_counts = {**string_null_counts, **nan_data_counts}
>>>>>>> 236b16bd

            result_dict[column_name] = {}
            # Save the column nulls info
            for null_value, count in null_counts.items():
                percent = count / len(column_data)
                display_array.append([column_name, null_value, count, format_percent(percent)])
                result_dict[column_name][null_value] = {'count': count, 'percent': percent}

        # Create dataframe to display table
        if context.with_display and display_array:
            df_graph = pd.DataFrame(display_array, columns=['Column Name', 'Value', 'Count', 'Percent of data'])
            order = df_graph['Column Name'].value_counts(ascending=False).index[:self.n_top_columns]
            df_graph = df_graph.set_index(['Column Name', 'Value'])
            df_graph = df_graph.loc[order, :]
            display = [N_TOP_MESSAGE % self.n_top_columns, df_graph]
        else:
            display = None

        return CheckResult(result_dict, display=display)

    def _validate_null_string_list(self, nsl) -> set:
        """Validate the object given is a list of strings. If null is given return default list of null values.

        Parameters
        ----------
        nsl
            Object to validate

        Returns
        -------
        set
            Returns list of null values as set object
        """
        result: set
        if nsl:
            if not isinstance(nsl, Iterable):
                raise DeepchecksValueError('null_string_list must be an iterable')
            if len(nsl) == 0:
                raise DeepchecksValueError("null_string_list can't be empty list")
            if any((not isinstance(string, str) for string in nsl)):
                raise DeepchecksValueError("null_string_list must contain only items of type 'str'")
            result = set(nsl)
        else:
            # Default values
            result = set(DEFAULT_NULL_VALUES)

        return result

    def add_condition_different_nulls_less_equal_to(self, max_allowed_null_types: int = 1):
        """Add condition - require column's number of different null values to be less or equal to threshold.

        Parameters
        ----------
        max_allowed_null_types : int , default: 1
            Number of different null value types which is the maximum allowed.
        """
        def condition(result: Dict) -> ConditionResult:
            not_passing_columns = [k for k, v in result.items() if len(v) > max_allowed_null_types]
            if not_passing_columns:
                details = f'Found {len(not_passing_columns)} out of {len(result)} columns with amount of null types ' \
                          f'above threshold: {not_passing_columns}'
                return ConditionResult(ConditionCategory.FAIL, details)
            else:
                return ConditionResult(ConditionCategory.PASS, get_condition_passed_message(result))

        return self.add_condition(f'Number of different null types is less or equal to {max_allowed_null_types}',
                                  condition)


def nan_type(x):
    if x is np.nan:
        return 'numpy.nan'
    elif x is pd.NA:
        return 'pandas.NA'
    elif x is pd.NaT:
        return 'pandas.NaT'
    elif isinstance(x, float) and math.isnan(x):
        return 'math.nan'
    return str(x)<|MERGE_RESOLUTION|>--- conflicted
+++ resolved
@@ -87,7 +87,6 @@
 
         for column_name in list(df.columns):
             column_data = df[column_name]
-<<<<<<< HEAD
             if is_categorical_dtype(column_data) is True:
                 # NOTE:
                 # 'pandas.Series.value_counts' and 'pandas.Series.apply'
@@ -105,25 +104,15 @@
                         if pd.isna(value):
                             null_counts[nan_type(value)] = count
                         elif string_baseform(value) in null_string_list:
-                            null_counts[value] = count
+                            null_counts[repr(value).replace('\'', '"')] = count
             else:
                 string_null_counts = {
-                    value: count
+                    repr(value).replace('\'', '"'): count
                     for value, count in column_data.value_counts(dropna=True).iteritems()
                     if string_baseform(value) in null_string_list
                 }
                 nan_data_counts = column_data[column_data.isna()].apply(nan_type).value_counts().to_dict()
                 null_counts = {**string_null_counts, **nan_data_counts}
-=======
-
-            string_null_counts = {
-                repr(value).replace('\'', '"'): count
-                for value, count in column_data.value_counts(dropna=True).iteritems()
-                if string_baseform(value) in null_string_list
-            }
-            nan_data_counts = column_data[column_data.isna()].apply(nan_type).value_counts().to_dict()
-            null_counts = {**string_null_counts, **nan_data_counts}
->>>>>>> 236b16bd
 
             result_dict[column_name] = {}
             # Save the column nulls info
