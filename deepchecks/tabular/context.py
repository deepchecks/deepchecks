--- conflicted
+++ resolved
@@ -22,11 +22,7 @@
 from deepchecks.tabular.utils.task_type import TaskType
 from deepchecks.tabular.utils.validation import (ensure_predictions_proba, ensure_predictions_shape,
                                                  model_type_validation, validate_model)
-<<<<<<< HEAD
-from deepchecks.utils.decorators import Substitution
-=======
-from deepchecks.utils.decorators import deprecate_kwarg
->>>>>>> 37fb7546
+from deepchecks.utils.decorators import Substitution, deprecate_kwarg
 from deepchecks.utils.features import calculate_feature_importance_or_none
 from deepchecks.utils.logger import get_logger
 from deepchecks.utils.metrics import get_default_scorers, init_validate_scorers, task_type_check
@@ -137,10 +133,6 @@
 additional_context_params_doc = Substitution(additional_params="""
     model_name: str , default: ''
         The name of the model
-    features_importance: Optional[pd.Series] , default: None
-        pass manual features importance
-        .. deprecated:: 0.8.1
-            Use 'feature_importance' instead.
     feature_importance: pd.Series , default: None
         pass manual features importance
     feature_importance_force_permutation : bool , default: False
@@ -162,6 +154,10 @@
         Array of the model prediction probabilities over the train dataset.
     y_proba_test: Optional[np.ndarray] , default: None
         Array of the model prediction probabilities over the test dataset.
+    features_importance: Optional[pd.Series] , default: None
+        pass manual features importance
+        .. deprecated:: 0.8.1
+            Use 'feature_importance' instead.
 """.strip('\n').lstrip(' ').lstrip('\t'))
 
 
@@ -180,14 +176,14 @@
     %(additional_params)s
     """
 
-<<<<<<< HEAD
+    @deprecate_kwarg(old_name='features_importance', new_name='feature_importance')
     def __init__(
         self,
         train: t.Union[Dataset, pd.DataFrame, None] = None,
         test: t.Union[Dataset, pd.DataFrame, None] = None,
         model: t.Optional[BasicModel] = None,
         model_name: str = '',
-        features_importance: t.Optional[pd.Series] = None,
+        feature_importance: t.Optional[pd.Series] = None,
         feature_importance_force_permutation: bool = False,
         feature_importance_timeout: int = 120,
         scorers: t.Optional[t.Mapping[str, t.Union[str, t.Callable]]] = None,
@@ -197,30 +193,6 @@
         y_proba_train: t.Optional[np.ndarray] = None,
         y_proba_test: t.Optional[np.ndarray] = None,
     ):
-=======
-    @deprecate_kwarg(old_arg_name='features_importance', new_arg_name='feature_importance')
-    def __init__(self,
-                 train: t.Union[Dataset, pd.DataFrame] = None,
-                 test: t.Union[Dataset, pd.DataFrame] = None,
-                 model: BasicModel = None,
-                 model_name: str = '',
-                 feature_importance: pd.Series = None,
-                 feature_importance_force_permutation: bool = False,
-                 feature_importance_timeout: int = 120,
-                 scorers: t.Mapping[str, t.Union[str, t.Callable]] = None,
-                 scorers_per_class: t.Mapping[str, t.Union[str, t.Callable]] = None,
-                 y_pred_train: np.ndarray = None,
-                 y_pred_test: np.ndarray = None,
-                 y_proba_train: np.ndarray = None,
-                 y_proba_test: np.ndarray = None,
-                 features_importance: pd.Series = None,  # TODO: deprecated, should be removed
-                 ):
-        feature_importance = (
-            features_importance  # in case if user used deprecated parameter
-            if feature_importance is None
-            else feature_importance
-        )
->>>>>>> 37fb7546
         # Validations
         if train is None and test is None and model is None:
             raise DeepchecksValueError('At least one dataset (or model) must be passed to the method!')
