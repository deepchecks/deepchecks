# ----------------------------------------------------------------------------
# Copyright (C) 2021-2022 Deepchecks (https://www.deepchecks.com)
#
# This file is part of Deepchecks.
# Deepchecks is distributed under the terms of the GNU Affero General
# Public License (version 3 or later).
# You should have received a copy of the GNU Affero General Public License
# along with Deepchecks.  If not, see <http://www.gnu.org/licenses/>.
# ----------------------------------------------------------------------------
#
"""Module for base tabular context."""
import typing as t

import numpy as np
import pandas as pd
from pandas._libs.lib import infer_dtype

from deepchecks.core import CheckFailure, CheckResult, DatasetKind
from deepchecks.core.errors import (DatasetValidationError, DeepchecksNotSupportedError, DeepchecksValueError,
                                    ModelValidationError)
from deepchecks.tabular._shared_docs import docstrings
from deepchecks.tabular.dataset import Dataset
from deepchecks.tabular.metric_utils import DeepcheckScorer, get_default_scorers, init_validate_scorers
from deepchecks.tabular.utils.feature_importance import calculate_feature_importance_or_none
from deepchecks.tabular.utils.task_inference import get_possible_classes
from deepchecks.tabular.utils.task_type import TaskType
from deepchecks.tabular.utils.validation import (ensure_predictions_proba, ensure_predictions_shape,
                                                 model_type_validation, validate_model)
<<<<<<< HEAD
from deepchecks.utils.decorators import deprecate_kwarg
=======
from deepchecks.utils.features import calculate_feature_importance_or_none
>>>>>>> e1954e70
from deepchecks.utils.logger import get_logger
from deepchecks.utils.plot import DEFAULT_DATASET_NAMES
from deepchecks.utils.typing import BasicModel

__all__ = [
    'Context', '_DummyModel'
]


class _DummyModel:
    """Dummy model class used for inference with static predictions from the user.

    Parameters
    ----------
    train: Dataset
        Dataset, representing data an estimator was fitted on.
    test: Dataset
        Dataset, representing data an estimator predicts on.
    y_pred_train: np.ndarray
        Array of the model prediction over the train dataset.
    y_pred_test: np.ndarray
        Array of the model prediction over the test dataset.
    y_proba_train: np.ndarray
        Array of the model prediction probabilities over the train dataset.
    y_proba_test: np.ndarray
        Array of the model prediction probabilities over the test dataset.
    validate_data_on_predict: bool, default = True
        If true, before predicting validates that the received data samples have the same index as in original data.
    """

    feature_df_list: t.List[pd.DataFrame]
    predictions: pd.DataFrame
    proba: pd.DataFrame

    def __init__(self,
                 test: Dataset,
                 y_pred_test: t.Union[np.ndarray, t.List[t.Hashable]],
                 y_proba_test: np.ndarray,
                 train: t.Union[Dataset, None] = None,
                 y_pred_train: t.Union[np.ndarray, t.List[t.Hashable], None] = None,
                 y_proba_train: t.Union[np.ndarray, None] = None,
                 validate_data_on_predict: bool = True):

        if train is not None and test is not None:
            # check if datasets have same indexes
            if set(train.data.index) & set(test.data.index):
                train.data.index = map(lambda x: f'train-{x}', list(train.data.index))
                test.data.index = map(lambda x: f'test-{x}', list(test.data.index))
                get_logger().warning('train and test datasets have common index - adding "train"/"test"'
                                     ' prefixes. To avoid that provide datasets with no common indexes '
                                     'or pass the model object instead of the predictions.')

        feature_df_list = []
        predictions = []
        probas = []

        for dataset, y_pred, y_proba in zip([train, test],
                                            [y_pred_train, y_pred_test],
                                            [y_proba_train, y_proba_test]):
            if dataset is not None:
                feature_df_list.append(dataset.features_columns)
                if y_pred is None and y_proba is not None:
                    y_pred = np.argmax(y_proba, axis=-1)
                if y_pred is not None:
                    if len(y_pred.shape) > 1 and y_pred.shape[1] == 1:
                        y_pred = y_pred[:, 0]
                    ensure_predictions_shape(y_pred, dataset.data)
                    y_pred_ser = pd.Series(y_pred)
                    y_pred_ser.index = dataset.data.index
                    predictions.append(y_pred_ser)
                    if y_proba is not None:
                        ensure_predictions_proba(y_proba, y_pred)
                        proba_df = pd.DataFrame(data=y_proba)
                        proba_df.index = dataset.data.index
                        probas.append(proba_df)

        self.predictions = pd.concat(predictions, axis=0) if predictions else None
        self.probas = pd.concat(probas, axis=0) if probas else None
        self.feature_df_list = feature_df_list
        self.validate_data_on_predict = validate_data_on_predict

        if self.predictions is not None:
            self.predict = self._predict

        if self.probas is not None:
            self.predict_proba = self._predict_proba

    def _validate_data(self, data: pd.DataFrame):
        data = data.sample(min(100, len(data)))
        for feature_df in self.feature_df_list:
            # If all indices are found than test for equality in actual data (statistically significant portion)
            if set(data.index).issubset(set(feature_df.index)):
                sample_data = np.unique(np.random.choice(data.index, 30))
                if feature_df.loc[sample_data].equals(data.loc[sample_data]):
                    return
                else:
                    break
        raise DeepchecksValueError('Data that has not been seen before passed for inference with static '
                                   'predictions. Pass a real model to resolve this')

    def _predict(self, data: pd.DataFrame):
        """Predict on given data by the data indexes."""
        if self.validate_data_on_predict:
            self._validate_data(data)
        return self.predictions.loc[data.index].to_numpy()

    def _predict_proba(self, data: pd.DataFrame):
        """Predict probabilities on given data by the data indexes."""
        if self.validate_data_on_predict:
            self._validate_data(data)
        return self.probas.loc[data.index].to_numpy()

    def fit(self, *args, **kwargs):
        """Just for python 3.6 (sklearn validates fit method)."""


@docstrings
class Context:
    """Contains all the data + properties the user has passed to a check/suite, and validates it seamlessly.

    Parameters
    ----------
    train: Union[Dataset, pd.DataFrame, None] , default: None
        Dataset or DataFrame object, representing data an estimator was fitted on
    test: Union[Dataset, pd.DataFrame, None] , default: None
        Dataset or DataFrame object, representing data an estimator predicts on
    model: Optional[BasicModel] , default: None
        A scikit-learn-compatible fitted estimator instance
    {additional_context_params:indent}
    """

    def __init__(
        self,
        train: t.Union[Dataset, pd.DataFrame, None] = None,
        test: t.Union[Dataset, pd.DataFrame, None] = None,
        model: t.Optional[BasicModel] = None,
        feature_importance: t.Optional[pd.Series] = None,
        feature_importance_force_permutation: bool = False,
        feature_importance_timeout: int = 120,
        with_display: bool = True,
        y_pred_train: t.Optional[np.ndarray] = None,
        y_pred_test: t.Optional[np.ndarray] = None,
        y_proba_train: t.Optional[np.ndarray] = None,
        y_proba_test: t.Optional[np.ndarray] = None,
    ):
        # Validations
        if train is None and test is None and model is None:
            raise DeepchecksValueError('At least one dataset (or model) must be passed to the method!')
        if train is not None:
            train = Dataset.cast_to_dataset(train)
            if train.name is None:
                train.name = DEFAULT_DATASET_NAMES[0]
        if test is not None:
            test = Dataset.cast_to_dataset(test)
            if test.name is None:
                test.name = DEFAULT_DATASET_NAMES[1]
        # If both dataset, validate they fit each other
        if train and test:
            if test.has_label() and train.has_label() and not Dataset.datasets_share_label(train, test):
                raise DatasetValidationError('train and test requires to have and to share the same label')
            if not Dataset.datasets_share_features(train, test):
                raise DatasetValidationError('train and test requires to share the same features columns')
            if not Dataset.datasets_share_categorical_features(train, test):
                raise DatasetValidationError(
                    'train and test datasets should share '
                    'the same categorical features. Possible reason is that some columns were'
                    'inferred incorrectly as categorical features. To fix this, manually edit the '
                    'categorical features using Dataset(cat_features=<list_of_features>'
                )
            if not Dataset.datasets_share_index(train, test):
                raise DatasetValidationError('train and test requires to share the same index column')
            if not Dataset.datasets_share_date(train, test):
                raise DatasetValidationError('train and test requires to share the same date column')
        if test and not train:
            raise DatasetValidationError('Can\'t initialize context with only test. if you have single dataset, '
                                         'initialize it as train')
        self._calculated_importance = feature_importance is not None or model is None
        if model is None and \
           not pd.Series([y_pred_train, y_pred_test, y_proba_train, y_proba_test]).isna().all():
            model = _DummyModel(train=train, test=test,
                                y_pred_train=y_pred_train, y_pred_test=y_pred_test,
                                y_proba_test=y_proba_test, y_proba_train=y_proba_train)
        if model is not None:
            # Here validate only type of model, later validating it can predict on the data if needed
            model_type_validation(model)
        if feature_importance is not None and not isinstance(feature_importance, pd.Series):
            raise DeepchecksValueError('feature_importance must be a pandas Series')

        if train is not None and train._label_classes is not None:
            if model is not None and hasattr(model, 'classes_') and list(model.classes_) != train._label_classes:
                raise DeepchecksValueError('Model output classes and train dataset label classes do not match')
            self._classes = train._label_classes
        elif train is not None and train.has_label() and train._label_type != TaskType.REGRESSION:
            self._classes = get_possible_classes(model, train, test, train._label_type is not None)
        else:
            self._classes = None

        if self._classes is not None and infer_dtype(train.label_col) == 'integer':
            get_logger().warning(
                'Integer label has a few unique values. In this case, deepchecks automatically '
                'infers label to be multiclass. If your desired task type is regression and not multiclass, '
                'please use "label_type=\'regression\'" when initializing your Dataset.')

        self._train = train
        self._test = test
        self._model = model
        self._feature_importance_force_permutation = feature_importance_force_permutation
        self._feature_importance = feature_importance
        self._feature_importance_timeout = feature_importance_timeout
        self._importance_type = None
        self._validated_model = False
        self._with_display = with_display

    # Properties
    # Validations note: We know train & test fit each other so all validations can be run only on train

    @property
    def with_display(self) -> bool:
        """Return the with_display flag."""
        return self._with_display

    @property
    def train(self) -> Dataset:
        """Return train if exists, otherwise raise error."""
        if self._train is None:
            raise DeepchecksNotSupportedError('Check is irrelevant for Datasets without train dataset')
        return self._train

    @property
    def test(self) -> Dataset:
        """Return test if exists, otherwise raise error."""
        if self._test is None:
            raise DeepchecksNotSupportedError('Check is irrelevant for Datasets without test dataset')
        return self._test

    @property
    def model(self) -> BasicModel:
        """Return & validate model if model exists, otherwise raise error."""
        if self._model is None:
            raise DeepchecksNotSupportedError('Check is irrelevant for Datasets without model')
        if not self._validated_model:
            if self._train:
                validate_model(self._train, self._model)
            self._validated_model = True
        return self._model

    @property
    def classes(self) -> t.List:
        """Return ordered list of possible label classes for classification tasks or None for regression."""
        return self._classes

    @property
    def model_name(self):
        """Return model name."""
        return type(self.model).__name__

    @property
    def task_type(self) -> TaskType:
        """Return task type based on calculated classes argument."""
        if self._classes is None:
            return TaskType.REGRESSION
        elif len(self._classes) == 2:
            return TaskType.BINARY
        elif len(self._classes) > 2:
            return TaskType.MULTICLASS
        else:
            raise DatasetValidationError(f'Found only one class in label column: {self._classes}.')

    @property
    def feature_importance(self) -> t.Optional[pd.Series]:
        """Return feature importance, or None if not possible."""
        if not self._calculated_importance:
            if self._model and (self._train or self._test):
                permutation_kwargs = {'timeout': self._feature_importance_timeout}
                dataset = self.test if self.have_test() else self.train
                importance, importance_type = calculate_feature_importance_or_none(
                    self._model, dataset, self._feature_importance_force_permutation, permutation_kwargs
                )
                self._feature_importance = importance
                self._importance_type = importance_type
            else:
                self._feature_importance = None
            self._calculated_importance = True

        return self._feature_importance

    @property
    def feature_importance_type(self) -> t.Optional[str]:
        """Return feature importance type if feature importance is available, else None."""
        # Calling first feature_importance, because _importance_type is assigned only after feature importance is
        # calculated.
        if self.feature_importance:
            return self._importance_type
        return None

    def have_test(self):
        """Return whether there is test dataset defined."""
        return self._test is not None

    def assert_classification_task(self):
        """Assert the task_type is classification."""
        if self.task_type == TaskType.REGRESSION and self.train.has_label():
            raise ModelValidationError('Check is irrelevant for regression tasks')

    def assert_regression_task(self):
        """Assert the task type is regression."""
        if self.task_type != TaskType.REGRESSION and self.train.has_label():
            raise ModelValidationError('Check is irrelevant for classification tasks')

    def get_scorers(self,
                    scorers: t.Union[t.Mapping[str, t.Union[str, t.Callable]], t.List[str]] = None,
                    use_avg_defaults=True) -> t.List[DeepcheckScorer]:
        """Return initialized & validated scorers in a given priority.

        If receive `scorers` use them,
        Else if user defined global scorers use them,
        Else use default scorers.

        Parameters
        ----------
        scorers : Union[List[str], Dict[str, Union[str, Callable]]], default: None
            List of scorers to use. If None, use default scorers.
            Scorers can be supplied as a list of scorer names or as a dictionary of names and functions.
        use_avg_defaults : bool, default True
            If no scorers were provided, for classification, determines whether to use default scorers that return
            an averaged metric, or default scorers that return a metric per class.
        Returns
        -------
        List[DeepcheckScorer]
            A list of initialized & validated scorers.
        """
        scorers = scorers or get_default_scorers(self.task_type, use_avg_defaults)
        return init_validate_scorers(scorers, self.model, self.train)

    def get_single_scorer(self,
                          scorers: t.Mapping[str, t.Union[str, t.Callable]] = None,
                          use_avg_defaults=True) -> DeepcheckScorer:
        """Return initialized & validated single scorer in a given priority.

        If receive `scorers` use them,
        Else if user defined global scorers use them,
        Else use default scorers.
        Returns the first scorer from the scorers described above.

        Parameters
        ----------
        scorers : Union[List[str], Dict[str, Union[str, Callable]]], default: None
            List of scorers to use. If None, use default scorers.
            Scorers can be supplied as a list of scorer names or as a dictionary of names and functions.
        use_avg_defaults : bool, default True
            If no scorers were provided, for classification, determines whether to use default scorers that return
            an averaged metric, or default scorers that return a metric per class.
        Returns
        -------
        List[DeepcheckScorer]
            An initialized & validated scorer.
        """
        scorers = scorers or get_default_scorers(self.task_type, use_avg_defaults)
        # The single scorer is the first one in the dict
        scorer_name = next(iter(scorers))
        single_scorer_dict = {scorer_name: scorers[scorer_name]}
        return init_validate_scorers(single_scorer_dict, self.model, self.train)[0]

    def get_data_by_kind(self, kind: DatasetKind):
        """Return the relevant Dataset by given kind."""
        if kind == DatasetKind.TRAIN:
            return self.train
        elif kind == DatasetKind.TEST:
            return self.test
        else:
            raise DeepchecksValueError(f'Unexpected dataset kind {kind}')

    def finalize_check_result(self, check_result, check, kind: DatasetKind = None):
        """Run final processing on a check result which includes validation, conditions processing and sampling\
        footnote."""
        # Validate the check result type
        if isinstance(check_result, CheckFailure):
            return
        if not isinstance(check_result, CheckResult):
            raise DeepchecksValueError(f'Check {check.name()} expected to return CheckResult but got: '
                                       + type(check_result).__name__)

        # Set reference between the check result and check
        check_result.check = check
        # Calculate conditions results
        check_result.process_conditions()
        # Add sampling footnote if needed
        if hasattr(check, 'n_samples'):
            n_samples = getattr(check, 'n_samples')
            message = ''
            if kind:
                dataset = self.get_data_by_kind(kind)
                if dataset.is_sampled(n_samples):
                    message = f'Data is sampled from the original dataset, running on ' \
                              f'{dataset.len_when_sampled(n_samples)} samples out of {len(dataset)}.'
            else:
                if self._train is not None and self._train.is_sampled(n_samples):
                    message += f'Running on {self._train.len_when_sampled(n_samples)} <b>train</b> data samples ' \
                               f'out of {len(self._train)}.'
                if self._test is not None and self._test.is_sampled(n_samples):
                    if message:
                        message += ' '
                    message += f'Running on {self._test.len_when_sampled(n_samples)} <b>test</b> data samples ' \
                               f'out of {len(self._test)}.'

            if message:
                message = ('<p style="font-size:0.9em;line-height:1;"><i>'
                           f'Note - data sampling: {message} Sample size can be controlled with the "n_samples" '
                           'parameter.</i></p>')
                check_result.display.append(message)<|MERGE_RESOLUTION|>--- conflicted
+++ resolved
@@ -26,11 +26,8 @@
 from deepchecks.tabular.utils.task_type import TaskType
 from deepchecks.tabular.utils.validation import (ensure_predictions_proba, ensure_predictions_shape,
                                                  model_type_validation, validate_model)
-<<<<<<< HEAD
 from deepchecks.utils.decorators import deprecate_kwarg
-=======
 from deepchecks.utils.features import calculate_feature_importance_or_none
->>>>>>> e1954e70
 from deepchecks.utils.logger import get_logger
 from deepchecks.utils.plot import DEFAULT_DATASET_NAMES
 from deepchecks.utils.typing import BasicModel
