--- conflicted
+++ resolved
@@ -358,19 +358,11 @@
         alternative_scorers : Mapping[str, Union[str, Callable]], default None
             dict of scorers names to scorer sklearn_name/function or a list
         use_avg_defaults : bool, default True
-<<<<<<< HEAD
-            If no scorers were provided, for classification,
-            determines whether to use default averaged scorers or default per class scorers.
-        """
-        scorers = alternative_scorers or self._user_scorers or get_default_scorers(self.task_type, use_avg_defaults)
-        return init_validate_scorers(scorers, self.model, self.train)
-=======
             If no scorers were provided, for classification, determines whether to use default scorers that return
             an averaged metric, or default scorers that return a metric per class.
         """
         scorers = alternative_scorers or self._user_scorers or get_default_scorers(self.task_type, use_avg_defaults)
         return init_validate_scorers(scorers, self.model, self.train, self.task_type, use_avg_defaults)
->>>>>>> 2fe95107
 
     def get_single_scorer(self,
                           alternative_scorers: t.Mapping[str, t.Union[str, t.Callable]] = None,
@@ -387,13 +379,8 @@
         alternative_scorers : Mapping[str, Union[str, Callable]], default None
             dict of scorers names to scorer sklearn_name/function or a list. Only first scorer will be used.
         use_avg_defaults : bool, default True
-<<<<<<< HEAD
-            If no scorers were provided, for classification,
-            determines whether to use default averaged scorers or default per class scorers.
-=======
             If no scorers were provided, for classification, determines whether to use default scorers that return
             an averaged metric, or default scorers that return a metric per class.
->>>>>>> 2fe95107
         """
         scorers = alternative_scorers or self._user_scorers or get_default_scorers(self.task_type, use_avg_defaults)
         # The single scorer is the first one in the dict
