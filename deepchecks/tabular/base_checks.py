--- conflicted
+++ resolved
@@ -13,13 +13,8 @@
 from typing import Any, List, Mapping, Union
 
 from deepchecks.core.check_result import CheckFailure, CheckResult
-<<<<<<< HEAD
-from deepchecks.core.checks import BaseCheck, ModelOnlyBaseCheck, SingleDatasetBaseCheck, TrainTestBaseCheck, \
-    DatasetKind
-=======
 from deepchecks.core.checks import (BaseCheck, DatasetKind, ModelOnlyBaseCheck, SingleDatasetBaseCheck,
                                     TrainTestBaseCheck)
->>>>>>> d3c8436a
 from deepchecks.core.errors import DeepchecksNotSupportedError
 from deepchecks.tabular import deprecation_warnings  # pylint: disable=unused-import # noqa: F401
 from deepchecks.tabular.context import Context
@@ -42,22 +37,14 @@
     def run(self, dataset, model=None, **kwargs) -> CheckResult:
         """Run check."""
         assert self.context_type is not None
-<<<<<<< HEAD
         context = self.context_type(  # pylint: disable=not-callable
             train=dataset,
             model=model,
             **kwargs
         )
-        result = self.run_logic(context)
+        result = self.run_logic(context, dataset_kind=DatasetKind.TRAIN)
         context.finalize_check_result(result, self, DatasetKind.TRAIN)
         return result
-=======
-        return self.run_logic(self.context_type(  # pylint: disable=not-callable
-            train=dataset,
-            model=model,
-            **kwargs
-        ), dataset_kind=DatasetKind.TRAIN)
->>>>>>> d3c8436a
 
     @abc.abstractmethod
     def run_logic(self, context, dataset_kind) -> CheckResult:
