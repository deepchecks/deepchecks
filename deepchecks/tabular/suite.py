# ----------------------------------------------------------------------------
# Copyright (C) 2021-2022 Deepchecks (https://www.deepchecks.com)
#
# This file is part of Deepchecks.
# Deepchecks is distributed under the terms of the GNU Affero General
# Public License (version 3 or later).
# You should have received a copy of the GNU Affero General Public License
# along with Deepchecks.  If not, see <http://www.gnu.org/licenses/>.
# ----------------------------------------------------------------------------
#
"""Module for base tabular abstractions."""
import time
# pylint: disable=broad-except
from typing import List, Optional, Tuple, Union

import numpy as np
import pandas as pd

from deepchecks.core import DatasetKind
from deepchecks.core.check_result import CheckFailure
from deepchecks.core.errors import DeepchecksNotSupportedError
from deepchecks.core.suite import BaseSuite, SuiteResult
from deepchecks.tabular._shared_docs import docstrings
from deepchecks.tabular.base_checks import ModelOnlyCheck, SingleDatasetCheck, TrainTestCheck
from deepchecks.tabular.context import Context
from deepchecks.tabular.dataset import Dataset
from deepchecks.utils.ipython import create_progress_bar
from deepchecks.utils.typing import BasicModel

__all__ = ['Suite']


class Suite(BaseSuite):
    """Tabular suite to run checks of types: TrainTestCheck, SingleDatasetCheck, ModelOnlyCheck."""

    @classmethod
    def supported_checks(cls) -> Tuple:
        """Return tuple of supported check types of this suite."""
        return TrainTestCheck, SingleDatasetCheck, ModelOnlyCheck

    @docstrings
    def run(
        self,
        train_dataset: Union[Dataset, pd.DataFrame, None] = None,
        test_dataset: Union[Dataset, pd.DataFrame, None] = None,
        model: Optional[BasicModel] = None,
        feature_importance: Optional[pd.Series] = None,
        feature_importance_force_permutation: bool = False,
        feature_importance_timeout: int = 120,
        with_display: bool = True,
        y_pred_train: Optional[np.ndarray] = None,
        y_pred_test: Optional[np.ndarray] = None,
        y_proba_train: Optional[np.ndarray] = None,
        y_proba_test: Optional[np.ndarray] = None,
        run_single_dataset: Optional[str] = None,
        model_classes: Optional[List] = None
    ) -> SuiteResult:
        """Run all checks.

        Parameters
        ----------
        train_dataset: Optional[Union[Dataset, pd.DataFrame]] , default None
            object, representing data an estimator was fitted on
        test_dataset : Optional[Union[Dataset, pd.DataFrame]] , default None
            object, representing data an estimator predicts on
        model : Optional[BasicModel] , default None
            A scikit-learn-compatible fitted estimator instance
        run_single_dataset: Optional[str], default None
            'Train', 'Test' , or None to run on both train and test.
        {additional_context_params:2*indent}

        Returns
        -------
        SuiteResult
            All results by all initialized checks
        """
        context = Context(
            train_dataset,
            test_dataset,
            model,
            feature_importance=feature_importance,
            feature_importance_force_permutation=feature_importance_force_permutation,
            feature_importance_timeout=feature_importance_timeout,
            with_display=with_display,
            y_pred_train=y_pred_train,
            y_pred_test=y_pred_test,
            y_proba_train=y_proba_train,
            y_proba_test=y_proba_test,
            model_classes=model_classes
        )

        progress_bar = create_progress_bar(
            iterable=list(self.checks.items()),
            name=self.name,
            unit='Check'
        )

        # Run all checks
        results = []
<<<<<<< HEAD
        for check_index, check in progress_bar:
=======
        for check in progress_bar:
            start = time.time()

>>>>>>> d9e875c8
            try:
                progress_bar.set_postfix({'Check': check.name()}, refresh=False)
                if isinstance(check, TrainTestCheck):
                    if train_dataset is not None and test_dataset is not None:
                        check_result = check.run_logic(context)
                        context.finalize_check_result(
                            check_result=check_result,
                            check=check,
                            check_index=check_index
                        )
                        results.append(check_result)
                    else:
                        msg = 'Check is irrelevant if not supplied with both train and test datasets'
                        results.append(Suite._get_unsupported_failure(check, msg))
                elif isinstance(check, SingleDatasetCheck):
                    if train_dataset is not None and (run_single_dataset in [DatasetKind.TRAIN.value, None]):
                        # In case of train & test, doesn't want to skip test if train fails. so have to explicitly
                        # wrap it in try/except
                        try:
                            check_result = check.run_logic(context, dataset_kind=DatasetKind.TRAIN)
                            context.finalize_check_result(
                                check_result=check_result,
                                check=check,
                                kind=DatasetKind.TRAIN,
                                check_index=check_index
                            )
                            # In case of single dataset not need to edit the header
                            if test_dataset is not None:
                                check_result.header = f'{check_result.get_header()} - Train Dataset'
                        except Exception as exp:
                            check_result = CheckFailure(check, exp, ' - Train Dataset')
                        results.append(check_result)
                    if test_dataset is not None and (run_single_dataset in [DatasetKind.TEST.value, None]):
                        try:
                            check_result = check.run_logic(context, dataset_kind=DatasetKind.TEST)
                            context.finalize_check_result(
                                check_result=check_result,
                                check=check,
                                kind=DatasetKind.TEST,
                                check_index=check_index
                            )
                            # In case of single dataset not need to edit the header
                            if train_dataset is not None:
                                check_result.header = f'{check_result.get_header()} - Test Dataset'
                        except Exception as exp:
                            check_result = CheckFailure(check, exp, ' - Test Dataset')
                        results.append(check_result)
                    if train_dataset is None and test_dataset is None:
                        msg = 'Check is irrelevant if dataset is not supplied'
                        results.append(Suite._get_unsupported_failure(check, msg))
                elif isinstance(check, ModelOnlyCheck):
                    if model is not None:
                        check_result = check.run_logic(context)
                        context.finalize_check_result(
                            check_result=check_result,
                            check=check,
                            check_index=check_index
                        )
                        results.append(check_result)
                    else:
                        msg = 'Check is irrelevant if model is not supplied'
                        results.append(Suite._get_unsupported_failure(check, msg))
                else:
                    raise TypeError(f'Don\'t know how to handle type {check.__class__.__name__} in suite.')
            except Exception as exp:
                results.append(CheckFailure(check, exp))

            results[-1].run_time = int(round(time.time() - start, 0))

        return SuiteResult(self.name, results)

    @classmethod
    def _get_unsupported_failure(cls, check, msg):
        return CheckFailure(check, DeepchecksNotSupportedError(msg))<|MERGE_RESOLUTION|>--- conflicted
+++ resolved
@@ -97,13 +97,7 @@
 
         # Run all checks
         results = []
-<<<<<<< HEAD
         for check_index, check in progress_bar:
-=======
-        for check in progress_bar:
-            start = time.time()
-
->>>>>>> d9e875c8
             try:
                 progress_bar.set_postfix({'Check': check.name()}, refresh=False)
                 if isinstance(check, TrainTestCheck):
