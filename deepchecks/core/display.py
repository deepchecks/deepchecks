# ----------------------------------------------------------------------------
# Copyright (C) 2021-2022 Deepchecks (https://www.deepchecks.com)
#
# This file is part of Deepchecks.
# Deepchecks is distributed under the terms of the GNU Affero General
# Public License (version 3 or later).
# You should have received a copy of the GNU Affero General Public License
# along with Deepchecks.  If not, see <http://www.gnu.org/licenses/>.
# ----------------------------------------------------------------------------
#
# pylint: disable=unused-argument
"""Module with check/suite result display strategy in different envs."""
import abc
import html
import io
import sys
import typing as t

import plotly.io as pio
from IPython.core.display import display, display_html
from ipywidgets import Widget

from deepchecks.core.serialization.abc import HTMLFormatter, HtmlSerializer, IPythonSerializer, WidgetSerializer
from deepchecks.utils.ipython import is_colab_env, is_databricks_env, is_kaggle_env, is_sagemaker_env
from deepchecks.utils.logger import get_logger
from deepchecks.utils.strings import create_new_file_name, get_random_string, widget_to_html, widget_to_html_string

if t.TYPE_CHECKING:
    from wandb.sdk.data_types.base_types.wb_value import WBValue  # pylint: disable=unused-import

__all__ = ['DisplayableResult', 'save_as_html', 'display_in_gui']


T = t.TypeVar('T')


class DisplayableResult(abc.ABC):
    """Display API for the check/suite result objects."""

    @property
    @abc.abstractmethod
    def widget_serializer(self) -> WidgetSerializer[t.Any]:
        """Return WidgetSerializer instance."""
        raise NotImplementedError()

    @property
    @abc.abstractmethod
    def ipython_serializer(self) -> IPythonSerializer[t.Any]:
        """Return IPythonSerializer instance."""
        raise NotImplementedError()

    @property
    @abc.abstractmethod
    def html_serializer(self) -> HtmlSerializer[t.Any]:
        """Return HtmlSerializer instance."""
        raise NotImplementedError()

    def show(
        self,
        as_widget: bool = True,
        unique_id: t.Optional[str] = None,
        **kwargs
    ) -> t.Optional[HTMLFormatter]:
        """Display result.

        Parameters
        ----------
        as_widget : bool, default True
            whether to display result with help of ipywidgets or not
        unique_id : Optional[str], default None
            unique identifier of the result output
        **kwrgs :
            other key-value arguments will be passed to the `Serializer.serialize`
            method

        Returns
        -------
        Optional[HTMLFormatter] :
            when used by sphinx-gallery
        """
        if 'sphinx_gallery' in pio.renderers.default:
            # TODO: why we need this? add comments
            html = widget_to_html_string(  # pylint: disable=redefined-outer-name
                self.widget_serializer.serialize(output_id=unique_id, **kwargs),
                title=get_result_name(self),
<<<<<<< HEAD
                requirejs=False,
                connected=True,
                full_html=False,
=======
                requirejs=False
>>>>>>> 6897e540
            )

            class TempSphinx:
                def _repr_html_(self):
                    return html

            return TempSphinx()

        if is_kaggle_env() or is_databricks_env() or is_sagemaker_env():
            self.show_in_iframe(as_widget=as_widget, unique_id=unique_id, **kwargs)
        elif is_colab_env() and as_widget is True:
            widget = self.widget_serializer.serialize(**kwargs)
            content = widget_to_html_string(widget, title=get_result_name(self))
            display_html(content, raw=True)
        elif is_colab_env() and as_widget is False:
            display(*self.ipython_serializer.serialize(**kwargs))
        elif as_widget is True:
            display_html(self.widget_serializer.serialize(
                output_id=unique_id,
                **kwargs
            ))
        else:
            display(*self.ipython_serializer.serialize(
                output_id=unique_id,
                **kwargs
            ))

    def show_in_iframe(
        self,
        as_widget: bool = True,
        unique_id: t.Optional[str] = None,
        **kwargs
    ):
        """Display result in an iframe.

        Parameters
        ----------
        as_widget : bool, default True
            whether to display result with help of ipywidgets or not
        unique_id : Optional[str], default None
            unique identifier of the result output
        **kwrgs :
            other key-value arguments will be passed to the `Serializer.serialize`
            method
        """
        output_id = unique_id or get_random_string(n=25)

        if is_colab_env() and as_widget is True:
            widget = self.widget_serializer.serialize(**kwargs)
            content = widget_to_html_string(widget, title=get_result_name(self), connected=True)
            display_html(content, raw=True)
        elif is_colab_env() and as_widget is False:
            display(*self.ipython_serializer.serialize(**kwargs))
        elif as_widget is True:
            widget = self.widget_serializer.serialize(output_id=output_id, is_for_iframe_with_srcdoc=True, **kwargs)
            content = widget_to_html_string(widget, title=get_result_name(self), connected=False)
            display_html(iframe(srcdoc=content), raw=True)
        else:
            display_html(
                iframe(srcdoc=self.html_serializer.serialize(
                    output_id=output_id,
                    full_html=True,
                    include_requirejs=True,
                    include_plotlyjs=True,
                    is_for_iframe_with_srcdoc=True,
                    **kwargs
                )),
                raw=True
            )

    def show_in_window(self, **kwargs):
        """Display result in a separate window."""
        display_in_gui(self)

    def show_not_interactive(
        self,
        unique_id: t.Optional[str] = None,
        **kwargs
    ):
        """Display the not interactive version of result output.

        In this case, ipywidgets will not be used and plotly
        figures will be transformed into png images.

        Parameters
        ----------
        unique_id : Optional[str], default None
            unique identifier of the result output
        **kwrgs :
            other key-value arguments will be passed to the `Serializer.serialize`
            method
        """
        display(*self.ipython_serializer.serialize(
            output_id=unique_id,
            plotly_to_image=True,
            **kwargs
        ))

    def _ipython_display_(self, **kwargs):
        """Display result.."""
        self.show(**kwargs)

    @abc.abstractmethod
    def to_widget(self, **kwargs) -> Widget:
        """Serialize result into a ipywidgets.Widget instance."""
        raise NotImplementedError()

    @abc.abstractmethod
    def to_json(self, **kwargs) -> str:
        """Serialize result into a json string."""
        raise NotImplementedError()

    @abc.abstractmethod
    def to_wandb(self, **kwargs) -> 'WBValue':
        """Send result to the wandb."""
        raise NotImplementedError()

    @abc.abstractmethod
    def save_as_html(
        self,
        file: t.Union[str, io.TextIOWrapper, None] = None,
        **kwargs
    ) -> t.Optional[str]:
        """Save a result to an HTML file.

        Parameters
        ----------
        file : filename or file-like object
            The file to write the HTML output to. If None writes to output.html

        Returns
        -------
        Optional[str] :
            name of newly create file
        """
        raise NotImplementedError()


def display_in_gui(result: DisplayableResult):
    """Display suite result or check result in a new python gui window."""
    try:
        from PyQt5.QtWebEngineWidgets import QWebEngineView  # pylint: disable=import-outside-toplevel
        from PyQt5.QtWidgets import QApplication  # pylint: disable=import-outside-toplevel
    except ImportError:
        get_logger().error(
            'Missing packages in order to display result in GUI, '
            'either run "pip install pyqt5, pyqtwebengine" '
            'or use "result.save_as_html()" to save result'
        )
    else:
        try:
            app = QApplication(sys.argv)
            web = QWebEngineView()
            web.setWindowTitle('deepchecks')
            web.setGeometry(0, 0, 1200, 1200)

            html_out = io.StringIO()
            result.save_as_html(html_out)
            web.setHtml(html_out.getvalue())
            web.show()

            sys.exit(app.exec_())
        except BaseException:  # pylint: disable=broad-except
            get_logger().error(
                'Unable to show result, run in an interactive environment '
                'or use "result.save_as_html()" to save result'
            )


def get_result_name(result) -> str:
    """Get Check/Suite result instance name."""
    if hasattr(result, 'name'):
        return result.name
    elif hasattr(result, 'get_header') and callable(getattr(result, 'get_header')):
        return result.get_header()
    else:
        return type(result).__name__


T = t.TypeVar('T')


def save_as_html(
    serializer: t.Union[HtmlSerializer[T], WidgetSerializer[T]],
    file: t.Union[str, io.TextIOWrapper, None] = None,
    requirejs: bool = True,
    connected: bool = False,
    **kwargs
) -> t.Optional[str]:
    """Save a result to an HTML file.

    Parameters
    ----------
    serializer : Union[HtmlSerializer[T], WidgetSerializer[T]]
        serializer to prepare an output
    file : filename or file-like object
        The file to write the HTML output to. If None writes to output.html
    requirejs: bool , default: True
        whether to include requirejs library into output HTML or not
    connected: bool , default False
        whether to use CDN to load javascript or to inject it directly into html

    Returns
    -------
    Optional[str] :
        name of newly create file
    """
    if file is None:
        file = 'output.html'
    if isinstance(file, str):
        file = create_new_file_name(file)

    if isinstance(serializer, WidgetSerializer):
        widget_to_html(
            serializer.serialize(**kwargs),
            html_out=file,
            title=get_result_name(serializer.value),
            requirejs=requirejs,
            connected=connected,
        )
    elif isinstance(serializer, HtmlSerializer):
        html = serializer.serialize(  # pylint: disable=redefined-outer-name
            full_html=True,
            include_requirejs=requirejs,
            include_plotlyjs=True,
            connected=connected,
            **kwargs
        )
        if isinstance(file, str):
            with open(file, 'w', encoding='utf-8') as f:
                f.write(html)
        elif isinstance(file, io.TextIOWrapper):
            file.write(html)
        else:
            raise TypeError(f'Unsupported type of "file" parameter - {type(file)}')
    else:
        raise TypeError(f'Unsupported serializer type - {type(serializer)}')

    if isinstance(file, str):
        return file


def iframe(
    *,
    id: t.Optional[str] = None,  # pylint: disable=redefined-builtin
    height: str = '600px',
    width: str = '100%',
    allow: str = 'fullscreen',
    frameborder: str = '0',
    with_fullscreen_btn: bool = True,
    **attributes
) -> str:
    """Return html iframe tag."""
    if id is None:
        id = f'deepchecks-result-iframe-{get_random_string()}'

    attributes = {
        'id': id,
        'height': height,
        'width': width,
        'allow': allow,
        'frameborder': frameborder,
        **attributes
    }
    attributes = {
        k: v
        for k, v
        in attributes.items()
        if v is not None
    }

    if 'srcdoc' in attributes:
        attributes['srcdoc'] = html.escape(attributes['srcdoc'])

    attributes = '\n'.join([
        f'{k}="{v}"'
        for k, v in attributes.items()
    ])

    if not with_fullscreen_btn:
        return f'<iframe {attributes}></iframe>'

    fullscreen_script = (
        f"document.querySelector('#{id}').requestFullscreen();"
    )
    return f"""
        <div style="display: flex; justify-content: flex-end; padding: 1rem 2rem 1rem 2rem;">
            <button onclick="{fullscreen_script}" >
                Full Screen
            </button>
        </div>
        <iframe allowfullscreen {attributes}></iframe>
    """<|MERGE_RESOLUTION|>--- conflicted
+++ resolved
@@ -69,7 +69,7 @@
             whether to display result with help of ipywidgets or not
         unique_id : Optional[str], default None
             unique identifier of the result output
-        **kwrgs :
+        **kwargs :
             other key-value arguments will be passed to the `Serializer.serialize`
             method
 
@@ -83,13 +83,9 @@
             html = widget_to_html_string(  # pylint: disable=redefined-outer-name
                 self.widget_serializer.serialize(output_id=unique_id, **kwargs),
                 title=get_result_name(self),
-<<<<<<< HEAD
                 requirejs=False,
                 connected=True,
                 full_html=False,
-=======
-                requirejs=False
->>>>>>> 6897e540
             )
 
             class TempSphinx:
@@ -290,7 +286,11 @@
     requirejs: bool , default: True
         whether to include requirejs library into output HTML or not
     connected: bool , default False
-        whether to use CDN to load javascript or to inject it directly into html
+        indicates whether internet connection is available or not,
+        if 'True' then CDN urls will be used to load javascript otherwise
+        javascript libraries will be injected directly into HTML output.
+        Set to 'False' to make results viewing possible when the internet
+        connection is not available.
 
     Returns
     -------
