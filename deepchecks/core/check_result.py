--- conflicted
+++ resolved
@@ -159,58 +159,6 @@
                 show_additional_outputs=show_additional_outputs
             )
         else:
-<<<<<<< HEAD
-            check_html += f'<h4>{self.get_header()}</h4>'
-        check_html += f'<p>{self._get_metadata()["summary"]}</p>'
-        if self.conditions_results:
-            check_html += _CONDITIONS_HEADER
-            check_html += dataframe_to_html(get_conditions_table(self, unique_id))
-        if show_additional_outputs:
-            check_html += _ADDITIONAL_OUTPUTS_HEADER
-            for item in self.display:
-                if isinstance(item, (pd.DataFrame, Styler)):
-                    check_html += dataframe_to_html(item)
-                elif isinstance(item, str):
-                    check_html += f'<div>{item}</div>'
-                elif isinstance(item, BaseFigure):
-                    if as_widget:
-                        box_children.append(widgets.HTML(check_html))
-                        box_children.append(go.FigureWidget(data=item))
-                    else:
-                        display_html(check_html, raw=True)
-                        item.show()
-                    check_html = ''
-                elif callable(item):
-                    try:
-                        if as_widget:
-                            plt_out = widgets.Output()
-                            with plt_out:
-                                item()
-                                plt.show()
-                            box_children.append(widgets.HTML(check_html))
-                            box_children.append(plt_out)
-                        else:
-                            display_html(check_html, raw=True)
-                            item()
-                            plt.show()
-                        check_html = ''
-                    except Exception as exc:
-                        check_html += f'Error in display {str(exc)}'
-                else:
-                    raise Exception(f'Unable to display item of type: {type(item)}')
-        if not self.display:
-            check_html += '<p><b>&#x2713;</b> Nothing found</p>'
-        if unique_id:
-            check_html += f'<br><a href="#summary_{unique_id}" style="font-size: 14px">Go to top</a>'
-        if as_widget:
-            box_children.append(widgets.HTML(check_html))
-            box.children = box_children
-            return box
-        display_html(check_html, raw=True)
-
-    def _repr_html_(self, unique_id=None,
-                    show_additional_outputs=True, requirejs: bool = False):
-=======
             check_sections = (
                 ['condition-table', 'additional-output']
                 if show_additional_outputs
@@ -231,7 +179,6 @@
         show_additional_outputs: bool = True,
         requirejs: bool = False
     ) -> str:
->>>>>>> ce9d4b29
         """Return html representation of check result."""
         html_out = io.StringIO()
         self.save_as_html(
@@ -349,37 +296,7 @@
     @staticmethod
     def display_from_json(json_data: str):
         """Display the check result from a json received from a to_json."""
-<<<<<<< HEAD
-        json_data = jsonpickle.loads(json_data)
-        if json_data.get('display') is None:
-            return
-        header = json_data['header']
-        summary = json_data['summary']
-        display_html(f'<h4>{header}</h4>', raw=True)
-        display_html(f'<p>{summary}</p>', raw=True)
-        if json_data.get('conditions_table'):
-            display_html(_CONDITIONS_HEADER, raw=True)
-            conditions_table = pd.read_json(json_data['conditions_table'], orient='records')
-            with warnings.catch_warnings():
-                warnings.simplefilter(action='ignore', category=FutureWarning)
-                display_html(dataframe_to_html(conditions_table.style.hide_index()), raw=True)
-        display_html(_ADDITIONAL_OUTPUTS_HEADER, raw=True)
-        for display_type, value in json_data['display']:
-            if display_type == 'html':
-                display_html(value, raw=True)
-            elif display_type == 'dataframe':
-                df: pd.DataFrame = pd.read_json(value, orient='records')
-                display_html(dataframe_to_html(df), raw=True)
-            elif display_type == 'plotly':
-                plotly_json = io.StringIO(value)
-                plotly.io.read_json(plotly_json).show()
-            elif display_type == 'plt':
-                display_html(f'<img src=\'data:image/png;base64,{value}\'>', raw=True)
-            else:
-                raise ValueError(f'Unexpected type of display received: {display_type}')
-=======
         display_html(display_from_json(json_data), raw=True)
->>>>>>> ce9d4b29
 
     def _get_metadata(self, with_doc_link: bool = False):
         check_name = self.check.name()
@@ -555,20 +472,12 @@
         -------
         str
         """
-<<<<<<< HEAD
-        result_json = self._get_metadata()
-        result_json['exception'] = str(self.exception)
-        if with_display:
-            result_json['display'] = [('html', f'<p style="color:red">{self.exception}</p>')]
-        return jsonpickle.dumps(result_json, unpicklable=False)
-=======
         # TODO: not sure if the `with_display` parameter is needed
         # add deprecation warning if it is not needed
         return jsonpickle.dumps(
             CheckFailureJsonSerializer(self).serialize(),
             unpicklable=False
         )
->>>>>>> ce9d4b29
 
     def to_wandb(self, dedicated_run: bool = True, **kwargs: Any):
         """Export check result to wandb.
@@ -617,23 +526,6 @@
 
     def _ipython_display_(self):
         """Display the check failure."""
-<<<<<<< HEAD
-        check_html = f'<h4>{self.header}</h4>'
-        summary = self._get_metadata()['summary']
-        check_html += f'<p>{summary}</p>'
-        check_html += f'<p style="color:red">{self.exception}</p>'
-        display_html(check_html, raw=True)
-
-    def print_traceback(self):
-        """Print the traceback of the failure."""
-        tb_str = traceback.format_exception(etype=type(self.exception), value=self.exception,
-                                            tb=self.exception.__traceback__)
-        print(''.join(tb_str))
-
-    @property
-    def check_name(self):
-        return self.check.name()
-=======
         display_html(
             CheckFailureHtmlSerializer(self).serialize(),
             raw=True
@@ -645,5 +537,4 @@
             etype=type(self.exception),
             value=self.exception,
             tb=self.exception.__traceback__
-        )))
->>>>>>> ce9d4b29
+        )))