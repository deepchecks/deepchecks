# ----------------------------------------------------------------------------
# Copyright (C) 2021-2022 Deepchecks (https://www.deepchecks.com)
#
# This file is part of Deepchecks.
# Deepchecks is distributed under the terms of the GNU Affero General
# Public License (version 3 or later).
# You should have received a copy of the GNU Affero General Public License
# along with Deepchecks.  If not, see <http://www.gnu.org/licenses/>.
# ----------------------------------------------------------------------------
#
"""Module containing the check results classes."""
# pylint: disable=broad-except,import-outside-toplevel,unused-argument
import io
import traceback
import warnings
from typing import (TYPE_CHECKING, Any, Callable, Dict, List, Optional, Union,
                    cast)

import jsonpickle
import jsonpickle.ext.pandas as jsonpickle_pd
import pandas as pd
import plotly.io as pio
from IPython.display import display, display_html
from ipywidgets import Widget
from pandas.io.formats.style import Styler
from plotly.basedatatypes import BaseFigure

from deepchecks.core.condition import ConditionCategory, ConditionResult
from deepchecks.core.errors import DeepchecksValueError
from deepchecks.core.serialization.check_failure.html import \
    CheckFailureSerializer as CheckFailureHtmlSerializer
from deepchecks.core.serialization.check_failure.json import \
    CheckFailureSerializer as CheckFailureJsonSerializer
from deepchecks.core.serialization.check_result.html import \
    CheckResultSerializer as CheckResultHtmlSerializer
from deepchecks.core.serialization.check_result.json import \
    CheckResultSerializer as CheckResultJsonSerializer
from deepchecks.core.serialization.check_result.widget import \
    CheckResultSerializer as CheckResultWidgetSerializer
<<<<<<< HEAD
from deepchecks.utils.ipython import is_notebook, is_widgets_use_possible
from deepchecks.utils.strings import (create_new_file_name, get_docs_summary,
                                      get_random_string, widget_to_html,
                                      widget_to_html_string)
=======
from deepchecks.utils.ipython import (is_colab_env, is_kaggle_env, is_notebook,
                                      is_widgets_use_possible)
from deepchecks.utils.strings import (create_new_file_name, get_random_string,
                                      widget_to_html)
>>>>>>> f552fd9b
from deepchecks.utils.wandb_utils import set_wandb_run_state

from .condition import ConditionCategory, ConditionResult
from .errors import DeepchecksValueError
from .serialization.check_failure.html import \
    CheckFailureSerializer as CheckFailureHtmlSerializer
from .serialization.check_failure.ipython import \
    CheckFailureSerializer as CheckFailureIPythonSerializer
from .serialization.check_failure.json import \
    CheckFailureSerializer as CheckFailureJsonSerializer
from .serialization.check_result.html import \
    CheckResultSerializer as CheckResultHtmlSerializer
from .serialization.check_result.ipython import \
    CheckResultSerializer as CheckResultIPythonSerializer
from .serialization.check_result.json import \
    CheckResultSerializer as CheckResultJsonSerializer
from .serialization.check_result.widget import \
    CheckResultSerializer as CheckResultWidgetSerializer

# registers jsonpickle pandas extension for pandas support in the to_json function
jsonpickle_pd.register_handlers()


if TYPE_CHECKING:
    from deepchecks.core.checks import BaseCheck


__all__ = ['CheckResult', 'CheckFailure']


TDisplayCallable = Callable[[], None]
TDisplayItem = Union[str, pd.DataFrame, Styler, BaseFigure, TDisplayCallable]


class BaseCheckResult:
    """Generic class for any check output, contains some basic functions."""

    check: Optional['BaseCheck']
    header: Optional[str]

    @staticmethod
    def from_json(json_dict: Union[str, Dict]) -> 'BaseCheckResult':
        """Convert a json object that was returned from CheckResult.to_json or CheckFailure.to_json.

        Parameters
        ----------
        json_dict: Union[str, Dict]
            Json data

        Returns
        -------
        BaseCheckResult
            A check output object.
        """
        from deepchecks.core.check_json import (CheckFailureJson,
                                                CheckResultJson)

        if isinstance(json_dict, str):
            json_dict = jsonpickle.loads(json_dict)
        
        check_type = cast(dict, json_dict)['type']
        
        if check_type == 'CheckFailure':
            return CheckFailureJson(json_dict)
        elif check_type == 'CheckResult':
            return CheckResultJson(json_dict)
        else:
            raise ValueError(
                'Excpected json object to be one of [CheckFailure, CheckResult] '
                f'but recievied: {check_type}'
            )

    def get_header(self) -> str:
        """Return header for display. if header was defined return it, else extract name of check class."""
        return self.header or self.check.name()

    def get_metadata(self, with_doc_link: bool = False) -> Dict:
        """Return the related check metadata."""
        return {'header': self.get_header(), **self.check.metadata(with_doc_link=with_doc_link)}

    def get_check_id(self, unique_id: str = '') -> str:
        """Return check id (used for href)."""
        header = self.get_header().replace(' ', '')
        return f'{header}_{unique_id}'


class CheckResult(BaseCheckResult):
    """Class which returns from a check with result that can later be used for automatic pipelines and display value.

    Class containing the result of a check

    The class stores the results and display of the check. Evaluating the result in an IPython console / notebook
    will show the result display output.

    Parameters
    ----------
    value : Any
        Value calculated by check. Can be used to decide if decidable check passed.
    display : List[Union[Callable, str, pd.DataFrame, Styler, BaseFigure]] , default: None
        Dictionary with formatters for display. possible formatters are: 'text/html', 'image/png'
    header : str , default: None
        Header to be displayed in python notebook.
    """

    value: Any
    header: Optional[str]
    display: List[TDisplayItem]
    conditions_results: List[ConditionResult]

    def __init__(
        self,
        value,
        header: Optional[str] = None,
        display: Optional[List[TDisplayItem]] = None
    ):
        self.value = value
        self.header = header
        self.conditions_results = []

        if display is not None and not isinstance(display, List):
            self.display = [display]
        else:
            self.display = display or []

        for item in self.display:
            if not isinstance(item, (str, pd.DataFrame, Styler, Callable, BaseFigure)):
                raise DeepchecksValueError(f'Can\'t display item of type: {type(item)}')
    
    def _get_metadata(self, with_doc_link: bool = False):
        check_name = self.check.name()
        parameters = self.check.params(show_defaults=True)
        header = self.get_header()
        return {'name': check_name, 'params': parameters, 'header': header,
                'summary': get_docs_summary(self.check, with_doc_link=with_doc_link)}

    def get_header(self) -> str:
        """Return header for display. if header was defined return it, else extract name of check class."""
        return self.header or self.check.name()

    def get_check_id(self, unique_id: str = '') -> str:
        """Return check id (used for href)."""
        header = self.get_header().replace(' ', '')
        return f'{header}_{unique_id}'

    def process_conditions(self):
        """Process the conditions results from current result and check."""
        self.conditions_results = self.check.conditions_decision(self)

    def have_conditions(self) -> bool:
        """Return if this check has condition results."""
        return bool(self.conditions_results)

    def have_display(self) -> bool:
        """Return if this check has display."""
        return bool(self.display)

    def passed_conditions(self) -> bool:
        """Return if this check has no passing condition results."""
        return all((r.is_pass for r in self.conditions_results))

    @property
    def priority(self) -> int:
        """Return priority of the current result.

        This value is primarly used to determine suite output order.
        The logic is next:

        * if at least one condition did not pass and is of category 'FAIL', return 1.
        * if at least one condition did not pass and is of category 'WARN', return 2.
        * if check result do not have assigned conditions, return 3.
        * if all conditions passed, return 4.

        Returns
        -------
        int
            priority of the check result.
        """
        if not self.have_conditions:
            return 3

        for c in self.conditions_results:
            if c.is_pass is False and c.category == ConditionCategory.FAIL:
                return 1
            if c.is_pass is False and c.category == ConditionCategory.WARN:
                return 2

        return 4

    def display_check(
        self,
        unique_id: Optional[str] = None,
        as_widget: bool = False,
        show_additional_outputs: bool = True,
    ) -> Optional[Widget]:
        """Display the check result or return the display as widget.

        Parameters
        ----------
        unique_id : str
            The unique id given by the suite that displays the check.
        as_widget : bool
            Boolean that controls if to display the check regulary or if to return a widget.
        show_additional_outputs : bool
            Boolean that controls if to show additional outputs.

        Returns
        -------
        Widget
            Widget representation of the display if as_widget is True.
        """
        if as_widget is True:
            return self.to_widget(
                unique_id=unique_id,
                show_additional_outputs=show_additional_outputs
            )
        else:
            check_sections = (
                ['condition-table', 'additional-output']
                if show_additional_outputs
                else ['condition-table']
            )
            display(*CheckResultIPythonSerializer(self).serialize(
                output_id=unique_id,
                check_sections=check_sections  # type: ignore
            ))

    def save_as_html(
        self,
        file: Union[str, io.TextIOWrapper, None] = None,
        unique_id: Optional[str] = None,
        show_additional_outputs: bool = True,
        as_widget: bool = True,
        requirejs: bool = True
    ):
        """Save output as html file.

        Parameters
        ----------
        file : filename or file-like object
            The file to write the HTML output to. If None writes to output.html
        as_widget : bool, default True
            whether to use ipywidgets or not
        requirejs: bool , default: True
            whether to include requirejs library into output HTML or not
        """
        output_id = get_random_string()

        if file is None:
            file = 'output.html'
        if isinstance(file, str):
            file = create_new_file_name(file)

<<<<<<< HEAD
        widget_to_html(
            self.to_widget(
                unique_id=unique_id or get_random_string(n=25),
                show_additional_outputs=show_additional_outputs,
            ),
            html_out=file,
            title=self.get_header(),
            requirejs=requirejs
        )
    
    def to_widget(
        self,
        unique_id: Optional[str] = None,
        show_additional_outputs: bool = True
    ) -> Widget:
        """Return CheckResult as a ipywidgets.Widget instance.

        Parameters
        ----------
        unique_id : str
            The unique id given by the suite that displays the check.
        show_additional_outputs : bool
            Boolean that controls if to show additional outputs.

        Returns
        -------
        Widget
        """
        check_sections = (
            ['condition-table', 'additional-output']
            if show_additional_outputs is True
            else ['condition-table']
        )
        return CheckResultWidgetSerializer(self).serialize(
            output_id=unique_id,
            check_sections=check_sections  # type: ignore
        )
=======
        if as_widget is True:
            widget_to_html(
                self.to_widget(
                    unique_id=unique_id,
                    show_additional_outputs=show_additional_outputs,
                ),
                html_out=file,
                title=self.get_header(),
                requirejs=requirejs
            )
        else:
            html = CheckResultHtmlSerializer(self).serialize(
                output_id=output_id,
                full_html=True,
                include_requirejs=requirejs,
                include_plotlyjs=True
            )
            if isinstance(file, str):
                with open(file, 'w', encoding='utf-8') as f:
                    f.write(html)
            elif isinstance(file, io.StringIO):
                file.write(html)
            else:
                TypeError(f'Unsupported type of "file" parameter - {type(file)}')
>>>>>>> f552fd9b

    def to_wandb(
        self,
        dedicated_run: bool = True,
        **kwargs: Any
    ):
        """Export check result to wandb.

        Parameters
        ----------
        dedicated_run : bool , default: None
            If to initiate and finish a new wandb run.
            If None it will be dedicated if wandb.run is None.
        kwargs: Keyword arguments to pass to wandb.init.
                Default project name is deepchecks.
                Default config is the check metadata (params, train/test/ name etc.).
        """
        # NOTE: Wandb is not a default dependency
        # user should install it manually therefore we are
        # doing import within method to prevent premature ImportError
        try:
            import wandb

            from .serialization.check_result.wandb import \
                CheckResultSerializer as WandbSerializer
        except ImportError as error:
            raise ImportError(
                'Wandb serializer requires the wandb python package. '
                'To get it, run "pip install wandb".'
            ) from error
        else:
            dedicated_run = set_wandb_run_state(
                dedicated_run,
                {'header': self.get_header(), **self.check.metadata()},
                **kwargs
            )
            wandb.log(WandbSerializer(self).serialize())
            if dedicated_run:  # TODO: create context manager for this
                wandb.finish()

    def to_json(self, with_display: bool = True) -> str:
        """Return check result as json.

        Returned JSON string will have next structure:

        >>    class CheckResultMetadata(TypedDict):
        >>        type: str
        >>        check: CheckMetadata
        >>        value: Any
        >>        header: str
        >>        conditions_results: List[Dict[Any, Any]]
        >>        display: List[Dict[str, Any]]

        >>    class CheckMetadata(TypedDict):
        >>        name: str
        >>        params: Dict[Any, Any]
        >>        summary: str

        Parameters
        ----------
        with_display : bool
            controls if to serialize display or not

        Returns
        -------
        str
        """
        return jsonpickle.dumps(
            CheckResultJsonSerializer(self).serialize(with_display=with_display),
            unpicklable=False
        )

    def show(self, show_additional_outputs=True, unique_id=None):
        """Display the check result.

        Parameters
        ----------
        show_additional_outputs : bool
            Boolean that controls if to show additional outputs.
        unique_id : str
            The unique id given by the suite that displays the check.
        """
        if is_notebook():
            self.display_check(
                unique_id=unique_id,
                show_additional_outputs=show_additional_outputs
            )
        elif 'sphinx_gallery' in pio.renderers.default:
            html = widget_to_html_string(
                self.to_widget(
                    unique_id=unique_id,
                    show_additional_outputs=show_additional_outputs
                ),
                title=self.get_header(),
                requirejs=True
            )

            class TempSphinx:
                def _repr_html_(self):
                    return html

            return TempSphinx()
        else:
            warnings.warn(
                'You are running in a non-interactive python shell. '
                'In order to show result you have to use '
                'an IPython shell (etc Jupyter)'
            )
    
    def __repr__(self):
        """Return default __repr__ function uses value."""
        return f'{self.get_header()}: {self.value}'
    
    def _repr_html_(
        self,
        unique_id: Optional[str] = None,
        show_additional_outputs: bool = True,
        requirejs: bool = False,
        **kwargs
    ) -> str:
        """Return html representation of check result."""
        check_sections = (
            ['condition-table', 'additional-output']
            if show_additional_outputs
            else ['condition-table']
        )
        return CheckResultHtmlSerializer(self).serialize(
            output_id=unique_id or get_random_string(n=25),
            include_plotlyjs=True,
            include_requirejs=requirejs,
            check_sections=check_sections  # type: ignore
        )
    
    def _repr_json_(self, **kwargs):
        return CheckResultJsonSerializer(self).serialize()
    
    def _repr_mimebundle_(self, **kwargs):
        return {
            'text/html': self._repr_html_(),
            'application/json': self._repr_json_()
        }
    
    def _ipython_display_(
        self,
        unique_id: Optional[str] = None,
        as_widget: bool = True,
        show_additional_outputs: bool = True
    ):
        check_sections = (
            ['condition-table', 'additional-output']
            if show_additional_outputs
            else ['condition-table']
        )
        if is_widgets_use_possible() and as_widget:
            display_html(CheckResultWidgetSerializer(self).serialize(
                output_id=unique_id or get_random_string(n=25),
                check_sections=check_sections  # type: ignore
            ))
        else:
            display(*CheckResultIPythonSerializer(self).serialize(
                output_id=unique_id or get_random_string(n=25),
                check_sections=check_sections  # type: ignore
            ))


class CheckFailure(BaseCheckResult):
    """Class which holds a check run exception.

    Parameters
    ----------
    check : BaseCheck
    exception : Exception
    header_suffix : str , default ``

    """

    def __init__(self, check: 'BaseCheck', exception: Exception, header_suffix: str = ''):
        self.check = check
        self.exception = exception
        self.header = check.name() + header_suffix
    
    def _get_metadata(self, with_doc_link: bool = False):
        assert self.check is not None
        check_name = self.check.name()
        parameters = self.check.params(True)
        summary = get_docs_summary(self.check, with_doc_link=with_doc_link)
        return {'name': check_name, 'params': parameters, 'header': self.header, 'summary': summary}

    def to_json(self, with_display: bool = True):
        """Return check failure as json.

        Returned JSON string will have next structure:

        >>    class CheckFailureMetadata(TypedDict):
        >>        check: CheckMetadata
        >>        header: str
        >>        display: List[Dict[str, str]]

        >>    class CheckMetadata(TypedDict):
        >>        type: str
        >>        name: str
        >>        params: Dict[Any, Any]
        >>        summary: str

        Parameters
        ----------
        with_display : bool
            controls if to serialize display or not

        Returns
        -------
        str
        """
        # TODO: not sure if the `with_display` parameter is needed
        # add deprecation warning if it is not needed
        return jsonpickle.dumps(
            CheckFailureJsonSerializer(self).serialize(),
            unpicklable=False
        )

    def to_wandb(self, dedicated_run: bool = True, **kwargs: Any):
        """Export check result to wandb.

        Parameters
        ----------
        dedicated_run : bool , default: None
            If to initiate and finish a new wandb run.
            If None it will be dedicated if wandb.run is None.
        kwargs: Keyword arguments to pass to wandb.init.
                Default project name is deepchecks.
                Default config is the check metadata (params, train/test/ name etc.).
        """
        # NOTE: Wandb is not a default dependency
        # user should install it manually therefore we are
        # doing import within method to prevent premature ImportError
        try:
            import wandb

            from .serialization.check_failure.wandb import \
                CheckFailureSerializer as WandbSerializer
        except ImportError as error:
            raise ImportError(
                'Wandb serializer requires the wandb python package. '
                'To get it, run "pip install wandb".'
            ) from error
        else:
            dedicated_run = set_wandb_run_state(
                dedicated_run,
                {'header': self.header, **self.check.metadata()},
                **kwargs
            )
            wandb.log(WandbSerializer(self).serialize())
            if dedicated_run:
                wandb.finish()

    def __repr__(self):
        """Return string representation."""
        return self.header + ': ' + str(self.exception)
    
    def _repr_html_(self):
        return CheckFailureHtmlSerializer(self).serialize()
    
    def _repr_json_(self):
        return CheckFailureJsonSerializer(self).serialize()
    
    def _repr_mimebundle_(self):
        return {
            'text/html': self._repr_html_(),
            'application/json': self._repr_json_()
        }

    def _ipython_display_(self):
        """Display the check failure."""
        display(*CheckFailureIPythonSerializer(self).serialize())

    def print_traceback(self):
        """Print the traceback of the failure."""
        print(''.join(traceback.format_exception(
            etype=type(self.exception),
            value=self.exception,
            tb=self.exception.__traceback__
        )))<|MERGE_RESOLUTION|>--- conflicted
+++ resolved
@@ -31,23 +31,22 @@
     CheckFailureSerializer as CheckFailureHtmlSerializer
 from deepchecks.core.serialization.check_failure.json import \
     CheckFailureSerializer as CheckFailureJsonSerializer
+from deepchecks.core.serialization.check_failure.widget import \
+    CheckFailureSerializer as CheckFailureWidgetSerializer
 from deepchecks.core.serialization.check_result.html import \
     CheckResultSerializer as CheckResultHtmlSerializer
 from deepchecks.core.serialization.check_result.json import \
     CheckResultSerializer as CheckResultJsonSerializer
 from deepchecks.core.serialization.check_result.widget import \
     CheckResultSerializer as CheckResultWidgetSerializer
-<<<<<<< HEAD
-from deepchecks.utils.ipython import is_notebook, is_widgets_use_possible
+from deepchecks.utils.ipython import (
+    is_notebook, 
+    is_widgets_use_possible, 
+    is_colab_env, 
+    is_kaggle_env, 
+    is_widgets_enabled)
 from deepchecks.utils.strings import (create_new_file_name, get_docs_summary,
-                                      get_random_string, widget_to_html,
-                                      widget_to_html_string)
-=======
-from deepchecks.utils.ipython import (is_colab_env, is_kaggle_env, is_notebook,
-                                      is_widgets_use_possible)
-from deepchecks.utils.strings import (create_new_file_name, get_random_string,
-                                      widget_to_html)
->>>>>>> f552fd9b
+                                      widget_to_html, widget_to_html_string)
 from deepchecks.utils.wandb_utils import set_wandb_run_state
 
 from .condition import ConditionCategory, ConditionResult
@@ -239,7 +238,7 @@
     def display_check(
         self,
         unique_id: Optional[str] = None,
-        as_widget: bool = False,
+        as_widget: bool = True,
         show_additional_outputs: bool = True,
     ) -> Optional[Widget]:
         """Display the check result or return the display as widget.
@@ -258,17 +257,35 @@
         Widget
             Widget representation of the display if as_widget is True.
         """
-        if as_widget is True:
+        check_sections = (
+            ['condition-table', 'additional-output']
+            if show_additional_outputs
+            else ['condition-table']
+        )
+        
+        if is_colab_env() and as_widget:
+            display_html(
+                widget_to_html_string(
+                    self.to_widget(
+                        unique_id=unique_id,
+                        show_additional_outputs=show_additional_outputs
+                    ),
+                    title=self.get_header(),
+                    requirejs=True
+                ),
+                raw=True
+            )
+        elif is_widgets_enabled() and as_widget:
             return self.to_widget(
                 unique_id=unique_id,
                 show_additional_outputs=show_additional_outputs
             )
         else:
-            check_sections = (
-                ['condition-table', 'additional-output']
-                if show_additional_outputs
-                else ['condition-table']
-            )
+            if as_widget:
+                warnings.warn(
+                    'Widgets are not enable (or not supported) '
+                    'and cannot be used.'
+                )
             display(*CheckResultIPythonSerializer(self).serialize(
                 output_id=unique_id,
                 check_sections=check_sections  # type: ignore
@@ -293,24 +310,79 @@
         requirejs: bool , default: True
             whether to include requirejs library into output HTML or not
         """
-        output_id = get_random_string()
-
         if file is None:
             file = 'output.html'
         if isinstance(file, str):
             file = create_new_file_name(file)
 
-<<<<<<< HEAD
-        widget_to_html(
-            self.to_widget(
-                unique_id=unique_id or get_random_string(n=25),
-                show_additional_outputs=show_additional_outputs,
-            ),
-            html_out=file,
-            title=self.get_header(),
-            requirejs=requirejs
-        )
-    
+        if as_widget is True:
+            widget_to_html(
+                self.to_widget(
+                    unique_id=unique_id,
+                    show_additional_outputs=show_additional_outputs,
+                ),
+                html_out=file,
+                title=self.get_header(),
+                requirejs=requirejs
+            )
+        else:
+            html = CheckResultHtmlSerializer(self).serialize(
+                output_id=unique_id,
+                full_html=True,
+                include_requirejs=requirejs,
+                include_plotlyjs=True
+            )
+            if isinstance(file, str):
+                with open(file, 'w', encoding='utf-8') as f:
+                    f.write(html)
+            elif isinstance(file, io.StringIO):
+                file.write(html)
+            else:
+                TypeError(f'Unsupported type of "file" parameter - {type(file)}')
+    
+    def show(
+        self, 
+        show_additional_outputs: bool = True, 
+        unique_id: Optional[str] = None
+    ):
+        """Display the check result.
+
+        Parameters
+        ----------
+        show_additional_outputs : bool
+            Boolean that controls if to show additional outputs.
+        unique_id : str
+            The unique id given by the suite that displays the check.
+        """
+        if is_notebook():
+            widget = self.display_check(
+                unique_id=unique_id,
+                show_additional_outputs=show_additional_outputs
+            )
+            if widget is not None:
+                display_html(widget)
+        elif 'sphinx_gallery' in pio.renderers.default:
+            html = widget_to_html_string(
+                self.to_widget(
+                    unique_id=unique_id,
+                    show_additional_outputs=show_additional_outputs
+                ),
+                title=self.get_header(),
+                requirejs=True
+            )
+
+            class TempSphinx:
+                def _repr_html_(self):
+                    return html
+
+            return TempSphinx()
+        else:
+            warnings.warn(
+                'You are running in a non-interactive python shell. '
+                'In order to show result you have to use '
+                'an IPython shell (etc Jupyter)'
+            )
+
     def to_widget(
         self,
         unique_id: Optional[str] = None,
@@ -338,32 +410,6 @@
             output_id=unique_id,
             check_sections=check_sections  # type: ignore
         )
-=======
-        if as_widget is True:
-            widget_to_html(
-                self.to_widget(
-                    unique_id=unique_id,
-                    show_additional_outputs=show_additional_outputs,
-                ),
-                html_out=file,
-                title=self.get_header(),
-                requirejs=requirejs
-            )
-        else:
-            html = CheckResultHtmlSerializer(self).serialize(
-                output_id=output_id,
-                full_html=True,
-                include_requirejs=requirejs,
-                include_plotlyjs=True
-            )
-            if isinstance(file, str):
-                with open(file, 'w', encoding='utf-8') as f:
-                    f.write(html)
-            elif isinstance(file, io.StringIO):
-                file.write(html)
-            else:
-                TypeError(f'Unsupported type of "file" parameter - {type(file)}')
->>>>>>> f552fd9b
 
     def to_wandb(
         self,
@@ -386,9 +432,7 @@
         # doing import within method to prevent premature ImportError
         try:
             import wandb
-
-            from .serialization.check_result.wandb import \
-                CheckResultSerializer as WandbSerializer
+            from .serialization.check_result.wandb import CheckResultSerializer as WandbSerializer
         except ImportError as error:
             raise ImportError(
                 'Wandb serializer requires the wandb python package. '
@@ -436,43 +480,6 @@
             unpicklable=False
         )
 
-    def show(self, show_additional_outputs=True, unique_id=None):
-        """Display the check result.
-
-        Parameters
-        ----------
-        show_additional_outputs : bool
-            Boolean that controls if to show additional outputs.
-        unique_id : str
-            The unique id given by the suite that displays the check.
-        """
-        if is_notebook():
-            self.display_check(
-                unique_id=unique_id,
-                show_additional_outputs=show_additional_outputs
-            )
-        elif 'sphinx_gallery' in pio.renderers.default:
-            html = widget_to_html_string(
-                self.to_widget(
-                    unique_id=unique_id,
-                    show_additional_outputs=show_additional_outputs
-                ),
-                title=self.get_header(),
-                requirejs=True
-            )
-
-            class TempSphinx:
-                def _repr_html_(self):
-                    return html
-
-            return TempSphinx()
-        else:
-            warnings.warn(
-                'You are running in a non-interactive python shell. '
-                'In order to show result you have to use '
-                'an IPython shell (etc Jupyter)'
-            )
-    
     def __repr__(self):
         """Return default __repr__ function uses value."""
         return f'{self.get_header()}: {self.value}'
@@ -491,7 +498,7 @@
             else ['condition-table']
         )
         return CheckResultHtmlSerializer(self).serialize(
-            output_id=unique_id or get_random_string(n=25),
+            output_id=unique_id,
             include_plotlyjs=True,
             include_requirejs=requirejs,
             check_sections=check_sections  # type: ignore
@@ -512,21 +519,13 @@
         as_widget: bool = True,
         show_additional_outputs: bool = True
     ):
-        check_sections = (
-            ['condition-table', 'additional-output']
-            if show_additional_outputs
-            else ['condition-table']
+        widget = self.display_check(
+            unique_id=unique_id,
+            as_widget=as_widget,
+            show_additional_outputs=show_additional_outputs
         )
-        if is_widgets_use_possible() and as_widget:
-            display_html(CheckResultWidgetSerializer(self).serialize(
-                output_id=unique_id or get_random_string(n=25),
-                check_sections=check_sections  # type: ignore
-            ))
-        else:
-            display(*CheckResultIPythonSerializer(self).serialize(
-                output_id=unique_id or get_random_string(n=25),
-                check_sections=check_sections  # type: ignore
-            ))
+        if widget is not None:
+            display_html(widget)
 
 
 class CheckFailure(BaseCheckResult):
@@ -551,6 +550,105 @@
         parameters = self.check.params(True)
         summary = get_docs_summary(self.check, with_doc_link=with_doc_link)
         return {'name': check_name, 'params': parameters, 'header': self.header, 'summary': summary}
+    
+    def display_check(self, as_widget: bool = True) -> Optional[Widget]:
+        """Display the check failure or return the display as widget.
+
+        Parameters
+        ----------
+        as_widget : bool
+            Boolean that controls if to display the check regulary or if to return a widget.
+
+        Returns
+        -------
+        Widget
+            Widget representation of the display if as_widget is True.
+        """
+        is_colab = is_colab_env()
+        
+        if is_colab and as_widget:
+            display_html(
+                widget_to_html_string(
+                    self.to_widget(),
+                    title=self.get_header(),
+                    requirejs=True
+                ),
+                raw=True
+            )
+        elif is_widgets_enabled() and as_widget:
+            return self.to_widget()
+        else:
+            display(*CheckFailureIPythonSerializer(self).serialize())
+
+    def save_as_html(
+        self,
+        file: Union[str, io.TextIOWrapper, None] = None,
+        as_widget: bool = True,
+        requirejs: bool = True
+    ):
+        """Save output as html file.
+
+        Parameters
+        ----------
+        file : filename or file-like object
+            The file to write the HTML output to. If None writes to output.html
+        as_widget : bool, default True
+            whether to use ipywidgets or not
+        requirejs: bool , default: True
+            whether to include requirejs library into output HTML or not
+        """
+        if file is None:
+            file = 'output.html'
+        if isinstance(file, str):
+            file = create_new_file_name(file)
+
+        if as_widget is True:
+            widget_to_html(
+                self.to_widget(),
+                html_out=file,
+                title=self.get_header(),
+                requirejs=requirejs
+            )
+        else:
+            html = CheckFailureHtmlSerializer(self).serialize(
+                full_html=True,
+                include_requirejs=requirejs,
+                include_plotlyjs=True
+            )
+            if isinstance(file, str):
+                with open(file, 'w', encoding='utf-8') as f:
+                    f.write(html)
+            elif isinstance(file, io.StringIO):
+                file.write(html)
+            else:
+                TypeError(f'Unsupported type of "file" parameter - {type(file)}')
+
+    def show(self):
+        """Display the check failure."""
+        if is_notebook():
+            self.display_check()
+        elif 'sphinx_gallery' in pio.renderers.default:
+            html = widget_to_html_string(
+                self.to_widget(),
+                title=self.get_header(),
+                requirejs=True
+            )
+
+            class TempSphinx:
+                def _repr_html_(self):
+                    return html
+
+            return TempSphinx()
+        else:
+            warnings.warn(
+                'You are running in a non-interactive python shell. '
+                'In order to show result you have to use '
+                'an IPython shell (etc Jupyter)'
+            )
+    
+    def to_widget(self) -> Widget:
+        """Return CheckFailure as a ipywidgets.Widget instance."""
+        return CheckFailureWidgetSerializer(self).serialize()
 
     def to_json(self, with_display: bool = True):
         """Return check failure as json.
@@ -601,9 +699,7 @@
         # doing import within method to prevent premature ImportError
         try:
             import wandb
-
-            from .serialization.check_failure.wandb import \
-                CheckFailureSerializer as WandbSerializer
+            from .serialization.check_failure.wandb import CheckFailureSerializer as WandbSerializer
         except ImportError as error:
             raise ImportError(
                 'Wandb serializer requires the wandb python package. '
@@ -629,7 +725,7 @@
     def _repr_json_(self):
         return CheckFailureJsonSerializer(self).serialize()
     
-    def _repr_mimebundle_(self):
+    def _repr_mimebundle_(self, **kwargs):
         return {
             'text/html': self._repr_html_(),
             'application/json': self._repr_json_()
