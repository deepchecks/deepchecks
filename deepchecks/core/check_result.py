--- conflicted
+++ resolved
@@ -26,25 +26,6 @@
 
 from deepchecks.core.condition import ConditionCategory, ConditionResult
 from deepchecks.core.errors import DeepchecksValueError
-<<<<<<< HEAD
-from deepchecks.core.serialization.check_failure.html import \
-    CheckFailureSerializer as CheckFailureHtmlSerializer
-from deepchecks.core.serialization.check_failure.json import \
-    CheckFailureSerializer as CheckFailureJsonSerializer
-from deepchecks.core.serialization.check_failure.widget import \
-    CheckFailureSerializer as CheckFailureWidgetSerializer
-from deepchecks.core.serialization.check_result.html import \
-    CheckResultSerializer as CheckResultHtmlSerializer
-from deepchecks.core.serialization.check_result.json import \
-    CheckResultSerializer as CheckResultJsonSerializer
-from deepchecks.core.serialization.check_result.widget import \
-    CheckResultSerializer as CheckResultWidgetSerializer
-from deepchecks.utils.ipython import (is_colab_env, is_kaggle_env, is_notebook,
-                                      is_widgets_enabled)
-from deepchecks.utils.strings import (create_new_file_name, widget_to_html,
-                                      widget_to_html_string)
-from deepchecks.utils.wandb_utils import wandb_run
-=======
 from deepchecks.core.serialization.check_failure.html import CheckFailureSerializer as CheckFailureHtmlSerializer
 from deepchecks.core.serialization.check_failure.json import CheckFailureSerializer as CheckFailureJsonSerializer
 from deepchecks.core.serialization.check_failure.widget import CheckFailureSerializer as CheckFailureWidgetSerializer
@@ -54,7 +35,6 @@
 from deepchecks.utils.ipython import is_colab_env, is_kaggle_env, is_notebook, is_widgets_enabled
 from deepchecks.utils.strings import create_new_file_name, widget_to_html, widget_to_html_string
 from deepchecks.utils.wandb_utils import set_wandb_run_state
->>>>>>> 6861918f
 
 from .serialization.check_failure.ipython import CheckFailureSerializer as CheckFailureIPythonSerializer
 from .serialization.check_result.ipython import CheckResultSerializer as CheckResultIPythonSerializer
@@ -413,20 +393,6 @@
         # NOTE: Wandb is not a default dependency
         # user should install it manually therefore we are
         # doing import within method to prevent premature ImportError
-<<<<<<< HEAD
-        from .serialization.check_result.wandb import CheckResultSerializer as WandbSerializer
-        assert self.check is not None
-            
-        metadata = {'header': self.get_header(), **self.check.metadata()}
-        metadata.update(kwargs)
-        
-        with wandb_run(
-            use_existing=dedicated_run is False, 
-            project='deepchecks',
-            **metadata,
-        ) as run:
-            run.log(WandbSerializer(self).serialize())
-=======
         try:
             import wandb
 
@@ -445,7 +411,6 @@
             wandb.log(WandbSerializer(self).serialize())
             if dedicated_run:  # TODO: create context manager for this
                 wandb.finish()
->>>>>>> 6861918f
 
     def to_json(self, with_display: bool = True) -> str:
         """Return check result as json.
@@ -692,20 +657,6 @@
         # NOTE: Wandb is not a default dependency
         # user should install it manually therefore we are
         # doing import within method to prevent premature ImportError
-<<<<<<< HEAD
-        from .serialization.check_failure.wandb import CheckFailureSerializer as WandbSerializer
-        assert self.check is not None
-        
-        metadata = {'header': self.get_header(), **self.check.metadata()}
-        metadata.update(kwargs)
-        
-        with wandb_run(
-            use_existing=dedicated_run is False, 
-            project='deepchecks',
-            **metadata,
-        ) as run:
-            run.log(WandbSerializer(self).serialize())
-=======
         try:
             import wandb
 
@@ -724,7 +675,6 @@
             wandb.log(WandbSerializer(self).serialize())
             if dedicated_run:
                 wandb.finish()
->>>>>>> 6861918f
 
     def __repr__(self):
         """Return string representation."""
