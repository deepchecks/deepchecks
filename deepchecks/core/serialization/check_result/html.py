--- conflicted
+++ resolved
@@ -212,12 +212,9 @@
         cls,
         display: t.List['check_types.TDisplayItem'],
         output_id: t.Optional[str] = None,
-<<<<<<< HEAD
         is_for_iframe_with_srcdoc: bool = False,
-=======
         include_header: bool = True,
         include_trailing_link: bool = True,
->>>>>>> bd550b98
         **kwargs
     ) -> t.List[str]:
         """Serialize CheckResult display items into HTML.
@@ -228,17 +225,14 @@
             list of display items
         output_id : Optional[str], default None
             unique output identifier that will be used to form anchor links
-<<<<<<< HEAD
         is_for_iframe_with_srcdoc : bool, default False
             anchor links, in order to work within iframe require additional prefix
             'about:srcdoc'. This flag tells function whether to add that prefix to
             the anchor links or not
-=======
         include_header: bool, default True
             whether to include header
         include_trailing_link: bool, default True
             whether to include "go to top" link
->>>>>>> bd550b98
 
         Returns
         -------
@@ -250,16 +244,11 @@
         if len(display) == 0:
             output.append(cls.empty_content_placeholder())
 
-<<<<<<< HEAD
-        if output_id is not None:
+        if output_id is not None and include_trailing_link:
             output.append(cls.go_to_top_link(
                 output_id,
                 is_for_iframe_with_srcdoc=is_for_iframe_with_srcdoc
             ))
-=======
-        if output_id is not None and include_trailing_link:
-            output.append(cls.go_to_top_link(output_id))
->>>>>>> bd550b98
 
         return output
 
