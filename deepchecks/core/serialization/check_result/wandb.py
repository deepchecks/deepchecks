# ----------------------------------------------------------------------------
# Copyright (C) 2021-2022 Deepchecks (https://www.deepchecks.com)
#
# This file is part of Deepchecks.
# Deepchecks is distributed under the terms of the GNU Affero General
# Public License (version 3 or later).
# You should have received a copy of the GNU Affero General Public License
# along with Deepchecks.  If not, see <http://www.gnu.org/licenses/>.
# ----------------------------------------------------------------------------
#
# pylint: disable=import-outside-toplevel
"""Module containing Wandb serializer for the CheckResult type."""
import typing as t
from collections import OrderedDict

import pandas as pd
from pandas.io.formats.style import Styler
from plotly.basedatatypes import BaseFigure

from deepchecks.core import check_result as check_types
from deepchecks.core.serialization.abc import (ABCDisplayItemsHandler,
                                               WandbSerializer)
from deepchecks.core.serialization.common import (aggregate_conditions,
                                                  concatv_images,
                                                  normalize_value, prettify)

try:
    import wandb
<<<<<<< HEAD
    from wandb.sdk.data_types.base_types.wb_value import WBValue
=======
>>>>>>> 8454128c
except ImportError as e:
    raise ImportError(
        'Wandb serializer requires the wandb python package. '
        'To get it, run "pip install wandb".'
    ) from e
<<<<<<< HEAD
=======

try:
    if t.TYPE_CHECKING:
        from wandb.sdk.data_types.base_types.wb_value import \
            WBValue  # pylint: disable=unused-import
except ImportError:
    pass
>>>>>>> 8454128c

__all__ = ['CheckResultSerializer']


class CheckResultSerializer(WandbSerializer['check_types.CheckResult']):
    """Serializes any CheckResult instance into Wandb media metadata.

    Parameters
    ----------
    value : CheckResult
        CheckResult instance that needed to be serialized.
    """

    def __init__(self, value: 'check_types.CheckResult', **kwargs):
        if not isinstance(value, check_types.CheckResult):
            raise TypeError(
                f'Expected "CheckResult" but got "{type(value).__name__}"'
            )
        self.value = value

    def serialize(self, **kwargs) -> t.Dict[str, 'WBValue']:
        """Serialize a CheckResult instance into Wandb media metadata.

        Returns
        -------
        Dict[str, WBValue]
        """
        header = self.value.header
        output = OrderedDict()
        conditions_table = self.prepare_conditions_table()

        if conditions_table is not None:
            output[f'{header}/conditions table'] = conditions_table

        for section_name, wbvalue in self.prepare_display():
            output[f'{header}/{section_name}'] = wbvalue

        output[f'{header}/results'] = self.prepare_summary_table()

        return output

    def prepare_summary_table(self) -> wandb.Table:
        """Prepare summary table."""
        check_result = self.value
        metadata = check_result.get_metadata()
        return wandb.Table(
            columns=['header', 'params', 'summary', 'value'],
            data=[[
                check_result.header,
                prettify(metadata['params']),
                metadata['summary'],
                prettify(normalize_value(check_result.value))
            ]],
        )

    def prepare_conditions_table(self) -> t.Optional[wandb.Table]:
        """Prepare conditions table."""
        if self.value.conditions_results:
            df = aggregate_conditions(self.value, include_icon=False)
            return wandb.Table(dataframe=df.data, allow_mixed_types=True)

    def prepare_display(self) -> t.List[t.Tuple[str, 'WBValue']]:
        """Serialize display items into Wandb media format."""
        return DisplayItemsHandler.handle_display(self.value.display)


class DisplayItemsHandler(ABCDisplayItemsHandler):
    """Auxiliary class to decouple display handling logic from other functionality."""

    @classmethod
    def handle_string(cls, item: str, index: int, **kwargs) -> t.Tuple[str, 'WBValue']:
        """Handle textual item."""
        return (f'item-{index}-html', wandb.Html(data=item))

    @classmethod
    def handle_dataframe(
        cls,
        item: t.Union[pd.DataFrame, Styler],
        index: int,
        **kwargs
    ) -> t.Tuple[str, 'WBValue']:
        """Handle dataframe item."""
        if isinstance(item, Styler):
            return (
                f'item-{index}-table',
                wandb.Table(dataframe=item.data.reset_index(), allow_mixed_types=True)
            )
        else:
            return (
                f'item-{index}-table',
                wandb.Table(dataframe=item.reset_index(), allow_mixed_types=True)
            )

    @classmethod
    def handle_callable(cls, item: t.Callable, index: int, **kwargs) -> t.Tuple[str, 'WBValue']:
        """Handle callable."""
        try:
            import PIL.Image as pilimage
        except ImportError as error:
            raise ImportError(
                'Wandb CheckResultSerializer requires the PIL package '
                'to process matplot figures. To get it, run "pip install pillow".'
            ) from error
        else:
            images = super().handle_callable(item, index, **kwargs)
            image = concatv_images([pilimage.open(buffer) for buffer in images])
            return (f'item-{index}-figure', wandb.Image(image))

    @classmethod
    def handle_figure(cls, item: BaseFigure, index: int, **kwargs) -> t.Tuple[str, 'WBValue']:
        """Handle plotly figure item."""
        return f'item-{index}-plot', wandb.Plotly(item)<|MERGE_RESOLUTION|>--- conflicted
+++ resolved
@@ -26,25 +26,17 @@
 
 try:
     import wandb
-<<<<<<< HEAD
-    from wandb.sdk.data_types.base_types.wb_value import WBValue
-=======
->>>>>>> 8454128c
 except ImportError as e:
     raise ImportError(
         'Wandb serializer requires the wandb python package. '
         'To get it, run "pip install wandb".'
     ) from e
-<<<<<<< HEAD
-=======
 
-try:
-    if t.TYPE_CHECKING:
-        from wandb.sdk.data_types.base_types.wb_value import \
-            WBValue  # pylint: disable=unused-import
-except ImportError:
-    pass
->>>>>>> 8454128c
+
+if t.TYPE_CHECKING:
+    from wandb.sdk.data_types.base_types.wb_value import \
+        WBValue  # pylint: disable=unused-import
+
 
 __all__ = ['CheckResultSerializer']
 
