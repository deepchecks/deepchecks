# ----------------------------------------------------------------------------
# Copyright (C) 2021-2022 Deepchecks (https://www.deepchecks.com)
#
# This file is part of Deepchecks.
# Deepchecks is distributed under the terms of the GNU Affero General
# Public License (version 3 or later).
# You should have received a copy of the GNU Affero General Public License
# along with Deepchecks.  If not, see <http://www.gnu.org/licenses/>.
# ----------------------------------------------------------------------------
#
# pylint: disable=unused-import,import-outside-toplevel, protected-access
"""Module with common utilities routines for serialization subpackage."""
import io
import json
import os
import pkgutil
import textwrap
import typing as t
import warnings
from contextlib import contextmanager

import matplotlib
import matplotlib.pyplot as plt
import numpy as np
import pandas as pd
import plotly.io._html as plotlyhtml
from ipywidgets import DOMWidget
from jsonpickle.pickler import Pickler
from pandas.io.formats.style import Styler
from plotly.io._utils import plotly_cdn_url
from plotly.offline.offline import get_plotlyjs

from deepchecks.core import check_result as check_types
from deepchecks.core import errors
from deepchecks.utils.dataframes import un_numpy
from deepchecks.utils.html import linktag
from deepchecks.utils.strings import get_ellipsis

__all__ = [
    'aggregate_conditions',
    'create_results_dataframe',
    'create_failures_dataframe',
    'form_output_anchor',
    'Html',
    'normalize_widget_style',
    'normalize_value',
    'prettify',
    'read_matplot_figures',
    'concatv_images',
    'switch_matplot_backend',
    'plotlyjs_script',
    'requirejs_script',
    'flatten',
    'join',
]


class Html:
    """Set of commonly used HTML tags."""

    bold_hr = '<hr style="background-color: black;border: 0 none;color: black;height: 1px;">'
    light_hr = '<hr style="background-color: #eee;border: 0 none;color: #eee;height: 4px;">'


def form_output_anchor(output_id: str) -> str:
    """Form unique output anchor."""
    return f'summary_{output_id}'


TDOMWidget = t.TypeVar('TDOMWidget', bound=DOMWidget)


def normalize_widget_style(w: TDOMWidget) -> TDOMWidget:
    """Add additional style classes to the widget."""
    return (
        w
        .add_class('rendered_html')
        .add_class('jp-RenderedHTMLCommon')
        .add_class('jp-RenderedHTML')
        .add_class('jp-OutputArea-output')
    )


def prettify(data: t.Any, indent: int = 3) -> str:
    """Prettify data."""
    return json.dumps(data, indent=indent, default=repr)


def normalize_value(value: object) -> t.Any:
    """Take an object and return a JSON-safe representation of it.

    Parameters
    ----------
    value : object
        value to normilize

    Returns
    -------
    Any of the basic builtin datatypes
    """
    if isinstance(value, pd.DataFrame):
        return value.to_json(orient='records')
    elif isinstance(value, Styler):
        return value.data.to_json(orient='records')
    elif isinstance(value, (np.generic, np.ndarray)):
        return un_numpy(value)
    else:
        return Pickler(unpicklable=False).flatten(value)


def aggregate_conditions(
    check_results: t.Union['check_types.CheckResult', t.Sequence['check_types.CheckResult']],
    max_info_len: int = 3000,
    include_icon: bool = True,
    include_check_name: bool = False,
    output_id: t.Optional[str] = None,
    is_for_iframe_with_srcdoc: bool = False
) -> pd.DataFrame:
    """Return the conditions table as DataFrame.

    Parameters
    ----------
    check_results : Union['CheckResult', Sequence['CheckResult']]
        check results to show conditions of.
    max_info_len : int
        max length of the additional info.
    include_icon : bool , default: True
        if to show the html condition result icon or the enum
    include_check_name : bool, default False
        whether to include check name into dataframe or not
    output_id : str
<<<<<<< HEAD
        the unique id to append for the check names to create links (won't create links if None/empty).
    is_for_iframe_with_srcdoc : bool, default False
        anchor links, in order to work within iframe require additional prefix
        'about:srcdoc'. This flag tells function whether to add that prefix to
        the anchor links or not
=======
        unique identifier of the output, it will be used to
        form a link (html '<a></a>' tag) to the check result
        full output
>>>>>>> 01d0c0d7

    Returns
    -------
    pd.Dataframe:
        the condition table.
    """
    # NOTE: if you modified this function also modify 'sort_check_results'
    check_results = (
        [check_results]
        if isinstance(check_results, check_types.CheckResult)
        else check_results
    )

    data = []

    for check_result in check_results:
        for cond_result in check_result.conditions_results:
            priority = cond_result.priority
            icon = cond_result.get_icon() if include_icon else cond_result.category.value
            check_header = check_result.get_header()

            # If there is no display we won't generate a section to link to
            if output_id and check_result.display:
                link = linktag(
                    text=check_header,
                    href=f'#{check_result.get_check_id(output_id)}',
                    is_for_iframe_with_srcdoc=is_for_iframe_with_srcdoc
                )
            else:
                link = check_header
                # if it has no display show on bottom for the category (lower priority)
                priority += 0.1

            data.append([
                icon, link, cond_result.name, cond_result.details, priority
            ])

    df = pd.DataFrame(
        data=data,
        columns=['Status', 'Check', 'Condition', 'More Info', '$priority']
    )

    df.sort_values(by=['$priority'], inplace=True)
    df.drop('$priority', axis=1, inplace=True)

    if include_check_name is False:
        df.drop('Check', axis=1, inplace=True)

    df['More Info'] = df['More Info'].map(lambda x: get_ellipsis(x, max_info_len))

    with warnings.catch_warnings():
        warnings.simplefilter(action='ignore', category=FutureWarning)
        return df.style.hide_index()


def create_results_dataframe(
    results: t.Sequence['check_types.CheckResult'],
    output_id: t.Optional[str] = None,
) -> pd.DataFrame:
    """Create dataframe with check results.

    Parameters
    ----------
    results : Sequence['CheckResult']
        check results
    output_id : str
        unique identifier of the output, it will be used to
        form a link (html '<a></a>' tag) to the check result
        full output

    Returns
    -------
    pd.Dataframe:
        the condition table.
    """
    data = []

    for check_result in results:
        check_header = check_result.get_header()
        if output_id and check_result.display:
            href = f'href="#{check_result.get_check_id(output_id)}"'
            header = f'<a {href}>{check_header}</a>'
        else:
            header = check_header
        summary = check_result.get_metadata(with_doc_link=True)['summary']
        data.append([header, summary])

    return pd.DataFrame(
        data=data,
        columns=['Check', 'Summary']
    )


def create_failures_dataframe(
    failures: t.Sequence[t.Union['check_types.CheckFailure', 'check_types.CheckResult']]
) -> pd.DataFrame:
    """Create dataframe with check failures.

    Parameters
    ----------
    failures : Sequence[Union[CheckFailure, CheckResult]]
        check failures

    Returns
    -------
    pd.Dataframe:
        the condition table.
    """
    data = []

    for it in failures:
        if isinstance(it, check_types.CheckResult):
            data.append([it.get_header(), 'Nothing found', 2])
        elif isinstance(it, check_types.CheckFailure):
            message = (
                it.exception.html
                if isinstance(it.exception, errors.DeepchecksBaseError)
                else str(it.exception)
            )
            error_types = (
                errors.DatasetValidationError,
                errors.ModelValidationError,
                errors.DeepchecksProcessError,
            )
            if isinstance(it.exception, error_types):
                message = f'{type(it.exception).__name__}: {message}'
            data.append((it.header, message, 1))
        else:
            raise TypeError(f'Unknown result type - {type(it).__name__}')

    df = pd.DataFrame(data=data, columns=['Check', 'Reason', 'priority'])
    df.sort_values(by=['priority'], inplace=True)
    df.drop('priority', axis=1, inplace=True)
    return df


def requirejs_script(connected: bool = True):
    """Return requirejs script tag.

    Parameters
    ----------
    connected : bool, default True

    Returns
    -------
    str
    """
    if connected is True:
        return textwrap.dedent("""
            <script
                src="https://cdnjs.cloudflare.com/ajax/libs/require.js/2.3.6/require.min.js"
                integrity="sha512-c3Nl8+7g4LMSTdrm621y7kf9v3SDPnhxLNhcjFJbKECVnmZHTdo+IRO05sNLTH/D3vA6u1X32ehoLC7WFVdheg=="
                crossorigin="anonymous"
                referrerpolicy="no-referrer">
            </script>
        """)
    else:
        path = os.path.join('core', 'resources', 'requirejs.min.js')
        js = pkgutil.get_data('deepchecks', path).decode('utf-8')
        return f'<script>{js}</script>'


def plotlyjs_script(connected: bool = True) -> str:
    """Return plotly activation script in the requirejs enviroment.

    Parameters
    ----------
    connected : bool, default True

    Returns
    -------
    str
    """
    if connected is True:
        # Connected so we configure requirejs with the plotly CDN
        script = textwrap.dedent("""
            {win_config}
            {mathjax_config}
            <script type="text/javascript">
                if (typeof require !== 'undefined') {{
                    require.undef("plotly");
                    requirejs.config({{
                        paths: {{'plotly': ['{plotly_cdn}']}}
                    }});
                    require(
                        ['plotly'],
                        function(Plotly) {{
                            window._Plotly = Plotly;
                            window.Plotly = Plotly;
                            console.log('Loaded plotly successfully');
                        }},
                        function() {{console.log('Failed to load plotly')}}
                    );
                }} else {{
                    console.log('requirejs is not present');
                }}
            </script>
        """)
        return script.format(
            win_config=plotlyhtml._window_plotly_config,
            mathjax_config=plotlyhtml._mathjax_config,
            plotly_cdn=plotly_cdn_url().rstrip('.js'),
        )
    else:
        # If not connected then we embed a copy of the plotly.js library
        script = textwrap.dedent("""
            {win_config}
            {mathjax_config}
            <script type="text/javascript">
                if (typeof require !== 'undefined') {{
                    require.undef("plotly");
                    define('plotly', function(require, exports, module) {{
                        {script}
                    }});
                    require(
                        ['plotly'],
                        function(Plotly) {{
                            window._Plotly = Plotly;
                            window.Plotly = Plotly;
                            console.log('Loaded plotly successfully');
                        }},
                        function() {{console.log('Failed to load plotly')}}
                    );
                }} else {{
                    console.log('requirejs is not present');
                }}
            </script>
        """)
        return script.format(
            script=get_plotlyjs(),
            win_config=plotlyhtml._window_plotly_config,
            mathjax_config=plotlyhtml._mathjax_config,
        )


def read_matplot_figures() -> t.List[io.BytesIO]:
    """Return all active matplot figures."""
    output = []
    figures = [plt.figure(n) for n in plt.get_fignums()]
    for fig in figures:
        buffer = io.BytesIO()
        fig.savefig(buffer, format='png')
        buffer.seek(0)
        output.append(buffer)
        fig.clear()
        plt.close(fig)
    return output


@contextmanager
def switch_matplot_backend(backend: str = 'agg'):
    """Switch matplot backend."""
    previous = matplotlib.get_backend()
    plt.switch_backend(backend)
    yield
    plt.switch_backend(previous)


def concatv_images(images, gap=10):
    """Concatenate a list of images vertically.

    Parameters
    ----------
    images : List[PIL.Image.Image]
        list of images
    gap : int, default 10
        gap between images

    Returns
    -------
    PIL.Image.Image
    """
    try:
        import PIL.Image as pilimage
    except ImportError as e:
        raise ImportError(
            'concatv_images function requires the PIL package. '
            'To get it, run "pip install pillow".'
        ) from e
    else:
        assert isinstance(images, list) and len(images) != 0
        assert isinstance(gap, int) and gap >= 0

        if len(images) == 1:
            return t.cast(pilimage.Image, images[0]).copy()

        max_width = max(it.width for it in images)
        height = sum(it.height for it in images)
        dst = pilimage.new(
            t.cast(pilimage.Image, images[0]).mode,  # type: ignore
            (max_width, height)
        )

        position = 0

        for img in images:
            dst.paste(img, (0, position))
            position = position + img.height + gap

        return dst


T = t.TypeVar('T')
DeepIterable = t.Iterable[t.Union[T, 'DeepIterable[T]']]


def flatten(l: DeepIterable[T]) -> t.Iterable[T]:
    """Flatten nested iterables."""
    for it in l:
        if isinstance(it, (list, tuple, set, t.Generator, t.Iterator)):
            yield from flatten(it)
        else:
            yield t.cast(T, it)


A = t.TypeVar('A')
B = t.TypeVar('B')


def join(l: t.List[A], item: B) -> t.Iterator[t.Union[A, B]]:
    """Construct an iterator from list and put 'item' between each element of the list."""
    list_len = len(l) - 1
    for index, el in enumerate(l):
        yield el
        if index != list_len:
            yield item<|MERGE_RESOLUTION|>--- conflicted
+++ resolved
@@ -129,17 +129,13 @@
     include_check_name : bool, default False
         whether to include check name into dataframe or not
     output_id : str
-<<<<<<< HEAD
-        the unique id to append for the check names to create links (won't create links if None/empty).
+        unique identifier of the output, it will be used to
+        form a link (html '<a></a>' tag) to the check result
+        full output
     is_for_iframe_with_srcdoc : bool, default False
         anchor links, in order to work within iframe require additional prefix
         'about:srcdoc'. This flag tells function whether to add that prefix to
         the anchor links or not
-=======
-        unique identifier of the output, it will be used to
-        form a link (html '<a></a>' tag) to the check result
-        full output
->>>>>>> 01d0c0d7
 
     Returns
     -------
