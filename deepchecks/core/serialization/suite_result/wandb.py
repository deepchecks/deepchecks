# ----------------------------------------------------------------------------
# Copyright (C) 2021-2022 Deepchecks (https://www.deepchecks.com)
#
# This file is part of Deepchecks.
# Deepchecks is distributed under the terms of the GNU Affero General
# Public License (version 3 or later).
# You should have received a copy of the GNU Affero General Public License
# along with Deepchecks.  If not, see <http://www.gnu.org/licenses/>.
# ----------------------------------------------------------------------------
#
"""Module containing Wandb serializer for the SuiteResult type."""
import typing as t
from collections import OrderedDict

from deepchecks.core import check_result as check_types
from deepchecks.core import suite
from deepchecks.core.serialization.abc import WandbSerializer
from deepchecks.core.serialization.check_failure.wandb import \
    CheckFailureSerializer
from deepchecks.core.serialization.check_result.wandb import \
    CheckResultSerializer

try:
<<<<<<< HEAD
    from wandb.sdk.data_types.base_types.wb_value import WBValue
except ImportError as error:
    raise ImportError(
        'Wandb serializer requires the wandb python package. '
        'To get it, run "pip install wandb".'
    ) from error
=======
    if t.TYPE_CHECKING:
        from wandb.sdk.data_types.base_types.wb_value import \
            WBValue  # pylint: disable=unused-import
except ImportError:
    pass
>>>>>>> 8454128c


class SuiteResultSerializer(WandbSerializer['suite.SuiteResult']):
    """Serializes any SuiteResult instance into Wandb media format.

    Parameters
    ----------
    value : SuiteResult
        SuiteResult instance that needed to be serialized.
    """

    def __init__(self, value: 'suite.SuiteResult', **kwargs):
        if not isinstance(value, suite.SuiteResult):
            raise TypeError(
                f'Expected "SuiteResult" but got "{type(value).__name__}"'
            )
        self.value = value

    def serialize(self, **kwargs) -> t.Dict[str, 'WBValue']:
        """Serialize a SuiteResult instance into Wandb media format.

        Returns
        -------
        Dict[str, WBValue]
        """
        suite_name = self.value.name
        results: t.List[t.Tuple[str, 'WBValue']] = []

        for result in self.value.results:
            if isinstance(result, check_types.CheckResult):
                results.extend([
                    (f'{suite_name}/{k}', v)
                    for k, v in CheckResultSerializer(result).serialize().items()
                ])
            elif isinstance(result, check_types.CheckFailure):
                results.extend([
                    (f'{suite_name}/{k}', v)
                    for k, v in CheckFailureSerializer(result).serialize().items()
                ])
            else:
                raise TypeError(f'Unknown result type - {type(result)}')

        return OrderedDict(results)<|MERGE_RESOLUTION|>--- conflicted
+++ resolved
@@ -21,20 +21,12 @@
     CheckResultSerializer
 
 try:
-<<<<<<< HEAD
     from wandb.sdk.data_types.base_types.wb_value import WBValue
 except ImportError as error:
     raise ImportError(
         'Wandb serializer requires the wandb python package. '
         'To get it, run "pip install wandb".'
     ) from error
-=======
-    if t.TYPE_CHECKING:
-        from wandb.sdk.data_types.base_types.wb_value import \
-            WBValue  # pylint: disable=unused-import
-except ImportError:
-    pass
->>>>>>> 8454128c
 
 
 class SuiteResultSerializer(WandbSerializer['suite.SuiteResult']):
