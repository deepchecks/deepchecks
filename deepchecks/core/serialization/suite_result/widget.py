--- conflicted
+++ resolved
@@ -150,15 +150,10 @@
         if len(failures) == 0:
             children = (HTML(value='<p>No outputs to show.</p>'),)
         else:
-<<<<<<< HEAD
-            df = create_failures_dataframe(failures)
-            table = DataFrameSerializer(df.style.hide(axis='index')).serialize()
-=======
             styler = create_failures_dataframe(failures).style
             # style.hide_index() was deprecated in the latest versions and new method was added
             styler = styler.hide(axis='index') if hasattr(styler, 'hide') else styler.hide_index()
             table = DataFrameSerializer(styler).serialize()
->>>>>>> bce7a3b3
             children = (table,)
         accordion = normalize_widget_style(Accordion(
             children=children,
@@ -305,7 +300,7 @@
                 output_id=output_id,
                 is_for_iframe_with_srcdoc=is_for_iframe_with_srcdoc
             )
-            return DataFrameSerializer(df.style.hide(axis='index')).serialize()
+            return DataFrameSerializer(df.style.hide_index()).serialize()
 
 
 def select_serializer(result):
