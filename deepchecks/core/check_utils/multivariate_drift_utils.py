# ----------------------------------------------------------------------------
# Copyright (C) 2021-2022 Deepchecks (https://www.deepchecks.com)
#
# This file is part of Deepchecks.
# Deepchecks is distributed under the terms of the GNU Affero General
# Public License (version 3 or later).
# You should have received a copy of the GNU Affero General Public License
# along with Deepchecks.  If not, see <http://www.gnu.org/licenses/>.
# ----------------------------------------------------------------------------
#
"""Module containing common MultivariateDrift Check (domain classifier drift) utils."""
import warnings
from typing import Container, List, Tuple

import pandas as pd
import plotly.graph_objects as go

with warnings.catch_warnings():
    warnings.simplefilter('ignore')
    from sklearn.experimental import enable_hist_gradient_boosting  # noqa # pylint: disable=unused-import

from sklearn.ensemble import HistGradientBoostingClassifier, GradientBoostingClassifier
from sklearn.metrics import roc_auc_score
from sklearn.model_selection import train_test_split
from sklearn.preprocessing import OrdinalEncoder

from deepchecks.tabular import Dataset
from deepchecks.tabular.utils.feature_importance import N_TOP_MESSAGE, calculate_feature_importance_or_none
from deepchecks.tabular.utils.task_type import TaskType
from deepchecks.utils.dataframes import floatify_dataframe
from deepchecks.utils.distribution.drift import get_drift_plot_sidenote
from deepchecks.utils.distribution.plot import drift_score_bar_traces, feature_distribution_traces
from deepchecks.utils.distribution.rare_category_encoder import RareCategoryEncoder
from deepchecks.utils.plot import DEFAULT_DATASET_NAMES
from deepchecks.utils.strings import format_percent
from deepchecks.utils.typing import Hashable


def run_multivariable_drift(train_dataframe: pd.DataFrame, test_dataframe: pd.DataFrame,
                            numerical_features: List[Hashable], cat_features: List[Hashable], sample_size: int,
                            random_state: int, test_size: float, n_top_columns: int, min_feature_importance: float,
                            max_num_categories_for_display: int, show_categories_by: str,
                            min_meaningful_drift_score: float,
                            with_display: bool,
                            dataset_names: Tuple[str] = DEFAULT_DATASET_NAMES,
                            feature_importance_timeout: int = 120,
                            ):
    """Calculate multivariable drift."""
    train_sample_df = train_dataframe.sample(sample_size, random_state=random_state)[numerical_features + cat_features]
    test_sample_df = test_dataframe.sample(sample_size, random_state=random_state)[numerical_features + cat_features]

    # create new dataset, with label denoting whether sample belongs to test dataset
    domain_class_df = pd.concat([train_sample_df, test_sample_df])
    domain_class_df[cat_features] = RareCategoryEncoder(254).fit_transform(domain_class_df[cat_features].astype(str))
    domain_class_df[cat_features] = OrdinalEncoder().fit_transform(domain_class_df[cat_features].astype(str))
    domain_class_labels = pd.Series([0] * len(train_sample_df) + [1] * len(test_sample_df))

    x_train, x_test, y_train, y_test = train_test_split(floatify_dataframe(domain_class_df), domain_class_labels,
                                                        stratify=domain_class_labels,
                                                        random_state=random_state,
                                                        test_size=test_size)

    # train a model to disguise between train and test samples
    domain_classifier = HistGradientBoostingClassifier(max_depth=2, max_iter=10, random_state=random_state,
                                                       categorical_features=[x in cat_features for x in
                                                                             domain_class_df.columns])
    domain_classifier.fit(x_train, y_train)

    y_test.name = 'belongs_to_test'
    domain_test_dataset = Dataset(pd.concat([x_test.reset_index(drop=True), y_test.reset_index(drop=True)], axis=1),
                                  cat_features=cat_features, label='belongs_to_test')

    # calculate feature importance of domain_classifier, containing the information which features separate
    # the dataset best.
    fi, importance_type = calculate_feature_importance_or_none(
        domain_classifier,
        domain_test_dataset,
        model_classes=[0, 1],
        observed_classes=[0, 1],
        task_type=TaskType.BINARY,
        force_permutation=True,
        permutation_kwargs={'n_repeats': 10,
                            'random_state': random_state,
                            'timeout': feature_importance_timeout,
                            'skip_messages': True}
    )

    fi = fi.sort_values(ascending=False) if fi is not None else None

    domain_classifier_auc = roc_auc_score(y_test, domain_classifier.predict_proba(x_test)[:, 1])
    drift_score = auc_to_drift_score(domain_classifier_auc)

    values_dict = {
        'domain_classifier_auc': domain_classifier_auc,
        'domain_classifier_drift_score': drift_score,
        'domain_classifier_feature_importance': fi.to_dict() if fi is not None else {},
    }

    feature_importance_note = f"""
    <span>
    The percents of explained dataset difference are the importance values for the feature calculated
    using `{importance_type}`.
    </span><br><br>
    """

    if with_display and fi is not None and drift_score > min_meaningful_drift_score:
        top_fi = fi.head(n_top_columns)
        top_fi = top_fi.loc[top_fi > min_feature_importance]
    else:
        top_fi = None

    if top_fi is not None and len(top_fi):
        score = values_dict['domain_classifier_drift_score']

        displays = [
            feature_importance_note,
            build_drift_plot(score),
            '<h3>Main features contributing to drift</h3>',
            N_TOP_MESSAGE % n_top_columns,
            get_drift_plot_sidenote(max_num_categories_for_display, show_categories_by),
            *(
                display_dist(
                    train_sample_df[feature],
                    test_sample_df[feature],
                    top_fi,
                    cat_features,
                    max_num_categories_for_display,
                    show_categories_by,
                    dataset_names)
                for feature in top_fi.index
            )
        ]
    else:
        displays = None

    return values_dict, displays


def run_multivariable_drift_for_embeddings(
        train_embeddings: pd.DataFrame, test_embeddings: pd.DataFrame,
        train_dataset, test_dataset,  # Type TextData but I don't want to import
        numerical_features: List[Hashable], cat_features: List[Hashable], sample_size: int,
        random_state: int, test_size: float, n_top_columns: int, min_feature_importance: float,
        min_meaningful_drift_score: float, num_samples_in_display: int,
        with_display: bool,
        dataset_names: Tuple[str] = DEFAULT_DATASET_NAMES,
        train_indexes_to_highlight: List[int] = [],
        test_indexes_to_highlight: List[int] = [],
):
    """Calculate multivariable drift."""
    # TODO: Prototype, go over and make sure code+docs+tests are good

    import random
    random.seed(random_state)

    train_sample_df = train_embeddings.sample(sample_size, random_state=random_state)[numerical_features + cat_features]
    test_sample_df = test_embeddings.sample(sample_size, random_state=random_state)[numerical_features + cat_features]

    # create new dataset, with label denoting whether sample belongs to test dataset
    domain_class_df = pd.concat([train_sample_df, test_sample_df])
    domain_class_df[cat_features] = RareCategoryEncoder(254).fit_transform(domain_class_df[cat_features].astype(str))
    domain_class_df[cat_features] = OrdinalEncoder().fit_transform(domain_class_df[cat_features].astype(str))
    domain_class_labels = pd.Series([0] * len(train_sample_df) + [1] * len(test_sample_df))

    x_train, x_test, y_train, y_test = train_test_split(floatify_dataframe(domain_class_df), domain_class_labels,
                                                        stratify=domain_class_labels,
                                                        random_state=random_state,
                                                        test_size=test_size)

    # train a model to disguise between train and test samples
    domain_classifier = GradientBoostingClassifier(max_depth=2, random_state=random_state)
    domain_classifier.fit(x_train, y_train)

    y_test.name = 'belongs_to_test'

    # calculate feature importance of domain_classifier, containing the information which features separate
    # the dataset best.
    fi = pd.Series(domain_classifier.feature_importances_, index=x_train.columns)
    importance_type = 'internal_feature_importance'  # TODO is this the correct term?

    fi = fi.sort_values(ascending=False) if fi is not None else None

    domain_classifier_auc = roc_auc_score(y_test, domain_classifier.predict_proba(x_test)[:, 1])
    drift_score = auc_to_drift_score(domain_classifier_auc)

    values_dict = {
        'domain_classifier_auc': domain_classifier_auc,
        'domain_classifier_drift_score': drift_score,
        'domain_classifier_feature_importance': fi.to_dict() if fi is not None else {},
    }

    feature_importance_note = f"""
    <span>
    The percents of explained dataset difference are the importance values for the feature calculated
    using `{importance_type}`.
    </span><br><br>
    """

    if with_display and fi is not None and drift_score > min_meaningful_drift_score:
        top_fi = fi.head(n_top_columns)
        top_fi = top_fi.loc[top_fi > min_feature_importance]
    else:
        top_fi = None

    if top_fi is not None and len(top_fi):
        score = values_dict['domain_classifier_drift_score']
        # Sample data before display calculations
        num_samples_in_display = min(num_samples_in_display, sample_size)
<<<<<<< HEAD
        train_dataset = train_dataset.sample(num_samples_in_display, random_state=42)
        test_dataset = test_dataset.sample(num_samples_in_display, random_state=42)
        # train_embeddings = train_embeddings[train_embeddings.index.isin(train_dataset.index)]
        # test_embeddings = test_embeddings[test_embeddings.index.isin(test_dataset.index)]
        train_embeddings = train_embeddings.iloc[train_dataset.index]
        test_embeddings = test_embeddings.iloc[test_dataset.index]
        if indexes_to_display is None:
            indexes_to_display = train_dataset.index + test_dataset.index
=======
        train_dataset = train_dataset.sample(num_samples_in_display)
        train_embeddings = train_embeddings[train_embeddings.index.isin(train_dataset.index)]
        train_indexes_to_highlight = [x for x in train_indexes_to_highlight if x in train_dataset.index]
        test_dataset = test_dataset.sample(num_samples_in_display)
        test_embeddings = test_embeddings[test_embeddings.index.isin(test_dataset.index)]
        test_indexes_to_highlight = [x for x in test_indexes_to_highlight if x in test_dataset.index]
>>>>>>> a956aef4

        # Calculate display
        embeddings_for_display = pd.concat([train_embeddings, test_embeddings])
        domain_classifier_probas = domain_classifier.predict_proba(floatify_dataframe(embeddings_for_display))[:, 1]

        displays = [
            feature_importance_note,
            build_drift_plot(score),
            display_embeddings(train_embeddings=train_embeddings,
                               test_embeddings=test_embeddings,
                               top_fi_embeddings=top_fi, train_dataset=train_dataset,
                               test_dataset=test_dataset, train_indexes_to_highlight=train_indexes_to_highlight,
                               test_indexes_to_highlight=test_indexes_to_highlight),
            display_embeddings_with_clusters_by_nodes(
                train_embeddings=train_embeddings,
                test_embeddings=test_embeddings,
                train_dataset=train_dataset,
                test_dataset=test_dataset,
<<<<<<< HEAD
                dataset_names=dataset_names, indexes_to_display=indexes_to_display),
            display_embeddings_with_clusters_by_nodes_with_onehot(
                train_embeddings=train_embeddings,
                test_embeddings=test_embeddings,
                train_dataset=train_dataset,
                test_dataset=test_dataset,
                dataset_names=dataset_names, indexes_to_display=indexes_to_display),
=======
                train_indexes_to_highlight=train_indexes_to_highlight,
                               test_indexes_to_highlight=test_indexes_to_highlight),
>>>>>>> a956aef4
            display_embeddings_with_domain_classifier(
                domain_classifier_probas=domain_classifier_probas, train_embeddings=train_embeddings,
                test_embeddings=test_embeddings,
                top_fi_embeddings=top_fi, train_dataset=train_dataset,
                test_dataset=test_dataset,
                train_indexes_to_highlight=train_indexes_to_highlight,
                               test_indexes_to_highlight=test_indexes_to_highlight)
        ]
    else:
        displays = None

    return values_dict, displays


def _draw_plot_from_data(plot_title, plot_data, test_dataset, test_indexes_to_highlight,
                         train_dataset, train_indexes_to_highlight):
    import plotly.express as px
    plot_data['dataset'] = ['train_full'] * len(train_dataset.index) + ['test_full'] * len(test_dataset.index)
    plot_data['label'] = train_dataset.label + test_dataset.label
    plot_data['sample'] = train_dataset.text + test_dataset.text
    plot_data['sample'] = plot_data['sample'].apply(clean_sample)

    # Only keep relevant indexes
    plot_data.index = train_dataset.index + test_dataset.index
    train_to_add = plot_data[plot_data.index.isin(train_indexes_to_highlight)].copy()
    train_to_add['dataset'] = 'classes_only_in_train'
    test_to_add = plot_data[plot_data.index.isin(test_indexes_to_highlight)].copy()
    test_to_add['dataset'] = 'classes_only_in_test'
    plot_data = pd.concat([plot_data, train_to_add, test_to_add], ignore_index=True)
    fig = px.scatter(plot_data, x=1, y=0, color='dataset', hover_data=['label', 'sample'], hover_name='dataset',
                     title=plot_title, color_discrete_sequence=['red', 'green', 'blue', 'orange'],
                     height=1000, width=1000, opacity=0.4)
    fig.update_traces(marker=dict(size=8,
                                  line=dict(width=1,
                                            color='DarkSlateGrey')),
                      selector=dict(mode='markers'))
    return fig

def display_embeddings(train_embeddings, test_embeddings, top_fi_embeddings, train_dataset, test_dataset,
                       train_indexes_to_highlight: List[int], test_indexes_to_highlight: List[int]):
    # TODO: Prototype, go over and make sure code+docs+tests are good

    if top_fi_embeddings.shape[0] == 1:
        return ''

    from umap import UMAP
    # from sklearn.decomposition import PCA

    method = 'UMAP'

    embeddings = pd.concat([train_embeddings, test_embeddings])

    top_fi_embeddings = top_fi_embeddings.index.values

    reduced_embeddings = UMAP(init='random', random_state=42).fit_transform(embeddings.loc[:, top_fi_embeddings])
    # reduced_embeddings = PCA(n_components=2, random_state=42).fit_transform(embeddings.loc[:, top_fi_embeddings])

    plot_data = pd.DataFrame(reduced_embeddings)
    plot_title = 'regular'
    return _draw_plot_from_data(plot_title, plot_data, test_dataset, test_indexes_to_highlight,
                                train_dataset, train_indexes_to_highlight)


def display_embeddings_with_clusters_by_nodes(train_embeddings, test_embeddings, train_dataset, test_dataset,
                                              train_indexes_to_highlight: List[int], test_indexes_to_highlight: List[int]):
    # TODO: Prototype, go over and make sure code+docs+tests are good

    from umap import UMAP
    # from sklearn.decomposition import PCA

    method = 'UMAP'
    # method = 'PCA'

    embeddings = pd.concat([train_embeddings, test_embeddings])

    from sklearn.tree import DecisionTreeClassifier
    classifier = DecisionTreeClassifier(max_depth=10, min_samples_leaf=50, random_state=42)
    domain_class_labels = pd.Series([0] * len(train_embeddings) + [1] * len(test_embeddings))

    classifier.fit(embeddings, domain_class_labels)

    fi = pd.Series(classifier.feature_importances_, index=train_embeddings.columns)

    fi = fi.sort_values(ascending=False) if fi is not None else None

    top_fi_embeddings = fi.head(20)
    top_fi_embeddings = top_fi_embeddings.loc[top_fi_embeddings > 0.01]

    top_fi_embeddings = top_fi_embeddings.index.values

    domain_classifier_nodes = classifier.apply(embeddings)

    # reduced_embeddings = UMAP(init='random', random_state=42).fit_transform(embeddings.loc[:, top_fi_embeddings])
    reduced_embeddings = UMAP(n_components=2, random_state=42).fit_transform(embeddings.loc[:, top_fi_embeddings], y=domain_classifier_nodes)

    plot_data = pd.DataFrame(reduced_embeddings)
    plot_title = 'node indexes'
    return _draw_plot_from_data(plot_title, plot_data, test_dataset, test_indexes_to_highlight,
                                train_dataset, train_indexes_to_highlight)

def display_embeddings_with_clusters_by_nodes_with_onehot(train_embeddings, test_embeddings, train_dataset, test_dataset,
                                              dataset_names, indexes_to_display):
    # TODO: Prototype, go over and make sure code+docs+tests are good

    import plotly.express as px
    from umap import UMAP
    # from sklearn.decomposition import PCA

    method = 'UMAP'
    # method = 'PCA'

    embeddings = pd.concat([train_embeddings, test_embeddings])

    from sklearn.tree import DecisionTreeClassifier
    classifier = DecisionTreeClassifier(max_depth=10, min_samples_leaf=50, random_state=42)
    domain_class_labels = pd.Series([0] * len(train_embeddings) + [1] * len(test_embeddings))

    classifier.fit(embeddings, domain_class_labels)

    fi = pd.Series(classifier.feature_importances_, index=train_embeddings.columns)

    fi = fi.sort_values(ascending=False) if fi is not None else None

    top_fi_embeddings = fi.head(20)
    top_fi_embeddings = top_fi_embeddings.loc[top_fi_embeddings > 0.01]

    top_fi_embeddings = top_fi_embeddings.index.values

    domain_classifier_nodes = classifier.apply(embeddings)

    node_to_label = pd.Series([0] * train_embeddings.shape[0] + [1] * test_embeddings.shape[0], index=domain_classifier_nodes)
    node_values = node_to_label.groupby(node_to_label.index).mean()
    node_values = node_values.sort_values()
    # interesting_nodes = node_values[node_values<0.25].index.tolist() + node_values[node_values>0.75].index.tolist()

    interesting_nodes = node_values.head(5).index.tolist() + node_values.tail(5).index.tolist()
    pd.Series(domain_classifier_nodes).apply(lambda x: x if x in interesting_nodes else -1)

    nodes_weight = top_fi_embeddings.shape[0] * 0.002

    onehot = pd.get_dummies(domain_classifier_nodes) * nodes_weight
    onehot = onehot.set_index(embeddings.index)

    embeddings_to_reduce = embeddings.loc[:, top_fi_embeddings].join(onehot)

    # reduced_embeddings = UMAP(init='random', random_state=42).fit_transform(embeddings.loc[:, top_fi_embeddings])
    reduced_embeddings = UMAP(n_components=2, random_state=42).fit_transform(embeddings_to_reduce)

    plot_data = pd.DataFrame(reduced_embeddings)
    plot_data['dataset'] = ['train'] * train_embeddings.shape[0] + ['test'] * test_embeddings.shape[0]
    plot_data['label'] = train_dataset.label + test_dataset.label
    plot_data['sample'] = train_dataset.text + test_dataset.text
    plot_data['sample'] = plot_data['sample'].apply(clean_sample)

    # Only keep relevant indexes
    plot_data.index = train_dataset.index + test_dataset.index
    plot_data = plot_data[plot_data.index.isin(indexes_to_display)]

    fig = px.scatter(plot_data, x=1, y=0, color='dataset', hover_data=['label', 'sample'], hover_name='dataset',
                     title=f'{dataset_names[0]} and {dataset_names[1]} in the embeddings space (reduced dimensions by {method}) vs domain classifier probability',
                     height=600, width=1000, opacity=0.4)
    fig.update_traces(marker=dict(size=8,
                                  line=dict(width=1,
                                            color='DarkSlateGrey')),
                      selector=dict(mode='markers'))
    return fig



def display_embeddings_with_domain_classifier(domain_classifier_probas, train_embeddings, test_embeddings,
                                              top_fi_embeddings, train_dataset, test_dataset,
                                              train_indexes_to_highlight: List[int], test_indexes_to_highlight: List[int]):
    # TODO: Prototype, go over and make sure code+docs+tests are good

    # from umap import UMAP
    from sklearn.decomposition import PCA

    # method = 'UMAP'
    method = 'PCA'

    embeddings = pd.concat([train_embeddings, test_embeddings])

    top_fi_embeddings = top_fi_embeddings.index.values

    # reduced_embeddings = UMAP(init='random', random_state=42).fit_transform(embeddings.loc[:, top_fi_embeddings])
    reduced_embeddings = PCA(n_components=1, random_state=42).fit_transform(embeddings.loc[:, top_fi_embeddings])

    plot_data = pd.DataFrame(reduced_embeddings)
    plot_data[1] = domain_classifier_probas
    plot_title = 'domain classifier proba'
    return _draw_plot_from_data(plot_title, plot_data, test_dataset, test_indexes_to_highlight,
                                train_dataset, train_indexes_to_highlight)


def clean_sample(s: str, max_size: int = 100):
    # TODO: Prototype, go over and make sure code+docs+tests are good

    s = s.replace('<br>', '')
    s = s.replace('<br />', '')

    s = s.split(' ')

    if len(s) > max_size:
        s = s[:max_size]
        s[max_size - 1] = s[max_size - 1] + '...'

    if len(s) > 10:
        for i in range(10, min(len(s), max_size), 10):
            s.insert(i, '<br>')

    s = ' '.join(s)

    return s


def auc_to_drift_score(auc: float) -> float:
    """Calculate the drift score, which is 2*auc - 1, with auc being the auc of the Domain Classifier.

    Parameters
    ----------
    auc : float
        auc of the Domain Classifier
    """
    return max(2 * auc - 1, 0)


def build_drift_plot(score):
    """Build traffic light drift plot."""
    bar_traces, x_axis, y_axis = drift_score_bar_traces(score)
    x_axis['title'] = 'Drift score'
    drift_plot = go.Figure(layout=dict(
        title='Drift Score - Multivariable',
        xaxis=x_axis,
        yaxis=y_axis,
        height=200
    ))

    drift_plot.add_traces(bar_traces)
    return drift_plot


def display_dist(
        train_column: pd.Series,
        test_column: pd.Series,
        fi: pd.Series,
        cat_features: Container[str],
        max_num_categories: int,
        show_categories_by: str,
        dataset_names: Tuple[str] = DEFAULT_DATASET_NAMES
):
    """Create a distribution comparison plot for the given columns."""
    column_name = train_column.name or ''
    column_fi = fi.loc[column_name]
    title = f'Feature: {column_name} - Explains {format_percent(column_fi)} of dataset difference'

    dist_traces, xaxis_layout, yaxis_layout = feature_distribution_traces(
        train_column.dropna(),
        test_column.dropna(),
        column_name,
        is_categorical=column_name in cat_features,
        max_num_categories=max_num_categories,
        show_categories_by=show_categories_by,
        dataset_names=dataset_names
    )

    fig = go.Figure()
    fig.add_traces(dist_traces)

    return fig.update_layout(go.Layout(
        title=title,
        xaxis=xaxis_layout,
        yaxis=yaxis_layout,
        legend=dict(
            title='Dataset',
            yanchor='top',
            y=0.9,
            xanchor='left'),
        height=300
    ))<|MERGE_RESOLUTION|>--- conflicted
+++ resolved
@@ -206,23 +206,12 @@
         score = values_dict['domain_classifier_drift_score']
         # Sample data before display calculations
         num_samples_in_display = min(num_samples_in_display, sample_size)
-<<<<<<< HEAD
         train_dataset = train_dataset.sample(num_samples_in_display, random_state=42)
-        test_dataset = test_dataset.sample(num_samples_in_display, random_state=42)
-        # train_embeddings = train_embeddings[train_embeddings.index.isin(train_dataset.index)]
-        # test_embeddings = test_embeddings[test_embeddings.index.isin(test_dataset.index)]
-        train_embeddings = train_embeddings.iloc[train_dataset.index]
-        test_embeddings = test_embeddings.iloc[test_dataset.index]
-        if indexes_to_display is None:
-            indexes_to_display = train_dataset.index + test_dataset.index
-=======
-        train_dataset = train_dataset.sample(num_samples_in_display)
         train_embeddings = train_embeddings[train_embeddings.index.isin(train_dataset.index)]
         train_indexes_to_highlight = [x for x in train_indexes_to_highlight if x in train_dataset.index]
-        test_dataset = test_dataset.sample(num_samples_in_display)
+        test_dataset = test_dataset.sample(num_samples_in_display, random_state=42)
         test_embeddings = test_embeddings[test_embeddings.index.isin(test_dataset.index)]
         test_indexes_to_highlight = [x for x in test_indexes_to_highlight if x in test_dataset.index]
->>>>>>> a956aef4
 
         # Calculate display
         embeddings_for_display = pd.concat([train_embeddings, test_embeddings])
@@ -241,18 +230,14 @@
                 test_embeddings=test_embeddings,
                 train_dataset=train_dataset,
                 test_dataset=test_dataset,
-<<<<<<< HEAD
                 dataset_names=dataset_names, indexes_to_display=indexes_to_display),
             display_embeddings_with_clusters_by_nodes_with_onehot(
                 train_embeddings=train_embeddings,
                 test_embeddings=test_embeddings,
                 train_dataset=train_dataset,
                 test_dataset=test_dataset,
-                dataset_names=dataset_names, indexes_to_display=indexes_to_display),
-=======
                 train_indexes_to_highlight=train_indexes_to_highlight,
                                test_indexes_to_highlight=test_indexes_to_highlight),
->>>>>>> a956aef4
             display_embeddings_with_domain_classifier(
                 domain_classifier_probas=domain_classifier_probas, train_embeddings=train_embeddings,
                 test_embeddings=test_embeddings,
@@ -349,59 +334,6 @@
     reduced_embeddings = UMAP(n_components=2, random_state=42).fit_transform(embeddings.loc[:, top_fi_embeddings], y=domain_classifier_nodes)
 
     plot_data = pd.DataFrame(reduced_embeddings)
-    plot_title = 'node indexes'
-    return _draw_plot_from_data(plot_title, plot_data, test_dataset, test_indexes_to_highlight,
-                                train_dataset, train_indexes_to_highlight)
-
-def display_embeddings_with_clusters_by_nodes_with_onehot(train_embeddings, test_embeddings, train_dataset, test_dataset,
-                                              dataset_names, indexes_to_display):
-    # TODO: Prototype, go over and make sure code+docs+tests are good
-
-    import plotly.express as px
-    from umap import UMAP
-    # from sklearn.decomposition import PCA
-
-    method = 'UMAP'
-    # method = 'PCA'
-
-    embeddings = pd.concat([train_embeddings, test_embeddings])
-
-    from sklearn.tree import DecisionTreeClassifier
-    classifier = DecisionTreeClassifier(max_depth=10, min_samples_leaf=50, random_state=42)
-    domain_class_labels = pd.Series([0] * len(train_embeddings) + [1] * len(test_embeddings))
-
-    classifier.fit(embeddings, domain_class_labels)
-
-    fi = pd.Series(classifier.feature_importances_, index=train_embeddings.columns)
-
-    fi = fi.sort_values(ascending=False) if fi is not None else None
-
-    top_fi_embeddings = fi.head(20)
-    top_fi_embeddings = top_fi_embeddings.loc[top_fi_embeddings > 0.01]
-
-    top_fi_embeddings = top_fi_embeddings.index.values
-
-    domain_classifier_nodes = classifier.apply(embeddings)
-
-    node_to_label = pd.Series([0] * train_embeddings.shape[0] + [1] * test_embeddings.shape[0], index=domain_classifier_nodes)
-    node_values = node_to_label.groupby(node_to_label.index).mean()
-    node_values = node_values.sort_values()
-    # interesting_nodes = node_values[node_values<0.25].index.tolist() + node_values[node_values>0.75].index.tolist()
-
-    interesting_nodes = node_values.head(5).index.tolist() + node_values.tail(5).index.tolist()
-    pd.Series(domain_classifier_nodes).apply(lambda x: x if x in interesting_nodes else -1)
-
-    nodes_weight = top_fi_embeddings.shape[0] * 0.002
-
-    onehot = pd.get_dummies(domain_classifier_nodes) * nodes_weight
-    onehot = onehot.set_index(embeddings.index)
-
-    embeddings_to_reduce = embeddings.loc[:, top_fi_embeddings].join(onehot)
-
-    # reduced_embeddings = UMAP(init='random', random_state=42).fit_transform(embeddings.loc[:, top_fi_embeddings])
-    reduced_embeddings = UMAP(n_components=2, random_state=42).fit_transform(embeddings_to_reduce)
-
-    plot_data = pd.DataFrame(reduced_embeddings)
     plot_data['dataset'] = ['train'] * train_embeddings.shape[0] + ['test'] * test_embeddings.shape[0]
     plot_data['label'] = train_dataset.label + test_dataset.label
     plot_data['sample'] = train_dataset.text + test_dataset.text
@@ -419,6 +351,59 @@
                                             color='DarkSlateGrey')),
                       selector=dict(mode='markers'))
     return fig
+
+def display_embeddings_with_clusters_by_nodes_with_onehot(train_embeddings, test_embeddings, train_dataset, test_dataset,
+                                              dataset_names, indexes_to_display):
+    # TODO: Prototype, go over and make sure code+docs+tests are good
+
+    import plotly.express as px
+    from umap import UMAP
+    # from sklearn.decomposition import PCA
+
+    method = 'UMAP'
+    # method = 'PCA'
+
+    embeddings = pd.concat([train_embeddings, test_embeddings])
+
+    from sklearn.tree import DecisionTreeClassifier
+    classifier = DecisionTreeClassifier(max_depth=10, min_samples_leaf=50, random_state=42)
+    domain_class_labels = pd.Series([0] * len(train_embeddings) + [1] * len(test_embeddings))
+
+    classifier.fit(embeddings, domain_class_labels)
+
+    fi = pd.Series(classifier.feature_importances_, index=train_embeddings.columns)
+
+    fi = fi.sort_values(ascending=False) if fi is not None else None
+
+    top_fi_embeddings = fi.head(20)
+    top_fi_embeddings = top_fi_embeddings.loc[top_fi_embeddings > 0.01]
+
+    top_fi_embeddings = top_fi_embeddings.index.values
+
+    domain_classifier_nodes = classifier.apply(embeddings)
+
+    node_to_label = pd.Series([0] * train_embeddings.shape[0] + [1] * test_embeddings.shape[0], index=domain_classifier_nodes)
+    node_values = node_to_label.groupby(node_to_label.index).mean()
+    node_values = node_values.sort_values()
+    # interesting_nodes = node_values[node_values<0.25].index.tolist() + node_values[node_values>0.75].index.tolist()
+
+    interesting_nodes = node_values.head(5).index.tolist() + node_values.tail(5).index.tolist()
+    pd.Series(domain_classifier_nodes).apply(lambda x: x if x in interesting_nodes else -1)
+
+    nodes_weight = top_fi_embeddings.shape[0] * 0.002
+
+    onehot = pd.get_dummies(domain_classifier_nodes) * nodes_weight
+    onehot = onehot.set_index(embeddings.index)
+
+    embeddings_to_reduce = embeddings.loc[:, top_fi_embeddings].join(onehot)
+
+    # reduced_embeddings = UMAP(init='random', random_state=42).fit_transform(embeddings.loc[:, top_fi_embeddings])
+    reduced_embeddings = UMAP(n_components=2, random_state=42).fit_transform(embeddings_to_reduce)
+
+    plot_data = pd.DataFrame(reduced_embeddings)
+    plot_title = 'node indexes'
+    return _draw_plot_from_data(plot_title, plot_data, test_dataset, test_indexes_to_highlight,
+                                train_dataset, train_indexes_to_highlight)
 
 
 
