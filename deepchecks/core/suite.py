# ----------------------------------------------------------------------------
# Copyright (C) 2021-2022 Deepchecks (https://www.deepchecks.com)
#
# This file is part of Deepchecks.
# Deepchecks is distributed under the terms of the GNU Affero General
# Public License (version 3 or later).
# You should have received a copy of the GNU Affero General Public License
# along with Deepchecks.  If not, see <http://www.gnu.org/licenses/>.
# ----------------------------------------------------------------------------
#
# pylint: disable=unused-argument, import-outside-toplevel
"""Module containing the Suite object, used for running a set of checks together."""
import abc
import io
import warnings
from collections import OrderedDict
from typing import List, Optional, Sequence, Set, Tuple, Union, cast

import jsonpickle
from ipywidgets import Widget

from deepchecks.core import check_result as check_types
from deepchecks.core.checks import BaseCheck
from deepchecks.core.display import DisplayableResult, save_as_html
from deepchecks.core.errors import DeepchecksValueError
from deepchecks.core.serialization.abc import HTMLFormatter
from deepchecks.core.serialization.suite_result.html import SuiteResultSerializer as SuiteResultHtmlSerializer
from deepchecks.core.serialization.suite_result.ipython import SuiteResultSerializer as SuiteResultIPythonSerializer
from deepchecks.core.serialization.suite_result.json import SuiteResultSerializer as SuiteResultJsonSerializer
from deepchecks.core.serialization.suite_result.widget import SuiteResultSerializer as SuiteResultWidgetSerializer
from deepchecks.utils.strings import get_random_string, widget_to_html_string
from deepchecks.utils.wandb_utils import wandb_run

__all__ = ['BaseSuite', 'SuiteResult']


class SuiteResult(DisplayableResult):
    """Contain the results of a suite run.

    Parameters
    ----------
    name: str
    results: List[BaseCheckResult]
    extra_info: Optional[List[str]]
    """

    name: str
    extra_info: List[str]
    results: List['check_types.BaseCheckResult']

    def __init__(
        self,
        name: str,
        results: List['check_types.BaseCheckResult'],
        extra_info: Optional[List[str]] = None,
    ):
        """Initialize suite result."""
        self.name = name
        self.results = sort_check_results(results)
        self.extra_info = extra_info or []

        # NOTE:
        # we collect results indexes in order to facilitate results
        # filtering and selection via the `select_results` method
        #
        # Examples:
        # >>
        # >> sr.select_result(sr.results_with_conditions | sr.results_with_display)
        # >> sr.select_results(sr.results_without_conditions & sr.results_with_display)

        self.results_with_conditions: Set[int] = set()
        self.results_without_conditions: Set[int] = set()
        self.results_with_display: Set[int] = set()
        self.results_without_display: Set[int] = set()
        self.failures: Set[int] = set()

        for index, result in enumerate(self.results):
<<<<<<< HEAD
            if isinstance(result, check_types.CheckResult):
                if result.have_conditions():
=======
            if isinstance(result, CheckFailure):
                self.failures.add(index)
            elif isinstance(result, CheckResult):
                has_conditions = result.have_conditions()
                has_display = result.have_display()
                if has_conditions:
>>>>>>> 01d0c0d7
                    self.results_with_conditions.add(index)
                else:
                    self.results_without_conditions.add(index)
                if has_display:
                    self.results_with_display.add(index)
                else:
                    self.results_without_display.add(index)
            else:
                raise TypeError(f'Unknown type of result - {type(result).__name__}')

<<<<<<< HEAD
    def select_results(self, idx: Set[int]) -> List[Union[
        'check_types.CheckResult',
        'check_types.CheckFailure'
    ]]:
=======
    def select_results(self, idx: Set[int]) -> List[Union[CheckResult, CheckFailure]]:
>>>>>>> 01d0c0d7
        """Select results by indexes."""
        output = []
        for index, result in enumerate(self.results):
            if index in idx:
                output.append(result)
        return output

    def __repr__(self):
        """Return default __repr__ function uses value."""
        return self.name

    def _repr_html_(
        self,
        unique_id: Optional[str] = None,
        requirejs: bool = False,
    ) -> str:
        """Return html representation of check result."""
        return widget_to_html_string(
            self.to_widget(unique_id=unique_id or get_random_string(n=25)),
            title=self.name,
            requirejs=requirejs
        )

    def _repr_json_(self):
        return SuiteResultJsonSerializer(self).serialize()

    def _repr_mimebundle_(self, **kwargs):
        return {
            'text/html': self._repr_html_(),
            'application/json': self._repr_json_()
        }

    @property
    def widget_serializer(self) -> SuiteResultWidgetSerializer:
        """Return WidgetSerializer instance."""
        return SuiteResultWidgetSerializer(self)

    @property
    def ipython_serializer(self) -> SuiteResultIPythonSerializer:
        """Return IPythonSerializer instance."""
        return SuiteResultIPythonSerializer(self)

    @property
    def html_serializer(self) -> SuiteResultHtmlSerializer:
        """Return HtmlSerializer instance."""
        return SuiteResultHtmlSerializer(self)

    def show(
        self,
        as_widget: bool = True,
        unique_id: Optional[str] = None,
        **kwargs
    ) -> Optional[HTMLFormatter]:
        """Display result.

        Parameters
        ----------
        as_widget : bool
            whether to display result with help of ipywidgets or not
        unique_id : Optional[str], default None
            unique identifier of the result output
        **kwrgs :
            other key-value arguments will be passed to the `Serializer.serialize`
            method

        Returns
        -------
        Optional[HTMLFormatter] :
            when used by sphinx-gallery
        """
        return super().show(
            as_widget,
            unique_id or get_random_string(n=25),
            **kwargs
        )

    def show_not_interactive(
        self,
        unique_id: Optional[str] = None,
        **kwargs
    ):
        """Display the not interactive version of result output.

        In this case, ipywidgets will not be used and plotly
        figures will be transformed into png images.

        Parameters
        ----------
        unique_id : Optional[str], default None
            unique identifier of the result output
        **kwrgs :
            other key-value arguments will be passed to the `Serializer.serialize`
            method
        """
        return super().show_not_interactive(
            unique_id or get_random_string(n=25),
            **kwargs
        )

    def save_as_html(
        self,
        file: Union[str, io.TextIOWrapper, None] = None,
        as_widget: bool = True,
        requirejs: bool = True,
        unique_id: Optional[str] = None,
        **kwargs
    ):
        """Save output as html file.

        Parameters
        ----------
        file : filename or file-like object
            The file to write the HTML output to. If None writes to output.html
        as_widget : bool, default True
            whether to use ipywidgets or not
        requirejs: bool , default: True
            whether to include requirejs library into output HTML or not
        unique_id : Optional[str], default None
            unique identifier of the result output

        Returns
        -------
        Optional[str] :
            name of newly create file
        """
        return save_as_html(
            file=file,
            serializer=self.widget_serializer if as_widget else self.html_serializer,
            # next kwargs will be passed to the serializer.serialize method
            requirejs=requirejs,
            output_id=unique_id or get_random_string(n=25),
        )

    def to_widget(
        self,
        unique_id: Optional[str] = None,
        **kwargs
    ) -> Widget:
        """Return SuiteResult as a ipywidgets.Widget instance.

        Parameters
        ----------
        unique_id : Optional[str], default None
            unique identifier of the result output

        Returns
        -------
        Widget
        """
        output_id = unique_id or get_random_string(n=25)
        return SuiteResultWidgetSerializer(self).serialize(output_id=output_id)

    def to_json(self, with_display: bool = True, **kwargs):
        """Return check result as json.

        Parameters
        ----------
        with_display : bool, default True
            whether to include serialized `SuiteResult.display` items into
            the output or not

        Returns
        -------
        str
        """
        return jsonpickle.dumps(
            SuiteResultJsonSerializer(self).serialize(with_display=with_display),
            unpicklable=False
        )

    def to_wandb(
        self,
        dedicated_run: Optional[bool] = None,
        **kwargs
    ):
        """Send suite result to wandb.

        Parameters
        ----------
        dedicated_run : bool
            whether to create a separate wandb run or not
            (deprecated parameter, does not have any effect anymore)
        kwargs: Keyword arguments to pass to wandb.init.
                Default project name is deepchecks.
                Default config is the suite name.
        """
        # NOTE:
        # Wandb is not a default dependency
        # user should install it manually therefore we are
        # doing import within method to prevent premature ImportError
        # TODO:
        # Previous implementation used ProgressBar to show serialization progress
        from deepchecks.core.serialization.suite_result.wandb import SuiteResultSerializer as WandbSerializer

        if dedicated_run is not None:
            warnings.warn(
                '"dedicated_run" parameter is deprecated and does not have effect anymore. '
                'It will be remove in next versions.'
            )

        wandb_kwargs = {'config': {'name': self.name}}
        wandb_kwargs.update(**kwargs)

        with wandb_run(**wandb_kwargs) as run:
            run.log(WandbSerializer(self).serialize())

<<<<<<< HEAD
    def get_checks_not_ran(self) -> List['check_types.CheckFailure']:
=======
    def get_not_ran_checks(self) -> List[CheckFailure]:
>>>>>>> 01d0c0d7
        """Get all the check results which did not run (unable to run due to missing parameters, exception, etc).

        Returns
        -------
        List[CheckFailure]
            All the check failures in the suite.
        """
<<<<<<< HEAD
        return cast(List[check_types.CheckFailure], self.select_results(self.failures))

    def get_checks_not_passed(self, fail_if_warning=True) -> List['check_types.CheckResult']:
=======
        return cast(List[CheckFailure], self.select_results(self.failures))

    def get_not_passed_checks(self, fail_if_warning=True) -> List[CheckResult]:
>>>>>>> 01d0c0d7
        """Get all the check results that have not passing condition.

        Parameters
        ----------
        fail_if_warning: bool, Default: True
            Whether conditions should fail on status of warning

        Returns
        -------
        List[CheckResult]
            All the check results in the suite that have failing conditions.
        """
        results = cast(
<<<<<<< HEAD
            List[check_types.CheckResult],
=======
            List[CheckResult],
>>>>>>> 01d0c0d7
            self.select_results(self.results_with_conditions)
        )
        return [
            r for r in results
            if not r.passed_conditions(fail_if_warning)
        ]
<<<<<<< HEAD
=======

    def get_passed_checks(self, fail_if_warning=True) -> List[CheckResult]:
        """Get all the check results that have passing condition.

        Parameters
        ----------
        fail_if_warning: bool, Default: True
            Whether conditions should fail on status of warning

        Returns
        -------
        List[CheckResult]
            All the check results in the suite that have failing conditions.
        """
        results = cast(
            List[CheckResult],
            self.select_results(self.results_with_conditions)
        )
        return [
            r for r in results
            if r.passed_conditions(fail_if_warning)
        ]
>>>>>>> 01d0c0d7

    def passed(self, fail_if_warning: bool = True, fail_if_check_not_run: bool = False) -> bool:
        """Return whether this suite result has passed. Pass value is derived from condition results of all individual\
         checks, and may consider checks that didn't run.

        Parameters
        ----------
        fail_if_warning: bool, Default: True
            Whether conditions should fail on status of warning
        fail_if_check_not_run: bool, Default: False
            Whether checks that didn't run (missing parameters, exception, etc) should fail the suite result.

        Returns
        -------
        bool
        """
        not_run_pass = len(self.get_not_ran_checks()) == 0 if fail_if_check_not_run else True
        conditions_pass = len(self.get_not_passed_checks(fail_if_warning)) == 0
        return conditions_pass and not_run_pass

    @classmethod
    def from_json(cls, json_res: str):
        """Convert a json object that was returned from SuiteResult.to_json.

        Parameters
        ----------
        json_data: Union[str, Dict]
            Json data

        Returns
        -------
        SuiteResult
            A suite result object.
        """
        json_dict = jsonpickle.loads(json_res)
        name = json_dict['name']
        results = []
        for res in json_dict['results']:
            results.append(check_types.BaseCheckResult.from_json(res))
        return SuiteResult(name, results)


class BaseSuite:
    """Class for running a set of checks together, and returning a unified pass / no-pass.

    Parameters
    ----------
    checks: OrderedDict
        A list of checks to run.
    name: str
        Name of the suite
    """

    @classmethod
    @abc.abstractmethod
    def supported_checks(cls) -> Tuple:
        """Return list of of supported check types."""
        pass

    checks: 'OrderedDict[int, BaseCheck]'
    name: str
    _check_index: int

    def __init__(self, name: str, *checks: Union[BaseCheck, 'BaseSuite']):
        self.name = name
        self.checks = OrderedDict()
        self._check_index = 0
        for check in checks:
            self.add(check)

    def __repr__(self, tabs=0):
        """Representation of suite as string."""
        tabs_str = '\t' * tabs
        checks_str = ''.join([f'\n{c.__repr__(tabs + 1, str(n) + ": ")}' for n, c in self.checks.items()])
        return f'{tabs_str}{self.name}: [{checks_str}\n{tabs_str}]'

    def __getitem__(self, index):
        """Access check inside the suite by name."""
        if index not in self.checks:
            raise DeepchecksValueError(f'No index {index} in suite')
        return self.checks[index]

    def add(self, check: Union['BaseCheck', 'BaseSuite']):
        """Add a check or a suite to current suite.

        Parameters
        ----------
        check : BaseCheck
            A check or suite to add.
        """
        if isinstance(check, BaseSuite):
            if check is self:
                return self
            for c in check.checks.values():
                self.add(c)
        elif not isinstance(check, self.supported_checks()):
            raise DeepchecksValueError(
                f'Suite received unsupported object type: {check.__class__.__name__}'
            )
        else:
            self.checks[self._check_index] = check
            self._check_index += 1
        return self

    def remove(self, index: int):
        """Remove a check by given index.

        Parameters
        ----------
        index : int
            Index of check to remove.
        """
        if index not in self.checks:
            raise DeepchecksValueError(f'No index {index} in suite')
        self.checks.pop(index)
        return self


def sort_check_results(
    check_results: Sequence['check_types.BaseCheckResult']
) -> List['check_types.BaseCheckResult']:
    """Sort sequence of 'CheckResult' instances.

    Returns
    -------
    List[check_types.CheckResult]
    """
    order = []
    check_results_index = {}

    for index, it in enumerate(check_results):
        check_results_index[index] = it

        if isinstance(it, check_types.CheckResult):
            order.append((it.priority, index))
        elif isinstance(it, check_types.CheckFailure):
            order.append((998, index))
        else:
            order.append((999, index))

    order = sorted(order)

    return [
        check_results_index[index]
        for _, index in order
    ]<|MERGE_RESOLUTION|>--- conflicted
+++ resolved
@@ -75,17 +75,12 @@
         self.failures: Set[int] = set()
 
         for index, result in enumerate(self.results):
-<<<<<<< HEAD
-            if isinstance(result, check_types.CheckResult):
-                if result.have_conditions():
-=======
-            if isinstance(result, CheckFailure):
+            if isinstance(result, check_types.CheckFailure):
                 self.failures.add(index)
-            elif isinstance(result, CheckResult):
+            elif isinstance(result, check_types.CheckResult):
                 has_conditions = result.have_conditions()
                 has_display = result.have_display()
                 if has_conditions:
->>>>>>> 01d0c0d7
                     self.results_with_conditions.add(index)
                 else:
                     self.results_without_conditions.add(index)
@@ -96,14 +91,10 @@
             else:
                 raise TypeError(f'Unknown type of result - {type(result).__name__}')
 
-<<<<<<< HEAD
     def select_results(self, idx: Set[int]) -> List[Union[
         'check_types.CheckResult',
         'check_types.CheckFailure'
     ]]:
-=======
-    def select_results(self, idx: Set[int]) -> List[Union[CheckResult, CheckFailure]]:
->>>>>>> 01d0c0d7
         """Select results by indexes."""
         output = []
         for index, result in enumerate(self.results):
@@ -310,11 +301,7 @@
         with wandb_run(**wandb_kwargs) as run:
             run.log(WandbSerializer(self).serialize())
 
-<<<<<<< HEAD
-    def get_checks_not_ran(self) -> List['check_types.CheckFailure']:
-=======
-    def get_not_ran_checks(self) -> List[CheckFailure]:
->>>>>>> 01d0c0d7
+    def get_not_ran_checks(self) -> List['check_types.CheckFailure']:
         """Get all the check results which did not run (unable to run due to missing parameters, exception, etc).
 
         Returns
@@ -322,15 +309,9 @@
         List[CheckFailure]
             All the check failures in the suite.
         """
-<<<<<<< HEAD
         return cast(List[check_types.CheckFailure], self.select_results(self.failures))
 
-    def get_checks_not_passed(self, fail_if_warning=True) -> List['check_types.CheckResult']:
-=======
-        return cast(List[CheckFailure], self.select_results(self.failures))
-
-    def get_not_passed_checks(self, fail_if_warning=True) -> List[CheckResult]:
->>>>>>> 01d0c0d7
+    def get_not_passed_checks(self, fail_if_warning=True) -> List['check_types.CheckResult']:
         """Get all the check results that have not passing condition.
 
         Parameters
@@ -344,21 +325,15 @@
             All the check results in the suite that have failing conditions.
         """
         results = cast(
-<<<<<<< HEAD
             List[check_types.CheckResult],
-=======
-            List[CheckResult],
->>>>>>> 01d0c0d7
             self.select_results(self.results_with_conditions)
         )
         return [
             r for r in results
             if not r.passed_conditions(fail_if_warning)
         ]
-<<<<<<< HEAD
-=======
-
-    def get_passed_checks(self, fail_if_warning=True) -> List[CheckResult]:
+
+    def get_passed_checks(self, fail_if_warning=True) -> List['check_types.CheckResult']:
         """Get all the check results that have passing condition.
 
         Parameters
@@ -372,14 +347,13 @@
             All the check results in the suite that have failing conditions.
         """
         results = cast(
-            List[CheckResult],
+            List[check_types.CheckResult],
             self.select_results(self.results_with_conditions)
         )
         return [
             r for r in results
             if r.passed_conditions(fail_if_warning)
         ]
->>>>>>> 01d0c0d7
 
     def passed(self, fail_if_warning: bool = True, fail_if_check_not_run: bool = False) -> bool:
         """Return whether this suite result has passed. Pass value is derived from condition results of all individual\
