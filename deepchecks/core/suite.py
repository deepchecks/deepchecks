--- conflicted
+++ resolved
@@ -14,7 +14,7 @@
 import io
 import warnings
 from collections import OrderedDict
-from typing import List, Optional, Sequence, Set, Tuple, Union
+from typing import List, Optional, Sequence, Set, Tuple, Union, cast
 
 import jsonpickle
 from ipywidgets import Widget
@@ -86,7 +86,10 @@
             else:
                 self.failures.add(index)
 
-    def select_results(self, idx: Set[int]) -> List['check_types.BaseCheckResult']:
+    def select_results(self, idx: Set[int]) -> List[Union[
+        'check_types.CheckResult', 
+        'check_types.CheckFailure'
+    ]]:
         """Select results by indexes."""
         output = []
         for index, result in enumerate(self.results):
@@ -236,29 +239,17 @@
         with wandb_run(**wandb_kwargs) as run:
             run.log(WandbSerializer(self).serialize())
 
-<<<<<<< HEAD
-    def get_failures(self) -> Dict[str, 'check_types.CheckFailure']:
-        """Get all the failed checks.
-=======
-    def get_checks_not_ran(self) -> List[CheckFailure]:
+    def get_checks_not_ran(self) -> List['check_types.CheckFailure']:
         """Get all the check results which did not run (unable to run due to missing parameters, exception, etc).
->>>>>>> de91c9b5
 
         Returns
         -------
         List[CheckFailure]
             All the check failures in the suite.
         """
-<<<<<<< HEAD
-        failures = {}
-        for res in self.results:
-            if isinstance(res, check_types.CheckFailure):
-                failures[res.header] = res
-        return failures
-=======
-        return self.select_results(self.failures)
-
-    def get_checks_not_passed(self, fail_if_warning=True) -> List[CheckResult]:
+        return cast(List[check_types.CheckFailure], self.select_results(self.failures))
+
+    def get_checks_not_passed(self, fail_if_warning=True) -> List['check_types.CheckResult']:
         """Get all the check results that have not passing condition.
 
         Parameters
@@ -271,8 +262,14 @@
         List[CheckResult]
             All the check results in the suite that have failing conditions.
         """
-        return [r for r in self.select_results(self.results_with_conditions)
-                if not r.passed_conditions(fail_if_warning)]
+        results = cast(
+            List[check_types.CheckResult], 
+            self.select_results(self.results_with_conditions)
+        )
+        return [
+            r for r in results
+            if not r.passed_conditions(fail_if_warning)
+        ]
 
     def passed(self, fail_if_warning: bool = True, fail_if_check_not_run: bool = False) -> bool:
         """Return whether this suite result has passed. Pass value is derived from condition results of all individual\
@@ -292,7 +289,6 @@
         not_run_pass = len(self.get_checks_not_ran()) == 0 if fail_if_check_not_run else True
         conditions_pass = len(self.get_checks_not_passed(fail_if_warning)) == 0
         return conditions_pass and not_run_pass
->>>>>>> de91c9b5
 
     @classmethod
     def from_json(cls, json_res: str):
