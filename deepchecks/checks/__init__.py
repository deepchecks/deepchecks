--- conflicted
+++ resolved
@@ -59,13 +59,8 @@
     SegmentPerformance,
     RegressionSystematicError,
     RegressionErrorDistribution,
-<<<<<<< HEAD
-    MultiModelPerformanceReport
-=======
-    ClassPerformance,
     MultiModelPerformanceReport,
     ModelErrorAnalysis
->>>>>>> e537e013
 )
 
 
@@ -116,11 +111,6 @@
     'SegmentPerformance',
     'RegressionSystematicError',
     'RegressionErrorDistribution',
-<<<<<<< HEAD
-    'MultiModelPerformanceReport'
-=======
-    'ClassPerformance',
     'MultiModelPerformanceReport',
     'ModelErrorAnalysis'
->>>>>>> e537e013
 ]