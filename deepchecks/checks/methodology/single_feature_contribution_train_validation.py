--- conflicted
+++ resolved
@@ -64,13 +64,8 @@
                                       random_seed=42,
                                       **ppscore_params)
         df_pps_test = pps.predictors(df=test_dataset.data[relevant_columns],
-<<<<<<< HEAD
                                            y=test_dataset.label_name,
                                            random_seed=42, **ppscore_params)
-=======
-                                     y=test_dataset.label_name(),
-                                     random_seed=42, **ppscore_params)
->>>>>>> 0715d2d6
         s_pps_train = df_pps_train.set_index('x', drop=True)['ppscore']
         s_pps_test = df_pps_test.set_index('x', drop=True)['ppscore']
         s_difference = s_pps_train - s_pps_test
