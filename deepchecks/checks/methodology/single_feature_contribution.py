"""The single_feature_contribution check module."""
import typing as t

import deepchecks.ppscore as pps
from deepchecks.utils.plot import create_colorbar_barchart_for_check
from deepchecks.utils.typing import Hashable
from deepchecks import CheckResult, Dataset, SingleDatasetBaseCheck, ConditionResult


__all__ = ['SingleFeatureContribution']


FC = t.TypeVar('FC', bound='SingleFeatureContribution')


class SingleFeatureContribution(SingleDatasetBaseCheck):
    """Return the PPS (Predictive Power Score) of all features in relation to the label.

    The PPS represents the ability of a feature to single-handedly predict another feature or label.
    A high PPS (close to 1) can mean that this feature's success in predicting the label is actually due to data
    leakage - meaning that the feature holds information that is based on the label to begin with.

    Uses the ppscore package - for more info, see https://github.com/8080labs/ppscore

    Args:
        ppscore_params (dict): dictionary of additional parameters for the ppscore.predictors function
    """

    def __init__(self, ppscore_params=None, n_show_top: int = 5):
        super().__init__()
        self.ppscore_params = ppscore_params
        self.n_show_top = n_show_top

    def run(self, dataset: Dataset, model=None) -> CheckResult:
        """Run check.

        Arguments:
            dataset: Dataset - The dataset object
            model: any = None - not used in the check

        Returns:
            CheckResult:
                value is a dictionary with PPS per feature column.
                data is a bar graph of the PPS of each feature.

        Raises:
            DeepchecksValueError: If the object is not a Dataset instance with a label
        """
        return self._single_feature_contribution(dataset=dataset)

    def _single_feature_contribution(self, dataset: Dataset):
        check_name = self.__class__.__name__
        Dataset.validate_dataset(dataset, check_name)
        dataset.validate_label(check_name)
        ppscore_params = self.ppscore_params or {}

        relevant_columns = dataset.features() + [dataset.label_name()]
        df_pps = pps.predictors(df=dataset.data[relevant_columns], y=dataset.label_name(), random_seed=42,
                                **ppscore_params)
        df_pps = df_pps.set_index('x', drop=True)
        s_ppscore = df_pps['ppscore']

        def plot(n_show_top=self.n_show_top):
            top_to_show = s_ppscore.head(n_show_top)
            # Create graph:
            create_colorbar_barchart_for_check(x=top_to_show.index, y=top_to_show.values)

        text = ['The PPS represents the ability of a feature to single-handedly predict another feature or label.',
                'A high PPS (close to 1) can mean that this feature\'s success in predicting the label is'
                ' actually due to data',
                'leakage - meaning that the feature holds information that is based on the label to begin with.']

        return CheckResult(value=s_ppscore.to_dict(), display=[plot, *text], check=self.__class__,
                           header='Single Feature Contribution')

    def add_condition_feature_pps_not_greater_than(self: FC, threshold: float = 0.8) -> FC:
        """
        Add condition that will check that pps of the specified feature(s) is not greater than X.

        Args:
            threshold: pps upper bound
        """
        def condition(value: t.Dict[Hashable, float]) -> ConditionResult:
            failed_features = [
                feature_name
                for feature_name, pps_value in value.items()
                if pps_value > threshold
            ]

            if failed_features:
<<<<<<< HEAD
                message = f'Features with PPS above threshold: {", ".join(failed_features)}'
=======
                message = f'Features with greater PPS: {", ".join(map(str, failed_features))}'
>>>>>>> 6bc6b062
                return ConditionResult(False, message)
            else:
                return ConditionResult(True)

        pps_url = 'https://towardsdatascience.com/rip-correlation-introducing-the-predictive-power-score-3d90808b9598'
        pps_html_url = f'<a href={pps_url}>Predictive Power Score</a>'

        return self.add_condition(f'Features\' {pps_html_url} (PPS) is not greater than {threshold}', condition)<|MERGE_RESOLUTION|>--- conflicted
+++ resolved
@@ -88,11 +88,7 @@
             ]
 
             if failed_features:
-<<<<<<< HEAD
-                message = f'Features with PPS above threshold: {", ".join(failed_features)}'
-=======
-                message = f'Features with greater PPS: {", ".join(map(str, failed_features))}'
->>>>>>> 6bc6b062
+                message = f'Features with PPS above threshold: {", ".join(map(str, failed_features))}'
                 return ConditionResult(False, message)
             else:
                 return ConditionResult(True)
