# ----------------------------------------------------------------------------
# Copyright (C) 2021 Deepchecks (https://www.deepchecks.com)
#
# This file is part of Deepchecks.
# Deepchecks is distributed under the terms of the GNU Affero General
# Public License (version 3 or later).
# You should have received a copy of the GNU Affero General Public License
# along with Deepchecks.  If not, see <http://www.gnu.org/licenses/>.
# ----------------------------------------------------------------------------
#
"""The single_feature_contribution check module."""
import typing as t

import deepchecks.ppscore as pps
from deepchecks.base.check_context import CheckRunContext
from deepchecks.utils.plot import create_colorbar_barchart_for_check
from deepchecks.utils.typing import Hashable
from deepchecks.utils.strings import format_number
from deepchecks import CheckResult, SingleDatasetBaseCheck, ConditionResult


__all__ = ['SingleFeatureContribution']


FC = t.TypeVar('FC', bound='SingleFeatureContribution')

pps_url = 'https://docs.deepchecks.com/en/stable/examples/checks/methodology/single_feature_contribution_train_test' \
          '.html?utm_source=display_output&utm_medium=referral&utm_campaign=check_link'
pps_html = f'<a href={pps_url} target="_blank">Predictive Power Score</a>'


class SingleFeatureContribution(SingleDatasetBaseCheck):
    """Return the PPS (Predictive Power Score) of all features in relation to the label.

    The PPS represents the ability of a feature to single-handedly predict another feature or label.
    A high PPS (close to 1) can mean that this feature's success in predicting the label is actually due to data
    leakage - meaning that the feature holds information that is based on the label to begin with.

    Uses the ppscore package - for more info, see https://github.com/8080labs/ppscore

    Parameters
    ----------
    ppscore_params : dict , default: None
        dictionary of additional parameters for the ppscore.predictors function
    n_show_top : int , default: 5
        Number of features to show, sorted by the magnitude of difference in PPS
    """

    def __init__(self, ppscore_params=None, n_show_top: int = 5):
        super().__init__()
        self.ppscore_params = ppscore_params or {}
        self.n_show_top = n_show_top

    def run_logic(self, context: CheckRunContext, dataset_type: str = 'train') -> CheckResult:
        """Run check.

<<<<<<< HEAD
        Returns:
            CheckResult:
                value is a dictionary with PPS per feature column.
                data is a bar graph of the PPS of each feature.

        Raises:
            DeepchecksValueError: If the object is not a Dataset instance with a label
=======
        Parameters
        ----------
        dataset: Dataset
            The dataset object
        model : any , default: None
            not used in the check

        Returns
        -------
        CheckResult
            value is a dictionary with PPS per feature column.
            data is a bar graph of the PPS of each feature.

        Raises
        ------
        DeepchecksValueError
            If the object is not a Dataset instance with a label.
>>>>>>> ed5089b4
        """
        if dataset_type == 'train':
            dataset = context.train
        else:
            dataset = context.test

        label_name = context.label_name
        features = context.features

        relevant_columns = features + [label_name]
        df_pps = pps.predictors(df=dataset.data[relevant_columns], y=label_name, random_seed=42,
                                **self.ppscore_params)
        df_pps = df_pps.set_index('x', drop=True)
        s_ppscore = df_pps['ppscore']

        def plot(n_show_top=self.n_show_top):
            top_to_show = s_ppscore.head(n_show_top)
            # Create graph:
            create_colorbar_barchart_for_check(x=top_to_show.index, y=top_to_show.values)

        text = [
            'The Predictive Power Score (PPS) is used to estimate the ability of a feature to predict the '
            f'label by itself. (Read more about {pps_html})'
            'A high PPS (close to 1) can mean that this feature\'s success in predicting the label is'
            ' actually due to data leakage - meaning that the feature holds information that is based on the label '
            'to begin with.']

        # display only if not all scores are 0
        display = [plot, *text] if s_ppscore.sum() else None

        return CheckResult(value=s_ppscore.to_dict(), display=display, header='Single Feature Contribution')

    def add_condition_feature_pps_not_greater_than(self: FC, threshold: float = 0.8) -> FC:
        """
        Add condition that will check that pps of the specified feature(s) is not greater than X.

        Parameters
        ----------
        threshold : float , default: 0.8
            pps upper bound
        Returns
        -------
        FC
        """
        def condition(value: t.Dict[Hashable, float]) -> ConditionResult:
            failed_features = {
                feature_name: format_number(pps_value)
                for feature_name, pps_value in value.items()
                if pps_value > threshold
            }

            if failed_features:
                message = f'Features with PPS above threshold: {failed_features}'
                return ConditionResult(False, message)
            else:
                return ConditionResult(True)

        return self.add_condition(f'Features\' Predictive Power Score is not greater than {format_number(threshold)}',
                                  condition)<|MERGE_RESOLUTION|>--- conflicted
+++ resolved
@@ -54,22 +54,6 @@
     def run_logic(self, context: CheckRunContext, dataset_type: str = 'train') -> CheckResult:
         """Run check.
 
-<<<<<<< HEAD
-        Returns:
-            CheckResult:
-                value is a dictionary with PPS per feature column.
-                data is a bar graph of the PPS of each feature.
-
-        Raises:
-            DeepchecksValueError: If the object is not a Dataset instance with a label
-=======
-        Parameters
-        ----------
-        dataset: Dataset
-            The dataset object
-        model : any , default: None
-            not used in the check
-
         Returns
         -------
         CheckResult
@@ -80,7 +64,6 @@
         ------
         DeepchecksValueError
             If the object is not a Dataset instance with a label.
->>>>>>> ed5089b4
         """
         if dataset_type == 'train':
             dataset = context.train
