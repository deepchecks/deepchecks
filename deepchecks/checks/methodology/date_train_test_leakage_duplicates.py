--- conflicted
+++ resolved
@@ -35,23 +35,6 @@
     def run_logic(self, context: CheckRunContext) -> CheckResult:
         """Run check.
 
-<<<<<<< HEAD
-        Returns:
-           CheckResult:
-                - value is the ratio of date leakage.
-                - data is html display of the checks' textual result.
-
-        Raises:
-            DeepchecksValueError: If one of the datasets is not a Dataset instance with an date
-=======
-        Parameters
-        ----------
-        train_dataset : Dataset
-            The training dataset object. Must contain an date.
-        test_dataset : Dataset
-            The test dataset object. Must contain an date.
-        model , default: None
-            not used in the check.
         Returns
         -------
         CheckResult
@@ -61,7 +44,6 @@
         ------
         DeepchecksValueError
             If one of the datasets is not a Dataset instance with an date
->>>>>>> ed5089b4
         """
         train_dataset = context.train
         test_dataset = context.test
