"""The train_validation_difference_overfit check module."""
import typing as t

import matplotlib.pyplot as plt
import pandas as pd
import numpy as np

from deepchecks.utils.strings import format_percent
from deepchecks.utils.validation import model_type_validation
from deepchecks.utils.metrics import get_metrics_list
from deepchecks import (
    Dataset,
    CheckResult,
    TrainTestBaseCheck,
    ConditionResult
)


__all__ = ['TrainTestDifferenceOverfit']


TD = t.TypeVar('TD', bound='TrainTestDifferenceOverfit')


class TrainTestDifferenceOverfit(TrainTestBaseCheck):
    """Visualize overfit by displaying the difference between model metrics on train and on test data.

    The check would display the selected metrics for the training and test data, helping the user visualize
    the difference in performance between the two datasets. If no alternative_metrics are supplied, the check would
    use a list of default metrics. If they are supplied, alternative_metrics must be a dictionary, with the keys
    being metric names and the values being either a name of an sklearn scoring function
    (https://scikit-learn.org/stable/modules/model_evaluation.html#scoring) or an sklearn scoring function.

    Args:
        alternative_metrics (Dict[str, Callable]): An optional dictionary of metric name or scorer functions
    """

    def __init__(
        self,
        alternative_metrics: t.Dict[str, t.Callable[[object, pd.DataFrame, str], float]] = None
    ):
        super().__init__()
        self.alternative_metrics = alternative_metrics

    def run(self, train_dataset: Dataset, test_dataset: Dataset, model=None) -> CheckResult:
        """Run check.

        Args:
            train_dataset (Dataset): The training dataset object. Must contain a label column.
            test_dataset (Dataset): The test dataset object. Must contain a label column.
            model: A scikit-learn-compatible fitted estimator instance

        Returns:
            CheckResult:
                value is a dataframe with metrics as indexes, and scores per training and test in the columns.
                data is a bar graph of the metrics for training and test data.

        Raises:
            DeepchecksValueError: If either of the dataset objects are not a Dataset instance with a label
        """
        return self._train_test_difference_overfit(train_dataset, test_dataset, model)

    def _train_test_difference_overfit(self, train_dataset: Dataset, test_dataset: Dataset, model,
                                       ) -> CheckResult:
        # Validate parameters
        func_name = self.__class__.__name__
        Dataset.validate_dataset(train_dataset, func_name)
        Dataset.validate_dataset(test_dataset, func_name)
        train_dataset.validate_label(func_name)
        test_dataset.validate_label(func_name)
        train_dataset.validate_shared_label(test_dataset, func_name)
        train_dataset.validate_shared_features(test_dataset, func_name)
        model_type_validation(model)

        metrics = get_metrics_list(model, train_dataset, self.alternative_metrics)

        train_metrics = {key: scorer(model, train_dataset.data[train_dataset.features], train_dataset.label_col)
                         for key, scorer in metrics.items()}

        test_metrics = {key: scorer(model, test_dataset.data[test_dataset.features],
                                    test_dataset.label_col)
                        for key, scorer in metrics.items()}

        result = {'test': test_metrics, 'train': train_metrics}

        def plot_overfit():
            res_df = pd.DataFrame.from_dict({'Training Metrics': train_metrics, 'Test Metrics': test_metrics})
            width = 0.20
            my_cmap = plt.cm.get_cmap('Set2')
            indices = np.arange(len(res_df.index))

            colors = my_cmap(range(len(res_df.columns)))
            plt.bar(indices, res_df['Training Metrics'].values.flatten(), width=width, color=colors[0])
            plt.bar(indices + width, res_df['Test Metrics'].values.flatten(), width=width, color=colors[1])
            plt.ylabel('Metrics')
            plt.xticks(ticks=indices + width / 2., labels=res_df.index)
            plt.xticks(rotation=30)
            plt.legend(res_df.columns, loc='upper right', bbox_to_anchor=(1.45, 1.02))

        return CheckResult(result, check=self.__class__, header='Train-Test Difference Overfit',
                           display=[plot_overfit])

    def add_condition_difference_not_greater_than(self: TD, threshold: float) -> TD:
        """
        Add new condition.

        Add condition that will check that difference between train dataset metrics and test
        dataset metrics is not greater than X.

        Args:
            threshold: metrics difference upper bound
        """
        def condition(res: dict) -> ConditionResult:
            test_metrics = res['test']
            train_metrics = res['train']
            diff = {metric: score - test_metrics[metric] for metric, score in train_metrics.items()}
            failed_metrics = [k for k, v in diff.items() if v > threshold]
            if failed_metrics:
                explained_failures = []
                for metric in failed_metrics:
                    explained_failures.append(f'{metric} (train={format_percent(train_metrics[metric])} '
                                              f'test={format_percent(test_metrics[metric])})')
                message = f'Found performance degradation in: {", ".join(explained_failures)}'
                return ConditionResult(False, message)
            else:
                return ConditionResult(True)

        return self.add_condition(f'Train-Test metrics difference is not greater than {threshold}', condition)

<<<<<<< HEAD
    def add_condition_degradation_ratio_not_greater_than(self, threshold: float = 0.1) -> TD:
=======
    def add_condition_percentage_degradation_not_greater_than(self: TD, threshold: float = 0.2) -> TD:
>>>>>>> 319eb1cd
        """
        Add new condition.

        Add condition that will check that train performance is not degraded by more than given percentage in test.

        Args:
            threshold: maximum degradation ratio allowed (value between 0 to 1)
        """
        def condition(res: dict) -> ConditionResult:
            test_metrics = res['test']
            train_metrics = res['train']
            # Calculate percentage of change from train to test
            diff = {metric: ((score - test_metrics[metric]) / score)
                    for metric, score in train_metrics.items()}
            failed_metrics = [k for k, v in diff.items() if v > threshold]
            if failed_metrics:
                explained_failures = []
                for metric in failed_metrics:
                    explained_failures.append(f'{metric} (train={format_percent(train_metrics[metric])} '
                                              f'test={format_percent(test_metrics[metric])})')
                message = f'Found performance degradation in: {", ".join(explained_failures)}'
                return ConditionResult(False, message)
            else:
                return ConditionResult(True)

        return self.add_condition(f'Train-Test metrics degradation ratio is not greater than {threshold}',
                                  condition)<|MERGE_RESOLUTION|>--- conflicted
+++ resolved
@@ -127,11 +127,7 @@
 
         return self.add_condition(f'Train-Test metrics difference is not greater than {threshold}', condition)
 
-<<<<<<< HEAD
-    def add_condition_degradation_ratio_not_greater_than(self, threshold: float = 0.1) -> TD:
-=======
-    def add_condition_percentage_degradation_not_greater_than(self: TD, threshold: float = 0.2) -> TD:
->>>>>>> 319eb1cd
+    def add_condition_degradation_ratio_not_greater_than(self: TD, threshold: float = 0.1) -> TD:
         """
         Add new condition.
 
