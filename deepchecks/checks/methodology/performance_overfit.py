--- conflicted
+++ resolved
@@ -18,11 +18,7 @@
 from deepchecks.utils.plot import colors
 from deepchecks.utils.strings import format_percent
 from deepchecks.utils.validation import validate_model
-<<<<<<< HEAD
 from deepchecks.utils.metrics import get_scorers_dict, initialize_user_scorers
-=======
-from deepchecks.utils.metrics import get_scorers_list, calculate_scorer_with_nulls
->>>>>>> 5302dc26
 from deepchecks import (
     Dataset,
     CheckResult,
@@ -94,10 +90,10 @@
 
         scorers = get_scorers_dict(model, train_dataset, self.alternative_scorers)
 
-        train_scores = {key: calculate_scorer_with_nulls(model, train_dataset, scorer)
+        train_scores = {key: scorer(model, train_dataset)
                         for key, scorer in scorers.items()}
 
-        test_scores = {key: calculate_scorer_with_nulls(model, test_dataset, scorer)
+        test_scores = {key: scorer(model, test_dataset)
                        for key, scorer in scorers.items()}
 
         result = {'test': test_scores, 'train': train_scores}
