# ----------------------------------------------------------------------------
# Copyright (C) 2021 Deepchecks (https://www.deepchecks.com)
#
# This file is part of Deepchecks.
# Deepchecks is distributed under the terms of the GNU Affero General
# Public License (version 3 or later).
# You should have received a copy of the GNU Affero General Public License
# along with Deepchecks.  If not, see <http://www.gnu.org/licenses/>.
# ----------------------------------------------------------------------------
#
"""The data_sample_leakage_report check module."""
from typing import List
import pandas as pd

from deepchecks.base.check_context import CheckRunContext
from deepchecks.base.check import CheckResult, ConditionResult, TrainTestBaseCheck
from deepchecks.utils.strings import format_percent
from deepchecks.utils.typing import Hashable


pd.options.mode.chained_assignment = None


__all__ = ['TrainTestSamplesMix']


class TrainTestSamplesMix(TrainTestBaseCheck):
    """Detect samples in the test data that appear also in training data."""

    def run_logic(self, context: CheckRunContext) -> CheckResult:
        """Run check.

<<<<<<< HEAD
        Returns:
            CheckResult: value is sample leakage ratio in %,
=======
        Parameters
        ----------
        train_dataset : Dataset
            The training dataset object. Must contain an index.
        test_dataset : Dataset
            The test dataset object. Must contain an index.
        model : any, default: None
            not used in the check

        Returns
        -------
        CheckResult
            value is sample leakage ratio in %,
>>>>>>> ed5089b4
            displays a dataframe that shows the duplicated rows between the datasets

        Raises
        ------
        DeepchecksValueError
            If the object is not a Dataset instance
        """
        test_dataset = context.test
        train_dataset = context.train
        features = context.features
        label_name = context.label_name

        columns = features + [label_name]

        # For pandas.groupby in python 3.6, there is problem with comparing numpy nan, so replace with placeholder
        na_filler = '__deepchecks_na_filler__'
        train_df = train_dataset.data.fillna(value=na_filler)
        test_df = test_dataset.data.fillna(value=na_filler)

        train_uniques = _create_unique_frame(train_df, columns, text_prefix='Train indices: ')
        test_uniques = _create_unique_frame(test_df, columns, text_prefix='Test indices: ')

        duplicates_df, test_dup_count = _create_train_test_joined_duplicate_frame(train_uniques, test_uniques, columns)

        # Replace filler back to none
        duplicates_df = duplicates_df.applymap(lambda x: None if x == na_filler else x)
        dup_ratio = test_dup_count / test_dataset.n_samples
        user_msg = f'{format_percent(dup_ratio)} ({test_dup_count} / {test_dataset.n_samples}) \
                     of test data samples appear in train data'
        display = [user_msg, duplicates_df.head(10)] if dup_ratio else None
        result = {'ratio': dup_ratio, 'data': duplicates_df}
        return CheckResult(result, header='Train Test Samples Mix', display=display)

    def add_condition_duplicates_ratio_not_greater_than(self, max_ratio: float = 0.1):
        """Add condition - require max allowed ratio of test data samples to appear in train data.

        Parameters
        ----------
        max_ratio : float , default: 0.1
            Max allowed ratio of test data samples to appear in train data
        """
        def condition(result: dict) -> ConditionResult:
            ratio = result['ratio']
            if ratio > max_ratio:
                return ConditionResult(False,
                                       f'Percent of test data samples that appear in train data: '
                                       f'{format_percent(ratio)}')
            else:
                return ConditionResult(True)

        return self.add_condition(f'Percentage of test data samples that appear in train data '
                                  f'not greater than {format_percent(max_ratio)}',
                                  condition)


def _create_train_test_joined_duplicate_frame(first: pd.DataFrame, second: pd.DataFrame, columns: List[Hashable]):
    """Create duplicate dataframe out of 2 uniques dataframes.

    This function accept 2 dataframes resulted from `_create_unique_frame`. this means that each dataframe have
    no duplicate in it. so if the concatenation between the 2 find duplicates, they are necessarily between each other.
    """
    columns_data = []
    index_text = []
    total_test_count = 0
    group_unique_data: dict = pd.concat([first, second]).groupby(columns, dropna=False).groups
    # The group data is backward (the columns are the indexes, and the indexes are the values)
    for duplicate_columns, indexes in group_unique_data.items():
        # If length is 1, then no duplicate found between first and second
        if len(indexes) == 1:
            continue
        # Indexes should have dict of train & test info from `_filter_duplicates`
        text = indexes[0]['text'] + '\n' + indexes[1]['text']
        # Take the count only of test
        test_count = indexes[0]['count'] if indexes[0]['text'].startswith('Test') else indexes[1]['count']
        total_test_count += test_count
        # Save info of duplicated text and the columns info
        columns_data.append([*duplicate_columns, test_count])
        index_text.append(text)

    count_column_name = '_value_to_sort_by_'
    duplicates = pd.DataFrame(columns_data, index=index_text, columns=[*columns, count_column_name])
    duplicates = duplicates.sort_values(by=count_column_name, ascending=False)
    duplicates = duplicates.drop(count_column_name, axis=1)
    return duplicates, total_test_count


def _create_unique_frame(df: pd.DataFrame, columns: List[Hashable], text_prefix: str = '') -> pd.DataFrame:
    """For given dataframe and columns create a dataframe with only unique combinations of the columns."""
    columns_data = []
    index_text = []
    group_unique_data: dict = df.groupby(columns, dropna=False).groups
    # The group data is backward (the columns are the indexes, and the indexes are the values)
    for duplicate_columns, indexes in group_unique_data.items():
        # Save info of duplicated text and the columns info
        columns_data.append(duplicate_columns)
        index_text.append(_get_dup_info(indexes, text_prefix))

    return pd.DataFrame(columns_data, index=index_text, columns=columns)


def _get_dup_info(index_arr: list, text_prefix: str) -> dict:
    text = ', '.join([str(i) for i in index_arr])
    if len(text) > 30:
        text = f'{text[:30]}.. Tot. {(len(index_arr))}'

    return {'text': f'{text_prefix}{text}', 'count': len(index_arr)}<|MERGE_RESOLUTION|>--- conflicted
+++ resolved
@@ -30,30 +30,16 @@
     def run_logic(self, context: CheckRunContext) -> CheckResult:
         """Run check.
 
-<<<<<<< HEAD
-        Returns:
-            CheckResult: value is sample leakage ratio in %,
-=======
-        Parameters
-        ----------
-        train_dataset : Dataset
-            The training dataset object. Must contain an index.
-        test_dataset : Dataset
-            The test dataset object. Must contain an index.
-        model : any, default: None
-            not used in the check
-
         Returns
         -------
         CheckResult
             value is sample leakage ratio in %,
->>>>>>> ed5089b4
             displays a dataframe that shows the duplicated rows between the datasets
 
         Raises
         ------
         DeepchecksValueError
-            If the object is not a Dataset instance
+            If the data is not a Dataset instance
         """
         test_dataset = context.test
         train_dataset = context.train
