# ----------------------------------------------------------------------------
# Copyright (C) 2021 Deepchecks (https://www.deepchecks.com)
#
# This file is part of Deepchecks.
# Deepchecks is distributed under the terms of the GNU Affero General
# Public License (version 3 or later).
# You should have received a copy of the GNU Affero General Public License
# along with Deepchecks.  If not, see <http://www.gnu.org/licenses/>.
# ----------------------------------------------------------------------------
#
"""The model inference time check module."""
import typing as t
import timeit

import numpy as np

from deepchecks.base.check_context import CheckRunContext
from deepchecks import SingleDatasetBaseCheck, CheckResult, ConditionResult
from deepchecks.utils.strings import format_number
from deepchecks.errors import DeepchecksValueError


__all__ = ['ModelInferenceTime']


MI = t.TypeVar('MI', bound='ModelInferenceTime')


class ModelInferenceTime(SingleDatasetBaseCheck):
    """Measure model average inference time (in seconds) per sample.

    Parameters
    ----------
    number_of_samples : int , default: 1000
        number of samples to use for inference, but if actual
        dataset is smaller then all samples will be used
    """

    def __init__(self, number_of_samples: int = 1000):
        self.number_of_samples = number_of_samples
        if number_of_samples == 0 or number_of_samples < 0:
            raise DeepchecksValueError('number_of_samples cannot be le than 0!')
        super().__init__()

    def run_logic(self, context: CheckRunContext, dataset_type: str = 'train') -> CheckResult:
        """Run check.

<<<<<<< HEAD
        Returns:
            CheckResult:
                value is of the type 'float'

        Raises:
            DeepchecksValueError: If the 'test_dataset' is not a 'Dataset' instance with a label or
                if 'model' is not a scikit-learn-compatible fitted estimator instance
=======
        Parameters
        ----------
        dataset : Dataset
            samples that will be used to measure inference time.
        model : object
            a model to measure inference time.
        Returns
        -------
        CheckResult
            value is of the type 'float' .
        Raises
        ------
        DeepchecksValueError
            If the 'test_dataset' is not a 'Dataset' instance with a label or
            if 'model' is not a scikit-learn-compatible fitted estimator instance.
>>>>>>> ed5089b4
        """
        if dataset_type == 'train':
            dataset = context.train
        else:
            dataset = context.test

        features = context.features
        model = context.model
        df = dataset.data[features]

        prediction_method = model.predict  # type: ignore

        number_of_samples = len(df) if len(df) < self.number_of_samples else self.number_of_samples
        df = df.sample(n=number_of_samples, random_state=np.random.randint(number_of_samples))

        result = timeit.timeit(
            'predict(*args)',
            globals={'predict': prediction_method, 'args': (df,)},
            number=1
        )

        result = result / number_of_samples

        return CheckResult(value=result, display=(
            'Average model inference time for one sample (in seconds): '
            f'{format_number(result, floating_point=8)}'
        ))

    def add_condition_inference_time_is_not_greater_than(self: MI, value: float = 0.001) -> MI:
        """Add condition - checking that the average model inference time (in seconds) per sample is not greater than X.

        Parameters
        ----------
        value : float , default: 0.001
            condition threshold.
        Returns
        -------
        MI
        """
        def condition(avarage_time: float) -> ConditionResult:
            if avarage_time >= value:
                return ConditionResult(False, details=(
                    'Found average inference time (in seconds) above threshold: '
                    f'{format_number(avarage_time, floating_point=8)}'
                ))
            else:
                return ConditionResult(True)

        return self.add_condition(condition_func=condition, name=(
            'Average model inference time for one sample is not '
            f'greater than {format_number(value, floating_point=8)}'
        ))<|MERGE_RESOLUTION|>--- conflicted
+++ resolved
@@ -45,21 +45,6 @@
     def run_logic(self, context: CheckRunContext, dataset_type: str = 'train') -> CheckResult:
         """Run check.
 
-<<<<<<< HEAD
-        Returns:
-            CheckResult:
-                value is of the type 'float'
-
-        Raises:
-            DeepchecksValueError: If the 'test_dataset' is not a 'Dataset' instance with a label or
-                if 'model' is not a scikit-learn-compatible fitted estimator instance
-=======
-        Parameters
-        ----------
-        dataset : Dataset
-            samples that will be used to measure inference time.
-        model : object
-            a model to measure inference time.
         Returns
         -------
         CheckResult
@@ -67,9 +52,8 @@
         Raises
         ------
         DeepchecksValueError
-            If the 'test_dataset' is not a 'Dataset' instance with a label or
+            If the test dataset is not a 'Dataset' instance with a label or
             if 'model' is not a scikit-learn-compatible fitted estimator instance.
->>>>>>> ed5089b4
         """
         if dataset_type == 'train':
             dataset = context.train
