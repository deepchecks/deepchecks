# ----------------------------------------------------------------------------
# Copyright (C) 2021 Deepchecks (https://www.deepchecks.com)
#
# This file is part of Deepchecks.
# Deepchecks is distributed under the terms of the GNU Affero General
# Public License (version 3 or later).
# You should have received a copy of the GNU Affero General Public License
# along with Deepchecks.  If not, see <http://www.gnu.org/licenses/>.
# ----------------------------------------------------------------------------
#
"""Boosting overfit check module."""
from copy import deepcopy
from typing import Callable, Union, Tuple

from sklearn.pipeline import Pipeline
import plotly.graph_objects as go
import numpy as np

from deepchecks.base.check_context import CheckRunContext
from deepchecks import CheckResult, TrainTestBaseCheck, ConditionResult

from deepchecks.utils.strings import format_percent
from deepchecks.utils.model import get_model_of_pipeline
from deepchecks.errors import DeepchecksValueError, ModelValidationError


__all__ = ['BoostingOverfit']


class PartialBoostingModel:
    """Wrapper for boosting models which limits the number of estimators being used in the prediction."""

    _UNSUPORTED_MODEL_ERROR = (
        'Check is relevant for Boosting models of type '
        '{supported_models}, but received model of type {model_type}'
    )

    _SUPPORTED_CLASSIFICATION_MODELS = (
        'AdaBoostClassifier',
        'GradientBoostingClassifier',
        'LGBMClassifier',
        'XGBClassifier',
        'CatBoostClassifier'
    )

    _SUPPORTED_REGRESSION_MODELS = (
        'AdaBoostRegressor',
        'GradientBoostingRegressor',
        'LGBMRegressor',
        'XGBRegressor',
        'CatBoostRegressor'
    )

    _SUPPORTED_MODELS = _SUPPORTED_CLASSIFICATION_MODELS + _SUPPORTED_REGRESSION_MODELS

    def __init__(self, model, step):
        """Construct wrapper for model with `predict` and `predict_proba` methods.

        Parameters
        ----------
        model
            boosting model to wrap.
        step
            Number of iterations/estimators to limit the model on predictions.
        """
        self.model_class = get_model_of_pipeline(model).__class__.__name__
        self.step = step
        if self.model_class in ['AdaBoostClassifier', 'GradientBoostingClassifier', 'AdaBoostRegressor',
                                'GradientBoostingRegressor']:
            self.model = deepcopy(model)
            if isinstance(model, Pipeline):
                internal_estimator = get_model_of_pipeline(self.model)
                internal_estimator.estimators_ = internal_estimator.estimators_[:self.step]
            else:
                self.model.estimators_ = self.model.estimators_[:self.step]
        else:
            self.model = model

    def predict_proba(self, x):
        if self.model_class in ['AdaBoostClassifier', 'GradientBoostingClassifier']:
            return self.model.predict_proba(x)
        elif self.model_class == 'LGBMClassifier':
            return self.model.predict_proba(x, num_iteration=self.step)
        elif self.model_class == 'XGBClassifier':
            return self.model.predict_proba(x, iteration_range=(0, self.step))
        elif self.model_class == 'CatBoostClassifier':
            return self.model.predict_proba(x, ntree_end=self.step)
        else:
            raise ModelValidationError(self._UNSUPORTED_MODEL_ERROR.format(
                supported_models=self._SUPPORTED_CLASSIFICATION_MODELS,
                model_type=self.model_class
            ))

    def predict(self, x):
        if self.model_class in ['AdaBoostClassifier', 'GradientBoostingClassifier', 'AdaBoostRegressor',
                                'GradientBoostingRegressor']:
            return self.model.predict(x)
        elif self.model_class in ['LGBMClassifier', 'LGBMRegressor']:
            return self.model.predict(x, num_iteration=self.step)
        elif self.model_class in ['XGBClassifier', 'XGBRegressor']:
            return self.model.predict(x, iteration_range=(0, self.step))
        elif self.model_class in ['CatBoostClassifier', 'CatBoostRegressor']:
            return self.model.predict(x, ntree_end=self.step)
        else:
            raise ModelValidationError(self._UNSUPORTED_MODEL_ERROR.format(
                supported_models=self._SUPPORTED_MODELS,
                model_type=self.model_class
            ))

    @classmethod
    def n_estimators(cls, model):
        model = get_model_of_pipeline(model)
        model_class = model.__class__.__name__
        if model_class in ['AdaBoostClassifier', 'GradientBoostingClassifier', 'AdaBoostRegressor',
                           'GradientBoostingRegressor']:
            return len(model.estimators_)
        elif model_class in ['LGBMClassifier', 'LGBMRegressor']:
            return model.n_estimators
        elif model_class in ['XGBClassifier', 'XGBRegressor']:
            return model.n_estimators
        elif model_class in ['CatBoostClassifier', 'CatBoostRegressor']:
            return model.tree_count_
        else:
            raise ModelValidationError(cls._UNSUPORTED_MODEL_ERROR.format(
                supported_models=cls._SUPPORTED_MODELS,
                model_type=model_class
            ))


class BoostingOverfit(TrainTestBaseCheck):
    """Check for overfit caused by using too many iterations in a gradient boosted model.

    The check runs a pred-defined number of steps, and in each step it limits the boosting model to use up to X
    estimators (number of estimators is monotonic increasing). It plots the given score calculated for each step for
    both the train dataset and the test dataset.

    Parameters
    ----------
    scorer : Union[Callable, str] , default: None
        Scorer used to verify the model, either function or sklearn scorer name.
    scorer_name : str , default: None
        Name to be displayed in the plot on y-axis. must be used together with 'scorer'
    num_steps : int , default: 20
        Number of splits of the model iterations to check.
    """

    def __init__(self, alternative_scorer: Tuple[str, Union[str, Callable]] = None, num_steps: int = 20):
        super().__init__()
        self.user_scorer = dict([alternative_scorer]) if alternative_scorer else None
        self.num_steps = num_steps
        if not isinstance(self.num_steps, int) or self.num_steps < 2:
            raise DeepchecksValueError('num_steps must be an integer larger than 1')

    def run_logic(self, context: CheckRunContext) -> CheckResult:
        """Run check.

<<<<<<< HEAD
        Returns:
=======
        Parameters
        ----------
        train_dataset : Dataset
        test_dataset : Dataset
        model : any, default: None
            Boosting model.

        Returns
        -------
        CheckResult
>>>>>>> ed5089b4
            The score value on the test dataset.
        """
        train_dataset = context.train
        test_dataset = context.test
        model = context.model

        # Get default scorer
        scorer = context.get_single_scorer(self.user_scorer)

        # Get number of estimators on model
        num_estimators = PartialBoostingModel.n_estimators(model)
        estimator_steps = _calculate_steps(self.num_steps, num_estimators)

        train_scores = []
        test_scores = []
        for step in estimator_steps:
            train_scores.append(_partial_score(scorer, train_dataset, model, step))
            test_scores.append(_partial_score(scorer, test_dataset, model, step))

        fig = go.Figure()
        fig.add_trace(go.Scatter(x=estimator_steps, y=np.array(train_scores),
                                 mode='lines+markers',
                                 name='Training score'))
        fig.add_trace(go.Scatter(x=estimator_steps, y=np.array(test_scores),
                                 mode='lines+markers',
                                 name='Test score'))
        fig.update_layout(title_text=f'{scorer.name} score compared to number of boosting iteration',
                          width=800, height=500)
        fig.update_xaxes(title='Number of boosting iterations')
        fig.update_yaxes(title=scorer.name)

        display_text = f"""<span>
            The check limits the boosting model to using up to N estimators each time, and plotting the
            {scorer.name} calculated for each subset of estimators for both the train dataset and the test dataset.
        </span>"""

        result = {'test': test_scores, 'train': train_scores}
        return CheckResult(result, display=[display_text, fig], header='Boosting Overfit')

    def add_condition_test_score_percent_decline_not_greater_than(self, threshold: float = 0.05):
        """Add condition.

        Percent of decline between the maximal score achieved in any boosting iteration and the score achieved in the
        last iteration ("regular" model score) is not above given threshold.

        Parameters
        ----------
        threshold : float , default: 0.05
            Maximum percentage decline allowed (value 0 and above)
        """
        def condition(result: dict):
            max_score = max(result['test'])
            last_score = result['test'][-1]
            pct_diff = (max_score - last_score) / abs(max_score)

            if pct_diff > threshold:
                message = f'Found score decline above threshold: -{format_percent(pct_diff)}'
                return ConditionResult(False, message)
            else:
                return ConditionResult(True)

        name = f'Test score over iterations doesn\'t decline by more than {format_percent(threshold)} ' \
               f'from the best score'
        return self.add_condition(name, condition)


def _partial_score(scorer, dataset, model, step):
    partial_model = PartialBoostingModel(model, step)
    return scorer(partial_model, dataset)


def _calculate_steps(num_steps, num_estimators):
    """Calculate steps (integers between 1 to num_estimators) to work on."""
    if num_steps >= num_estimators:
        return list(range(1, num_estimators + 1))
    if num_steps <= 5:
        steps_percents = np.linspace(0, 1.0, num_steps + 1)[1:]
        steps_numbers = np.ceil(steps_percents * num_estimators)
        steps_set = {int(s) for s in steps_numbers}
    else:
        steps_percents = np.linspace(5 / num_estimators, 1.0, num_steps - 4)[1:]
        steps_numbers = np.ceil(steps_percents * num_estimators)
        steps_set = {int(s) for s in steps_numbers}
        # We want to forcefully take the first 5 estimators, since they have the largest affect on the model performance
        steps_set.update({1, 2, 3, 4, 5})

    return sorted(steps_set)<|MERGE_RESOLUTION|>--- conflicted
+++ resolved
@@ -154,20 +154,9 @@
     def run_logic(self, context: CheckRunContext) -> CheckResult:
         """Run check.
 
-<<<<<<< HEAD
-        Returns:
-=======
-        Parameters
-        ----------
-        train_dataset : Dataset
-        test_dataset : Dataset
-        model : any, default: None
-            Boosting model.
-
         Returns
         -------
         CheckResult
->>>>>>> ed5089b4
             The score value on the test dataset.
         """
         train_dataset = context.train
