--- conflicted
+++ resolved
@@ -36,23 +36,6 @@
     def run_logic(self, context: CheckRunContext) -> CheckResult:
         """Run check.
 
-<<<<<<< HEAD
-        Returns:
-           CheckResult:
-                - value is the ratio of index leakage.
-                - data is html display of the checks' textual result.
-
-        Raises:
-            DeepchecksValueError: If the if one of the datasets is not a Dataset instance with an index
-=======
-        Parameters
-        ----------
-        train_dataset : Dataset
-            The training dataset object. Must contain an index.
-        test_dataset : Dataset
-            The test dataset object. Must contain an index.
-        model : any, default:  None
-            not used in the check
         Returns
         -------
         CheckResult
@@ -61,8 +44,7 @@
         Raises
         ------
         DeepchecksValueError
-            If the if one of the datasets is not a Dataset instance with an index
->>>>>>> ed5089b4
+            If one of the datasets is not a Dataset instance with an index
         """
         train_dataset = context.train
         test_dataset = context.test
