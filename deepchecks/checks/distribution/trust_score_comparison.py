# ----------------------------------------------------------------------------
# Copyright (C) 2021 Deepchecks (https://www.deepchecks.com)
#
# This file is part of Deepchecks.
# Deepchecks is distributed under the terms of the GNU Affero General
# Public License (version 3 or later).
# You should have received a copy of the GNU Affero General Public License
# along with Deepchecks.  If not, see <http://www.gnu.org/licenses/>.
# ----------------------------------------------------------------------------
#
"""Module of trust score comparison check."""
import numpy as np
import plotly.graph_objects as go

from deepchecks.base.check_context import CheckRunContext
from deepchecks import CheckResult, TrainTestBaseCheck, ConditionResult, ConditionCategory
from deepchecks.utils.distribution.trust_score import TrustScore
from deepchecks.utils.distribution.preprocessing import ScaledNumerics
from deepchecks.utils.distribution.plot import feature_distribution_traces
from deepchecks.utils.strings import format_percent
from deepchecks.errors import DeepchecksValueError, DatasetValidationError


__all__ = ['TrustScoreComparison']


class TrustScoreComparison(TrainTestBaseCheck):
    """Compares the model's trust score for the train dataset with scores of the test dataset.

    The Trust Score algorithm and code was published in the paper: "To Trust or not to trust c classifier". See the
    original paper at arxiv 1805.11783, or see the version of the paper presented at NeurIPS in 2018:
    https://proceedings.neurips.cc/paper/2018/file/7180cffd6a8e829dacfc2a31b3f72ece-Paper.pdf

    The process is as follows:

    #. Pre-process the train and test data into scaled numerics.
    #. Train a TrustScore regressor based on train data + label.
    #. Predict on test data using the model.
    #. Use TrustScore to score the prediction of the model.

    Parameters
    ----------
    k_filter : int , default: 10
        used in TrustScore (Number of neighbors used during either kNN distance or probability
        filtering)
    alpha : float , default: 0.001
        used in TrustScore (Fraction of instances to filter out to reduce impact of outliers)
    max_number_categories : int , default: 10
        Indicates the maximum number of unique categories in a single categorical
        column (rare categories will be changed to a form of "other")
    min_test_samples : int , default: 300
        Minimal number of samples in train data to be able to run this check
    sample_size : int , default: 10_000
        Number of samples to use for the check for train and test. if dataset contains less than
        sample_size than all the dataset will be used.
    random_state : int , default: 42
        The random state to use for sampling.
    n_to_show : int , default: 5
        Number of samples to show of worst and best trust score.
    percent_top_scores_to_hide : float  , default: 0.05
    """

    def __init__(self, k_filter: int = 10, alpha: float = 0.001,
                 max_number_categories: int = 10, min_test_samples: int = 300, sample_size: int = 10_000,
                 random_state: int = 42, n_to_show: int = 5, percent_top_scores_to_hide: float = 0.05):
        super().__init__()
        _validate_parameters(k_filter, alpha, max_number_categories, min_test_samples, sample_size, n_to_show,
                             percent_top_scores_to_hide)
        self.k_filter = k_filter
        self.alpha = alpha
        self.max_number_categories = max_number_categories
        self.min_test_samples = min_test_samples
        self.sample_size = sample_size
        self.random_state = random_state
        self.n_to_show = n_to_show
        self.percent_top_scores_to_hide = percent_top_scores_to_hide

    def run_logic(self, context: CheckRunContext) -> CheckResult:
        """Run check.

<<<<<<< HEAD
        Args:
            context (CheckRunContext)
=======
        Parameters
        ----------
        train_dataset : Dataset
            Dataset to use for TrustScore regressor
        test_dataset : Dataset
            Dataset to check for trust score
        model : any , default: None
            Model used to predict on the validation dataset
>>>>>>> ed5089b4
        """
        test_dataset = context.test
        label_name = context.label_name
        train_dataset = context.train
        model = context.model
        features_list = context.features
        context.assert_classification_task()

        if test_dataset.n_samples < self.min_test_samples:
            raise DatasetValidationError(
                'Number of samples in test dataset has not passed the minimum. '
                'You can change the minimum number of samples required for the '
                'check to run with the parameter "min_test_samples"'
            )

        no_null_label_train = train_dataset.data[train_dataset.data[label_name].notna()]
        train_data_sample = no_null_label_train.sample(
            min(self.sample_size, len(no_null_label_train)),
            random_state=self.random_state
        )

        no_null_label_test = test_dataset.data[test_dataset.data[label_name].notna()]
        test_data_sample = no_null_label_test.sample(
            min(self.sample_size, len(no_null_label_test)),
            random_state=self.random_state
        )

        sn = ScaledNumerics(test_dataset.cat_features, self.max_number_categories)
        x_train = sn.fit_transform(train_data_sample[features_list])
        x_test = sn.transform(test_data_sample[features_list])

        # Trust Score model expects labels to be consecutive integers from 0 to n-1, so we transform our label to
        # this format.
        label_transform_dict = dict(zip(sorted(list(set(train_data_sample[label_name]))),
                                        range(len(set(train_data_sample[label_name])))))

        def transform_numpy_label(np_label: np.ndarray) -> np.ndarray:
            return np.array([label_transform_dict[lbl] for lbl in np_label])

        y_train = train_data_sample[label_name].replace(label_transform_dict)
        trust_score_model = TrustScore(k_filter=self.k_filter, alpha=self.alpha)
        trust_score_model.fit(X=x_train.to_numpy(), Y=y_train.to_numpy())
        # Calculate y on train and get scores
        y_train_pred = model.predict(train_data_sample[features_list]).flatten()
        train_trust_scores = trust_score_model.score(x_train.to_numpy(),
                                                     transform_numpy_label(y_train_pred))[0].astype('float64')
        # Calculate y on test dataset using the model
        y_test_pred = model.predict(test_data_sample[features_list]).flatten()
        test_trust_scores = trust_score_model.score(x_test.to_numpy(),
                                                    transform_numpy_label(y_test_pred))[0].astype('float64')

        # Move label and index to the beginning if exists
        if test_dataset.label_name:
            label = test_dataset.label_name
            test_data_sample.insert(0, label, test_data_sample.pop(label))
        if test_dataset.index_name:
            index = test_dataset.index_name
            test_data_sample.insert(0, index, test_data_sample.pop(index))
        # Add score and prediction and sort by score
        test_data_sample.insert(0, 'Model Prediction', y_test_pred)
        test_data_sample.insert(0, 'Trust Score', test_trust_scores)
        test_data_sample = test_data_sample.sort_values(by=['Trust Score'], ascending=False)

        # Display top and bottom
        top_k = test_data_sample.head(self.n_to_show)
        bottom_k = test_data_sample.tail(self.n_to_show)

        headnote = r"""<span> Trust score roughly measures the following quantity:<br><br> <p> $$Trust Score = \frac{
        \textrm{Distance from the sample to the nearest training samples belonging to a class different than the
        predicted class}}{\textrm{Distance from the sample to the nearest training samples belonging to the predicted
        class}}$$ </p> So that higher values represent samples that are "close" to training examples with the same
        label as sample prediction, and lower values represent samples that are "far" from training samples with
        labels matching their prediction. For more information, please refer to the original paper at <a
        href="https://arxiv.org/abs/1805.11783"  target="_blank">arxiv 1805.11783</a>, or see the version of the <a
        href="https://proceedings.neurips.cc/paper/2018/file/7180cffd6a8e829dacfc2a31b3f72ece-Paper.pdf"
        target="_blank">paper presented at NeurIPS in 2018</a>.</span>"""

        footnote = """<span style="font-size:0.8em"><i>
            The test trust score distribution should be quite similar to the train's. If it is skewed to the left, the
            confidence of the model in the test data is lower than the train, indicating a difference that may affect
            model performance on similar data. If it is skewed to the right, it indicates an underlying problem with the
            creation of the test dataset (test confidence isn't expected to be higher than train's).
            </i></span>"""
        display = [headnote, _display_plot(train_trust_scores, test_trust_scores, self.percent_top_scores_to_hide),
                   footnote,
                   '<h5>Worst Trust Score Samples</h5>', bottom_k,
                   '<h5>Top Trust Score Samples</h5>', top_k]

        result = {'test': np.mean(test_trust_scores), 'train': np.mean(train_trust_scores)}
        return CheckResult(result, display=display, header='Trust Score Comparison: Train vs. Test')

    def add_condition_mean_score_percent_decline_not_greater_than(self, threshold: float = 0.2):
        """Add condition.

        Percent of decline between the mean trust score of train and the mean trust score of test is not above
        given threshold.

        Parameters
        ----------
        threshold : float ,  default: 0.2
            Maximum percentage decline allowed (value 0 and above)
        """
        def condition(result: dict):
            train_score = result['train']
            test_score = result['test']
            pct_diff = (train_score - test_score) / train_score

            if pct_diff > threshold:
                message = f'Found decline of: {format_percent(-pct_diff)}'
                return ConditionResult(False, message, category=ConditionCategory.WARN)
            else:
                return ConditionResult(True)

        return self.add_condition(f'Mean trust score decline is not greater than {format_percent(threshold)}',
                                  condition)


def _is_positive_int(x) -> bool:
    return x is not None and isinstance(x, int) and x > 0


def _is_float_0_to_1(x) -> bool:
    return x is not None and isinstance(x, float) and 0 <= x <= 1


def _validate_parameters(k_filter, alpha, max_number_categories, min_test_samples, sample_size, n_to_show,
                         percent_top_scores_to_hide):
    if not _is_positive_int(k_filter):
        raise DeepchecksValueError(f'k_filter must be positive integer but got: {k_filter}')
    if not _is_float_0_to_1(alpha):
        raise DeepchecksValueError(f'alpha must be float between 0 to 1 but got: {alpha}')
    if not _is_positive_int(max_number_categories):
        raise DeepchecksValueError(f'max_number_categories must be positive integer but got: {max_number_categories}')
    if not _is_positive_int(min_test_samples):
        raise DeepchecksValueError(f'min_test_samples must be positive integer but got: {min_test_samples}')
    if not _is_positive_int(sample_size):
        raise DeepchecksValueError(f'sample_size must be positive integer but got: {min_test_samples}')
    if sample_size < min_test_samples:
        raise DeepchecksValueError('sample_size can\'t be smaller than min_test_samples')
    if not _is_positive_int(n_to_show):
        raise DeepchecksValueError(f'n_to_show must be positive integer but got: {min_test_samples}')
    if not _is_float_0_to_1(percent_top_scores_to_hide):
        raise DeepchecksValueError(f'percent_top_scores_to_hide must be float between 0 to 1 but got: '
                                   f'{percent_top_scores_to_hide}')


def _display_plot(train_trust_scores, test_trust_scores, percent_to_cut):
    """Display a distribution comparison plot for the given columns."""
    traces, xaxis, yaxis = feature_distribution_traces(train_trust_scores, test_trust_scores,
                                                       quantile_cut=percent_to_cut)
    xaxis['title'] = 'Trust Score'

    figure = go.Figure(layout=go.Layout(
        title='Trust Score Distribution',
        xaxis=xaxis,
        yaxis=yaxis,
        legend=dict(title='Dataset'),
        width=700,
        height=400
    ))

    figure.add_traces(traces)

    return figure<|MERGE_RESOLUTION|>--- conflicted
+++ resolved
@@ -76,22 +76,7 @@
         self.percent_top_scores_to_hide = percent_top_scores_to_hide
 
     def run_logic(self, context: CheckRunContext) -> CheckResult:
-        """Run check.
-
-<<<<<<< HEAD
-        Args:
-            context (CheckRunContext)
-=======
-        Parameters
-        ----------
-        train_dataset : Dataset
-            Dataset to use for TrustScore regressor
-        test_dataset : Dataset
-            Dataset to check for trust score
-        model : any , default: None
-            Model used to predict on the validation dataset
->>>>>>> ed5089b4
-        """
+        """Run check."""
         test_dataset = context.test
         label_name = context.label_name
         train_dataset = context.train
