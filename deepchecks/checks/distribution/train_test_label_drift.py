--- conflicted
+++ resolved
@@ -47,62 +47,14 @@
         super().__init__()
         self.max_num_categories = max_num_categories
 
-<<<<<<< HEAD
     def run_logic(self, context: CheckRunContext) -> CheckResult:
-        """
-        Calculate drift for all columns.
+        """Calculate drift for all columns.
 
-        Args:
-            context (CheckRunContext)
-
-        Returns:
-            CheckResult:
-                value: drift score.
-                display: label distribution graph, comparing the train and test distributions.
-=======
-    def run(self, train_dataset, test_dataset, model=None) -> CheckResult:
-        """Run check.
-
-        Parameters
-        ----------
-        train_dataset : Dataset
-            The training dataset object.
-        test_dataset : Dataset
-            The test dataset object.
-        model , default: None
-            not used in this check.
-        Returns
-        -------
-        CheckResult
-            value: dictionary of column name to drift score.
-            display: distribution graph for each column, comparing the train and test distributions.
-        Raises
-        ------
-        DeepchecksValueError
-            If the object is not a Dataset or DataFrame instance
-        """
-        return self._calc_drift(train_dataset, test_dataset)
-
-    def _calc_drift(
-            self,
-            train_dataset: Dataset,
-            test_dataset: Dataset,
-    ) -> CheckResult:
-        """
-        Calculate drift for all columns.
-
-        Parameters
-        ----------
-        train_dataset : Dataset
-            The training dataset object. Must contain a label.
-        test_dataset : Dataset
-            The test dataset object. Must contain a label.
         Returns
         -------
         CheckResult
             value: drift score.
             display: label distribution graph, comparing the train and test distributions.
->>>>>>> ed5089b4
         """
         train_dataset = context.train
         test_dataset = context.test
