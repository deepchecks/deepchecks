--- conflicted
+++ resolved
@@ -16,14 +16,8 @@
 import pandas as pd
 
 from deepchecks import Dataset, CheckResult, TrainTestBaseCheck, ConditionResult
-<<<<<<< HEAD
-from deepchecks.checks.distribution.dist_utils import preprocess_for_psi, drift_score_bar
-from deepchecks.checks.distribution.plot import plot_density
+from deepchecks.checks.distribution.plot import feature_distribution_traces, drift_score_bar_traces
 from deepchecks.utils.features import calculate_feature_importance_or_none
-=======
-from deepchecks.checks.distribution.plot import feature_distribution_traces, drift_score_bar_traces
-from deepchecks.utils.features import calculate_feature_importance
->>>>>>> c1d3c068
 from deepchecks.utils.strings import format_percent, format_number
 from deepchecks.utils.typing import Hashable
 
@@ -170,38 +164,13 @@
         else:
             top_fi = None
 
-<<<<<<< HEAD
-        def display_drift_score():
-            plt.figure(figsize=(8, 0.5))
-            drift_score_bar(
-                plt.gca(),
-                self.auc_to_drift_score(values_dict['domain_classifier_auc']),
-                'Whole dataset total'
-            )
-            plt.figure(figsize=(8, 0.1))
-            plt.axhline(y=0.5, color='k', linestyle='-', linewidth=0.5)
-            plt.axis('off')
-
-        if top_fi is not None and len(top_fi) > 0:
-            features_display = [
-                partial(self._display_dist, train_sample_df[feature], test_sample_df[feature], fi)
-                for feature in top_fi.index
-            ]
-            displays = [
-                headnote,
-                display_drift_score,
-                '<h5>Main features contributing to drift</h5>',
-                *features_display
-            ]
-=======
-        if len(top_fi):
+        if top_fi and len(top_fi):
             score = self.auc_to_drift_score(values_dict['domain_classifier_auc'])
 
             displays = ([headnote] + [self._build_drift_plot(score)] +
                         ['<h5>Main features contributing to drift</h5>'] +
                         [self._display_dist(train_sample_df[feature], test_sample_df[feature], fi_ser)
                          for feature in top_fi.index]) if len(top_fi) else None
->>>>>>> c1d3c068
         else:
             displays = None
 
