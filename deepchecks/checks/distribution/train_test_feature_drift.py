# ----------------------------------------------------------------------------
# Copyright (C) 2021 Deepchecks (https://www.deepchecks.com)
#
# This file is part of Deepchecks.
# Deepchecks is distributed under the terms of the GNU Affero General
# Public License (version 3 or later).
# You should have received a copy of the GNU Affero General Public License
# along with Deepchecks.  If not, see <http://www.gnu.org/licenses/>.
# ----------------------------------------------------------------------------
#
"""Module contains Train Test Drift check."""

from collections import OrderedDict
from typing import Union, List, Dict

from deepchecks.base.check_context import CheckRunContext
from deepchecks import Dataset, CheckResult, TrainTestBaseCheck, ConditionResult
from deepchecks.utils.distribution.drift import calc_drift_and_plot
from deepchecks.errors import DeepchecksValueError
from deepchecks.utils.typing import Hashable


__all__ = ['TrainTestFeatureDrift']


class TrainTestFeatureDrift(TrainTestBaseCheck):
    """
    Calculate drift between train dataset and test dataset per feature, using statistical measures.

    Check calculates a drift score for each column in test dataset, by comparing its distribution to the train
    dataset.
    For numerical columns, we use the Earth Movers Distance.
    See https://en.wikipedia.org/wiki/Wasserstein_metric
    For categorical columns, we use the Population Stability Index (PSI).
    See https://www.lexjansen.com/wuss/2017/47_Final_Paper_PDF.pdf


    Parameters
    ----------
    columns : Union[Hashable, List[Hashable]] , default: None
        Columns to check, if none are given checks all
        columns except ignored ones.
    ignore_columns : Union[Hashable, List[Hashable]] , default: None
        Columns to ignore, if none given checks based on
        columns variable.
    n_top_columns : int , optional
        amount of columns to show ordered by feature importance (date, index, label are first)
    sort_feature_by : str , default: feature importance
        Indicates how features will be sorted. Can be either "feature importance"
        or "drift score"
    max_num_categories : int , default: 10
        Only for categorical columns. Max number of allowed categories. If there are more,
        they are binned into an "Other" category. If max_num_categories=None, there is no limit. This limit applies
        for both drift calculation and for distribution plots.
    n_samples : int , default: 100_000
        Number of samples to use for drift computation and plot.
    random_state : int , default: 42
        Random seed for sampling.
    """

    def __init__(
        self,
        columns: Union[Hashable, List[Hashable], None] = None,
        ignore_columns: Union[Hashable, List[Hashable], None] = None,
        n_top_columns: int = 5,
        sort_feature_by: str = 'feature importance',
        max_num_categories: int = 10,
        n_samples: int = 100_000,
        random_state: int = 42,
    ):
        super().__init__()
        self.columns = columns
        self.ignore_columns = ignore_columns
        self.max_num_categories = max_num_categories
        if sort_feature_by in {'feature importance', 'drift score'}:
            self.sort_feature_by = sort_feature_by
        else:
            raise DeepchecksValueError('sort_feature_by must be either "feature importance" or "drift score"')
        self.n_top_columns = n_top_columns
        self.n_samples = n_samples
        self.random_state = random_state

    def run_logic(self, context: CheckRunContext) -> CheckResult:
        """Calculate drift for all columns.

<<<<<<< HEAD
        Args:
            context (CheckRunContext)

        Returns:
            CheckResult:
                value: dictionary of column name to drift score.
                display: distribution graph for each column, comparing the train and test distributions.

        Raises:
            DeepchecksValueError: If the object is not a Dataset or DataFrame instance
        """
        train_dataset: Dataset = context.train
        test_dataset: Dataset = context.test
        features_importance = context.features_importance
        features = context.features
        cat_features = context.cat_features

        train_dataset = train_dataset.select(
                self.columns, self.ignore_columns
            ).sample(self.n_samples, random_state=self.random_state)
        test_dataset = test_dataset.select(
                self.columns, self.ignore_columns
            ).sample(self.n_samples, random_state=self.random_state)
=======
        Parameters
        ----------
        train_dataset : Dataset
            The training dataset object.
        test_dataset : Dataset
            The test dataset object.
        model : any, default: None
            A scikit-learn-compatible fitted estimator instance  (Default value = None)
        Returns
        -------
        CheckResult
            value: dictionary of column name to drift score.
            display: distribution graph for each column, comparing the train and test distributions.
        Raises
        ------
        DeepchecksValueError
            If the object is not a Dataset or DataFrame instance.
        """
        feature_importances = calculate_feature_importance_or_none(model, train_dataset)
        return self._calc_drift(train_dataset, test_dataset, feature_importances)

    def _calc_drift(
        self,
        train_dataset: Dataset,
        test_dataset: Dataset,
        feature_importances: Optional[pd.Series] = None
    ) -> CheckResult:
        """
        Calculate drift for all columns.

        Parameters
        ----------
        train_dataset : Dataset
            The training dataset object.
        test_dataset : Dataset
            The test dataset object.
        feature_importances: Optional[pd.Series] , default: None

        Returns
        -------
        CheckResult
            value: dictionary of column name to drift score.
            display: distribution graph for each column, comparing the train and test distributions.
        """
        train_dataset = Dataset.ensure_not_empty_dataset(train_dataset)
        test_dataset = Dataset.ensure_not_empty_dataset(test_dataset)

        train_dataset = train_dataset.select(self.columns, self.ignore_columns
                                             ).sample(self.n_samples, random_state=self.random_state)
        test_dataset = test_dataset.select(self.columns, self.ignore_columns
                                           ).sample(self.n_samples, random_state=self.random_state)

        features = self._datasets_share_features([test_dataset, train_dataset])
        cat_features = self._datasets_share_categorical_features([test_dataset, train_dataset])
>>>>>>> ed5089b4

        values_dict = OrderedDict()
        displays_dict = OrderedDict()
        for column in features:
            if features_importance is not None:
                fi_rank_series = features_importance.rank(method='first', ascending=False)
                fi_rank = fi_rank_series[column]
                plot_title = f'{column} (#{int(fi_rank)} in FI)'
            else:
                plot_title = column

            value, method, display = calc_drift_and_plot(
                train_column=train_dataset.data[column],
                test_column=test_dataset.data[column],
                plot_title=plot_title,
                column_type='categorical' if column in cat_features else 'numerical',
                max_num_categories=self.max_num_categories
            )
            values_dict[column] = {
                'Drift score': value,
                'Method': method,
                'Importance': features_importance[column] if features_importance is not None else None
            }
            displays_dict[column] = display

        if self.sort_feature_by == 'feature importance' and features_importance is not None:
            columns_order = features_importance.sort_values(ascending=False).head(self.n_top_columns).index
        else:
            columns_order = sorted(features, key=lambda col: values_dict[col]['Drift score'], reverse=True
                                   )[:self.n_top_columns]

        sorted_by = self.sort_feature_by if features_importance is not None else 'drift score'

        headnote = f"""<span>
            The Drift score is a measure for the difference between two distributions, in this check - the test
            and train distributions.<br> The check shows the drift score and distributions for the features, sorted by
            {sorted_by} and showing only the top {self.n_top_columns} features, according to {sorted_by}.
            <br>If available, the plot titles also show the feature importance (FI) rank.
        </span>"""

        displays = [headnote] + [displays_dict[col] for col in columns_order]

        return CheckResult(value=values_dict, display=displays, header='Train Test Drift')

    def add_condition_drift_score_not_greater_than(self, max_allowed_psi_score: float = 0.2,
                                                   max_allowed_earth_movers_score: float = 0.1,
                                                   number_of_top_features_to_consider: int = 5):
        """
        Add condition - require drift score to not be more than a certain threshold.

        The industry standard for PSI limit is above 0.2.
        Earth movers does not have a common industry standard.

        Parameters
        ----------
        max_allowed_psi_score: float , default: 0.2
            the max threshold for the PSI score
        max_allowed_earth_movers_score: float , default: 0.1
            the max threshold for the Earth Mover's Distance score
        number_of_top_features_to_consider: int , default: 5
            the number of top features for which exceed the threshold will fail the
            condition.
        Returns
        -------
        ConditionResult
            False if any column has passed the max threshold, True otherwise
        """

        def condition(result: Dict) -> ConditionResult:
            if all(x['Importance'] is not None for x in result.values()):
                columns_to_consider = \
                    [col_name for col_name, fi in sorted(result.items(), key=lambda item: item[1]['Importance'],
                                                         reverse=True)]
            else:
                columns_to_consider = \
                    [col_name for col_name, fi in sorted(result.items(), key=lambda item: item[1]['Drift score'],
                                                         reverse=True)]
            columns_to_consider = columns_to_consider[:number_of_top_features_to_consider]
            not_passing_categorical_columns = {column: f'{d["Drift score"]:.2}' for column, d in result.items() if
                                               d['Drift score'] > max_allowed_psi_score and d['Method'] == 'PSI'
                                               and column in columns_to_consider}
            not_passing_numeric_columns = {column: f'{d["Drift score"]:.2}' for column, d in result.items() if
                                           d['Drift score'] > max_allowed_earth_movers_score
                                           and d['Method'] == "Earth Mover's Distance"
                                           and column in columns_to_consider}
            return_str = ''
            if not_passing_categorical_columns:
                return_str += f'Found categorical columns with PSI above threshold: {not_passing_categorical_columns}\n'
            if not_passing_numeric_columns:
                return_str += f'Found numeric columns with Earth Mover\'s Distance above threshold: ' \
                              f'{not_passing_numeric_columns}'

            if return_str:
                return ConditionResult(False, return_str)
            else:
                return ConditionResult(True)

        return self.add_condition(f'PSI <= {max_allowed_psi_score} and Earth Mover\'s Distance <= '
                                  f'{max_allowed_earth_movers_score}',
                                  condition)<|MERGE_RESOLUTION|>--- conflicted
+++ resolved
@@ -83,39 +83,6 @@
     def run_logic(self, context: CheckRunContext) -> CheckResult:
         """Calculate drift for all columns.
 
-<<<<<<< HEAD
-        Args:
-            context (CheckRunContext)
-
-        Returns:
-            CheckResult:
-                value: dictionary of column name to drift score.
-                display: distribution graph for each column, comparing the train and test distributions.
-
-        Raises:
-            DeepchecksValueError: If the object is not a Dataset or DataFrame instance
-        """
-        train_dataset: Dataset = context.train
-        test_dataset: Dataset = context.test
-        features_importance = context.features_importance
-        features = context.features
-        cat_features = context.cat_features
-
-        train_dataset = train_dataset.select(
-                self.columns, self.ignore_columns
-            ).sample(self.n_samples, random_state=self.random_state)
-        test_dataset = test_dataset.select(
-                self.columns, self.ignore_columns
-            ).sample(self.n_samples, random_state=self.random_state)
-=======
-        Parameters
-        ----------
-        train_dataset : Dataset
-            The training dataset object.
-        test_dataset : Dataset
-            The test dataset object.
-        model : any, default: None
-            A scikit-learn-compatible fitted estimator instance  (Default value = None)
         Returns
         -------
         CheckResult
@@ -126,43 +93,19 @@
         DeepchecksValueError
             If the object is not a Dataset or DataFrame instance.
         """
-        feature_importances = calculate_feature_importance_or_none(model, train_dataset)
-        return self._calc_drift(train_dataset, test_dataset, feature_importances)
-
-    def _calc_drift(
-        self,
-        train_dataset: Dataset,
-        test_dataset: Dataset,
-        feature_importances: Optional[pd.Series] = None
-    ) -> CheckResult:
-        """
-        Calculate drift for all columns.
-
-        Parameters
-        ----------
-        train_dataset : Dataset
-            The training dataset object.
-        test_dataset : Dataset
-            The test dataset object.
-        feature_importances: Optional[pd.Series] , default: None
-
-        Returns
-        -------
-        CheckResult
-            value: dictionary of column name to drift score.
-            display: distribution graph for each column, comparing the train and test distributions.
-        """
-        train_dataset = Dataset.ensure_not_empty_dataset(train_dataset)
-        test_dataset = Dataset.ensure_not_empty_dataset(test_dataset)
-
-        train_dataset = train_dataset.select(self.columns, self.ignore_columns
-                                             ).sample(self.n_samples, random_state=self.random_state)
-        test_dataset = test_dataset.select(self.columns, self.ignore_columns
-                                           ).sample(self.n_samples, random_state=self.random_state)
-
-        features = self._datasets_share_features([test_dataset, train_dataset])
-        cat_features = self._datasets_share_categorical_features([test_dataset, train_dataset])
->>>>>>> ed5089b4
+        train_dataset: Dataset = context.train
+        test_dataset: Dataset = context.test
+        features_importance = context.features_importance
+        features = context.features
+        cat_features = context.cat_features
+
+        train_dataset = train_dataset.select(
+                self.columns, self.ignore_columns
+            ).sample(self.n_samples, random_state=self.random_state)
+        test_dataset = test_dataset.select(
+                self.columns, self.ignore_columns
+            ).sample(self.n_samples, random_state=self.random_state)
+
 
         values_dict = OrderedDict()
         displays_dict = OrderedDict()
