# ----------------------------------------------------------------------------
# Copyright (C) 2021 Deepchecks (https://www.deepchecks.com)
#
# This file is part of Deepchecks.
# Deepchecks is distributed under the terms of the GNU Affero General
# Public License (version 3 or later).
# You should have received a copy of the GNU Affero General Public License
# along with Deepchecks.  If not, see <http://www.gnu.org/licenses/>.
# ----------------------------------------------------------------------------
#
"""module contains Data Duplicates check."""
from typing import Union, List

import numpy as np

from deepchecks.base.check_context import CheckRunContext
from deepchecks.base.check import CheckResult, SingleDatasetBaseCheck, ConditionResult, ConditionCategory
from deepchecks.utils.dataframes import select_from_dataframe
from deepchecks.utils.strings import format_percent, format_list
from deepchecks.utils.typing import Hashable
from deepchecks.errors import DatasetValidationError


__all__ = ['DataDuplicates']


class DataDuplicates(SingleDatasetBaseCheck):
    """Checks for duplicate samples in the dataset.

    Parameters
    ----------
    columns : Union[Hashable, List[Hashable]] , default: None
        List of columns to check, if none given checks
        all columns Except ignored ones.
    ignore_columns : Union[Hashable, List[Hashable]] , default: None
        List of columns to ignore, if none given checks
        based on columns variable.
    n_to_show : int , default: 5
        number of most common duplicated samples to show.
    """

    def __init__(
        self,
        columns: Union[Hashable, List[Hashable], None] = None,
        ignore_columns: Union[Hashable, List[Hashable], None] = None,
        n_to_show: int = 5
    ):
        super().__init__()
        self.columns = columns
        self.ignore_columns = ignore_columns
        self.n_to_show = n_to_show

    def run_logic(self, context: CheckRunContext, dataset_type: str = 'train'):
        """Run check.

<<<<<<< HEAD
        Returns:
            (CheckResult): percentage of duplicates and display of the top n_to_show most duplicated.
=======
        Parameters
        ----------
        dataset : Dataset
            any dataset.
        model : any, default: None

        Returns
        -------
        CheckResult
            percentage of duplicates and display of the top n_to_show most duplicated.
>>>>>>> ed5089b4
        """
        if dataset_type == 'train':
            df = context.train.data
        else:
            df = context.test.data

        df = select_from_dataframe(df, self.columns, self.ignore_columns)

        data_columns = list(df.columns)

        n_samples = df.shape[0]

        if n_samples == 0:
            raise DatasetValidationError('Dataset does not contain any data')

        # HACK: pandas have bug with groupby on category dtypes, so until it fixed, change dtypes manually
        category_columns = df.dtypes[df.dtypes == 'category'].index.tolist()
        if category_columns:
            df = df.astype({c: 'object' for c in category_columns})

        group_unique_data = df[data_columns].groupby(data_columns, dropna=False).size()
        n_unique = len(group_unique_data)

        percent_duplicate = 1 - (1.0 * int(n_unique)) / (1.0 * int(n_samples))

        if percent_duplicate > 0:
            # patched for anonymous_series
            is_anonymous_series = 0 in group_unique_data.keys().names
            if is_anonymous_series:
                new_name = str(group_unique_data.keys().names)
                new_index = group_unique_data.keys()
                new_index.names = [new_name if name == 0 else name for name in new_index.names]
                group_unique_data = group_unique_data.reindex(new_index)
            duplicates_counted = group_unique_data.reset_index().rename(columns={0: 'Number of Duplicates'})
            if is_anonymous_series:
                duplicates_counted.rename(columns={new_name: 0}, inplace=True)

            most_duplicates = duplicates_counted[duplicates_counted['Number of Duplicates'] > 1]. \
                nlargest(self.n_to_show, ['Number of Duplicates'])

            indexes = []
            for row in most_duplicates.iloc():
                indexes.append(format_list(df.index[np.all(df == row[data_columns], axis=1)].to_list()))

            most_duplicates['Instances'] = indexes

            most_duplicates = most_duplicates.set_index(['Instances', 'Number of Duplicates'])

            text = f'{format_percent(percent_duplicate)} of data samples are duplicates. '
            explanation = 'Each row in the table shows an example of duplicate data and the number of times it appears.'
            display = [text, explanation, most_duplicates]

        else:
            display = None

        return CheckResult(value=percent_duplicate, display=display)

    def add_condition_ratio_not_greater_than(self, max_ratio: float = 0):
        """Add condition - require duplicate ratio to not surpass max_ratio.

        Parameters
        ----------
        max_ratio : float , default: 0
            Maximum ratio of duplicates.
        """
        def max_ratio_condition(result: float) -> ConditionResult:
            if result > max_ratio:
                return ConditionResult(False, f'Found {format_percent(result)} duplicate data',
                                       category=ConditionCategory.WARN)
            else:
                return ConditionResult(True)

        return self.add_condition(f'Duplicate data ratio is not greater than {format_percent(max_ratio)}',
                                  max_ratio_condition)<|MERGE_RESOLUTION|>--- conflicted
+++ resolved
@@ -53,21 +53,10 @@
     def run_logic(self, context: CheckRunContext, dataset_type: str = 'train'):
         """Run check.
 
-<<<<<<< HEAD
-        Returns:
-            (CheckResult): percentage of duplicates and display of the top n_to_show most duplicated.
-=======
-        Parameters
-        ----------
-        dataset : Dataset
-            any dataset.
-        model : any, default: None
-
         Returns
         -------
         CheckResult
             percentage of duplicates and display of the top n_to_show most duplicated.
->>>>>>> ed5089b4
         """
         if dataset_type == 'train':
             df = context.train.data
