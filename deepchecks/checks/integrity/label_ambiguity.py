--- conflicted
+++ resolved
@@ -51,21 +51,10 @@
     def run_logic(self, context: CheckRunContext, dataset_type: str = 'train') -> CheckResult:
         """Run check.
 
-<<<<<<< HEAD
-        Returns:
-            (CheckResult): percentage of ambiguous samples and display of the top n_to_show most ambiguous.
-=======
-        Parameters
-        ----------
-        dataset : Dataset
-            any dataset.
-        model : any , default: None
-            used to check task type
         Returns
         -------
         CheckResult
             percentage of ambiguous samples and display of the top n_to_show most ambiguous.
->>>>>>> ed5089b4
         """
         if dataset_type == 'train':
             dataset = context.train
