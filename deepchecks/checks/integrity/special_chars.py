--- conflicted
+++ resolved
@@ -56,40 +56,10 @@
     def run_logic(self, context: CheckRunContext, dataset_type: str = 'train') -> CheckResult:
         """Run check.
 
-<<<<<<< HEAD
-        Returns:
-            (CheckResult): DataFrame with columns ('Column Name', '% Invalid Samples', 'Most Common Invalids Samples')
-              for any column that contains invalid chars.
-=======
-        Parameters
-        ----------
-        dataset : Dataset
-        model : any, default: None
-
         Returns
         -------
         CheckResult
             DataFrame with ('invalids') for any column with special_characters chars.
-        """
-        feature_importances = calculate_feature_importance_or_none(model, dataset)
-        return self._special_characters(dataset, feature_importances)
-
-    def _special_characters(self, dataset: Union[pd.DataFrame, Dataset],
-                            feature_importances: pd.Series = None) -> CheckResult:
-        """Run check.
-
-        Parameters
-        ----------
-        dataset: Union[pd.DataFrame, Dataset]
-            a Dataset or a DataFrame object.
-        feature_importances: pd.Series , default: None
-
-        Returns
-        -------
-        CheckResult
-            DataFrame with columns ('Column Name', '% Invalid Samples', 'Most Common Invalids Samples')
-            for any column that contains invalid chars.
->>>>>>> ed5089b4
         """
         if dataset_type == 'train':
             dataset = context.train
