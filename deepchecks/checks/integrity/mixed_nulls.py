# ----------------------------------------------------------------------------
# Copyright (C) 2021 Deepchecks (https://www.deepchecks.com)
#
# This file is part of Deepchecks.
# Deepchecks is distributed under the terms of the GNU Affero General
# Public License (version 3 or later).
# You should have received a copy of the GNU Affero General Public License
# along with Deepchecks.  If not, see <http://www.gnu.org/licenses/>.
# ----------------------------------------------------------------------------
#
"""Module contains Mixed Nulls check."""
from collections import defaultdict
from typing import Union, Dict, List, Iterable

import numpy as np
import pandas as pd

from deepchecks.base.check_context import CheckRunContext
from deepchecks import CheckResult
from deepchecks.base.check import SingleDatasetBaseCheck, ConditionResult
from deepchecks.utils.dataframes import select_from_dataframe
from deepchecks.utils.features import N_TOP_MESSAGE, column_importance_sorter_df
from deepchecks.utils.strings import string_baseform, format_percent

from deepchecks.utils.typing import Hashable
from deepchecks.errors import DeepchecksValueError


__all__ = ['MixedNulls']


DEFAULT_NULL_VALUES = {'none', 'null', 'nan', 'na', '', '\x00', '\x00\x00'}


class MixedNulls(SingleDatasetBaseCheck):
    """Search for various types of null values in a string column(s), including string representations of null.

    Parameters
    ----------
    null_string_list : Iterable[str] , default: None
        List of strings to be considered alternative null representations
    check_nan : bool , default: True
        Whether to add to null list to check also NaN values
    columns : Union[Hashable, List[Hashable]] , default: None
        Columns to check, if none are given checks all columns except ignored ones.
    ignore_columns : Union[Hashable, List[Hashable]] , default: None
        Columns to ignore, if none given checks based on columns variable
    n_top_columns : int , optional
        amount of columns to show ordered by feature importance (date, index, label are first)
    """

    def __init__(
        self,
        null_string_list: Iterable[str] = None,
        check_nan: bool = True,
        columns: Union[Hashable, List[Hashable], None] = None,
        ignore_columns: Union[Hashable, List[Hashable], None] = None,
        n_top_columns: int = 10
    ):
        super().__init__()
        self.null_string_list = null_string_list
        self.check_nan = check_nan
        self.columns = columns
        self.ignore_columns = ignore_columns
        self.n_top_columns = n_top_columns

    def run_logic(self, context: CheckRunContext, dataset_type: str = 'train') -> CheckResult:
        """Run check.

<<<<<<< HEAD
        Returns:
            (CheckResult): DataFrame with columns ('Column Name', 'Value', 'Count', 'Percentage') for any column which
            have more than 1 null values.
        """
        if dataset_type == 'train':
            dataset = context.train
=======
        Parameters
        ----------
        dataset : Dataset
        model : any , default: None

        Returns
        -------
        CheckResult
            DataFrame with columns ('Column Name', 'Value', 'Count', 'Percentage') for any column which
            have more than 1 null values.
        """
        feature_importances = calculate_feature_importance_or_none(model, dataset)
        return self._mixed_nulls(dataset, feature_importances)

    def _validate_null_string_list(self, nsl, check_nan: bool) -> set:
        """Validate the object given is a list of strings. If null is given return default list of null values.

        Parameters
        ----------
        nsl
            Object to validate
        check_nan : bool
            Whether to add to null list to check also NaN values
        Returns
        -------
        set
            Returns list of null values as set object
        """
        result: set
        if nsl:
            if not isinstance(nsl, Iterable):
                raise DeepchecksValueError('null_string_list must be an iterable')
            if len(nsl) == 0:
                raise DeepchecksValueError("null_string_list can't be empty list")
            if any((not isinstance(string, str) for string in nsl)):
                raise DeepchecksValueError("null_string_list must contain only items of type 'str'")
            result = set(nsl)
>>>>>>> ed5089b4
        else:
            dataset = context.test
        df = dataset.data

<<<<<<< HEAD
        df = select_from_dataframe(df, self.columns, self.ignore_columns)
=======
        Parameters
        ----------
        dataset : Union[pd.DataFrame, Dataset]
            dataset to check
        feature_importances : pd.Series , default: None
        Returns
        -------
        CheckResult
            DataFrame with columns ('Column Name', 'Value', 'Count', 'Fraction of data') for any column
            which have more than 1 null values.
        """
        # Validate parameters
        original_dataset = dataset
        dataset = ensure_dataframe_type(dataset)
        dataset = select_from_dataframe(dataset, self.columns, self.ignore_columns)
>>>>>>> ed5089b4
        null_string_list: set = self._validate_null_string_list(self.null_string_list, self.check_nan)

        # Result value
        display_array = []
        result_dict = defaultdict(dict)

        for column_name in list(df.columns):
            column_data = df[column_name]
            # TODO: Modify this once Dataset type casting mechanism is done
            if column_data.dtype != pd.StringDtype:
                continue
            # Get counts of all values in series including NaNs, in sorted order of count
            column_counts: pd.Series = column_data.value_counts(dropna=False)
            # Filter out values not in the nulls list
            null_counts = {value: count for value, count in column_counts.items()
                           if string_baseform(value) in null_string_list}
            if len(null_counts) < 2:
                continue
            # Save the column info
            for null_value, count in null_counts.items():
                percent = count / len(column_data)
                display_array.append([column_name, null_value, count, format_percent(percent)])
                result_dict[column_name][null_value] = {'count': count, 'percent': percent}

        # Create dataframe to display table
        if display_array:
            df_graph = pd.DataFrame(display_array, columns=['Column Name', 'Value', 'Count', 'Percent of data'])
            df_graph = df_graph.set_index(['Column Name', 'Value'])
            df_graph = column_importance_sorter_df(df_graph, dataset, context.features_importance,
                                                   self.n_top_columns, col='Column Name')
            display = [N_TOP_MESSAGE % self.n_top_columns, df_graph]
        else:
            display = None

        return CheckResult(result_dict, display=display)

    def _validate_null_string_list(self, nsl, check_nan: bool) -> set:
        """Validate the object given is a list of strings. If null is given return default list of null values.

        Args:
            nsl: Object to validate
            check_nan (bool): Whether to add to null list to check also NaN values

        Returns:
            (set): Returns list of null values as set object
        """
        result: set
        if nsl:
            if not isinstance(nsl, Iterable):
                raise DeepchecksValueError('null_string_list must be an iterable')
            if len(nsl) == 0:
                raise DeepchecksValueError("null_string_list can't be empty list")
            if any((not isinstance(string, str) for string in nsl)):
                raise DeepchecksValueError("null_string_list must contain only items of type 'str'")
            result = set(nsl)
        else:
            # Default values
            result = set(DEFAULT_NULL_VALUES)
        if check_nan is None or check_nan is True:
            result.add(np.NaN)

        return result

    def add_condition_different_nulls_not_more_than(self, max_allowed_null_types: int = 1):
        """Add condition - require column not to have more than given number of different null values.

        Parameters
        ----------
        max_allowed_null_types : int , default: 1
            Number of different null value types which is the maximum allowed.
        """
        def condition(result: Dict) -> ConditionResult:
            not_passing_columns = {}
            for column in result.keys():
                nulls = result[column]
                num_nulls = len(nulls)
                if num_nulls > max_allowed_null_types:
                    not_passing_columns[column] = num_nulls
            if not_passing_columns:
                return ConditionResult(False,
                                       'Found columns with amount of null types above threshold: '
                                       f'{not_passing_columns}')
            else:
                return ConditionResult(True)

        return self.add_condition(f'Not more than {max_allowed_null_types} different null types',
                                  condition)<|MERGE_RESOLUTION|>--- conflicted
+++ resolved
@@ -67,75 +67,19 @@
     def run_logic(self, context: CheckRunContext, dataset_type: str = 'train') -> CheckResult:
         """Run check.
 
-<<<<<<< HEAD
-        Returns:
-            (CheckResult): DataFrame with columns ('Column Name', 'Value', 'Count', 'Percentage') for any column which
-            have more than 1 null values.
-        """
-        if dataset_type == 'train':
-            dataset = context.train
-=======
-        Parameters
-        ----------
-        dataset : Dataset
-        model : any , default: None
-
         Returns
         -------
         CheckResult
             DataFrame with columns ('Column Name', 'Value', 'Count', 'Percentage') for any column which
             have more than 1 null values.
         """
-        feature_importances = calculate_feature_importance_or_none(model, dataset)
-        return self._mixed_nulls(dataset, feature_importances)
-
-    def _validate_null_string_list(self, nsl, check_nan: bool) -> set:
-        """Validate the object given is a list of strings. If null is given return default list of null values.
-
-        Parameters
-        ----------
-        nsl
-            Object to validate
-        check_nan : bool
-            Whether to add to null list to check also NaN values
-        Returns
-        -------
-        set
-            Returns list of null values as set object
-        """
-        result: set
-        if nsl:
-            if not isinstance(nsl, Iterable):
-                raise DeepchecksValueError('null_string_list must be an iterable')
-            if len(nsl) == 0:
-                raise DeepchecksValueError("null_string_list can't be empty list")
-            if any((not isinstance(string, str) for string in nsl)):
-                raise DeepchecksValueError("null_string_list must contain only items of type 'str'")
-            result = set(nsl)
->>>>>>> ed5089b4
+        if dataset_type == 'train':
+            dataset = context.train
         else:
             dataset = context.test
         df = dataset.data
 
-<<<<<<< HEAD
         df = select_from_dataframe(df, self.columns, self.ignore_columns)
-=======
-        Parameters
-        ----------
-        dataset : Union[pd.DataFrame, Dataset]
-            dataset to check
-        feature_importances : pd.Series , default: None
-        Returns
-        -------
-        CheckResult
-            DataFrame with columns ('Column Name', 'Value', 'Count', 'Fraction of data') for any column
-            which have more than 1 null values.
-        """
-        # Validate parameters
-        original_dataset = dataset
-        dataset = ensure_dataframe_type(dataset)
-        dataset = select_from_dataframe(dataset, self.columns, self.ignore_columns)
->>>>>>> ed5089b4
         null_string_list: set = self._validate_null_string_list(self.null_string_list, self.check_nan)
 
         # Result value
@@ -175,12 +119,16 @@
     def _validate_null_string_list(self, nsl, check_nan: bool) -> set:
         """Validate the object given is a list of strings. If null is given return default list of null values.
 
-        Args:
-            nsl: Object to validate
-            check_nan (bool): Whether to add to null list to check also NaN values
-
-        Returns:
-            (set): Returns list of null values as set object
+        Parameters
+        ----------
+        nsl
+            Object to validate
+        check_nan : bool
+            Whether to add to null list to check also NaN values
+        Returns
+        -------
+        set
+            Returns list of null values as set object
         """
         result: set
         if nsl:
