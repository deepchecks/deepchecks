# ----------------------------------------------------------------------------
# Copyright (C) 2021 Deepchecks (https://www.deepchecks.com)
#
# This file is part of Deepchecks.
# Deepchecks is distributed under the terms of the GNU Affero General
# Public License (version 3 or later).
# You should have received a copy of the GNU Affero General Public License
# along with Deepchecks.  If not, see <http://www.gnu.org/licenses/>.
# ----------------------------------------------------------------------------
#
"""module contains Dominant Frequency Change check."""
from typing import Dict, Optional

from scipy.stats import chi2_contingency, fisher_exact
import numpy as np
import pandas as pd

from deepchecks.base.check_context import CheckRunContext
from deepchecks.base.check import CheckResult, TrainTestBaseCheck, ConditionResult
from deepchecks.utils.features import N_TOP_MESSAGE, column_importance_sorter_df
from deepchecks.utils.strings import format_percent, format_number
from deepchecks.errors import DeepchecksValueError


__all__ = ['DominantFrequencyChange']


class DominantFrequencyChange(TrainTestBaseCheck):
    """Check if dominant values have increased significantly between test and reference data.

    Parameters
    ----------
    dominance_ratio : float , default: 2
        Next most abundant value has to be THIS times less than the first (0-inf).
    ratio_change_thres : float , default: 1.5
        The dominant frequency has to change by at least this ratio (0-inf).
    n_top_columns : int , optional
        amount of columns to show ordered by feature importance (date, index, label are first).
    """

    def __init__(self, dominance_ratio: float = 2, ratio_change_thres: float = 1.5,
                 n_top_columns: int = 10):
        super().__init__()
        self.dominance_ratio = dominance_ratio
        self.ratio_change_thres = ratio_change_thres
        self.n_top_columns = n_top_columns

    def run_logic(self, context: CheckRunContext) -> CheckResult:
        """Run check.

<<<<<<< HEAD
        Returns:
            CheckResult: Detects values highly represented in the tested and reference data and checks if their..
=======
        Parameters
        ----------
        train_dataset : Union[Dataset, pd.DataFrame]
            The training dataset object. Must contain an index.
        test_dataset : Union[Dataset, pd.DataFrame]
            The test dataset object. Must contain an index.
        model : any , default: None
        Returns
        -------
        CheckResult
            Detects values highly represented in the tested and reference data and checks if their..
>>>>>>> ed5089b4
            relative and absolute percentage have increased significantly and makes a report.
        Raises
        ------
        DeepchecksValueError
            If the object is not a Dataset or DataFrame instance
        """
<<<<<<< HEAD
        test_dataset = context.test
        train_dataset = context.train
        features_importance = context.features_importance
        features = context.features
=======
        test_dataset = Dataset.ensure_not_empty_dataset(test_dataset, cast=True)
        train_dataset = Dataset.ensure_not_empty_dataset(train_dataset, cast=True)
        self._datasets_share_features([test_dataset, train_dataset])
        feature_importances = calculate_feature_importance_or_none(model, test_dataset)

        return self._dominant_frequency_change(
            train_dataset=train_dataset,
            test_dataset=test_dataset,
            feature_importances=feature_importances
        )

    def _find_p_val(self, key: str, baseline_hist: Dict, test_hist: Dict, baseline_count: int,
                    test_count: int, ratio_change_thres: float) -> Optional[float]:
        """Find p value for column frequency change between the reference dataset to the test dataset.

        Parameters
        ----------
        key : str
            key of the dominant value.
        baseline_hist : Dict
            The baseline dataset histogram.
        test_hist : Dict
            The test dataset histogram.
        baseline_count : int
            The reference dataset row count.
        test_count : int
            The test dataset row count.
        ratio_change_thres : float
            The dominant frequency has to change by at least this ratio (0-inf).
        Returns
        -------
        float
            p value for the key.
        Raises
        ------
        DeepchecksValueError
            If the object is not a Dataset or DataFrame instance

        """
        contingency_matrix_df = pd.DataFrame(np.zeros((2, 2)), index=['dominant', 'others'], columns=['ref', 'test'])
        contingency_matrix_df.loc['dominant', 'ref'] = baseline_hist.get(key, 0)
        contingency_matrix_df.loc['dominant', 'test'] = test_hist.get(key, 0)
        contingency_matrix_df.loc['others', 'ref'] = baseline_count - baseline_hist.get(key, 0)
        contingency_matrix_df.loc['others', 'test'] = test_count - test_hist.get(key, 0)

        test_percent = contingency_matrix_df.loc['dominant', 'test'] / test_count
        baseline_percent = contingency_matrix_df.loc['dominant', 'ref'] / baseline_count

        if baseline_percent == 0 or test_percent == 0:
            percent_change = np.inf
        else:
            percent_change = max(test_percent, baseline_percent) / min(test_percent, baseline_percent)
        if percent_change < ratio_change_thres:
            return

        # if somehow the data is small or has a zero frequency in it, use fisher. Otherwise chi2
        if baseline_count + test_count > 100 and (contingency_matrix_df.values != 0).all():
            _, p_val, *_ = chi2_contingency(contingency_matrix_df.values)
        else:
            _, p_val = fisher_exact(contingency_matrix_df.values)

        return p_val

    def _dominant_frequency_change(
        self,
        train_dataset: Dataset,
        test_dataset: Dataset,
        feature_importances: pd.Series = None
    ):
        """Run the check logic.

        Parameters
        ----------
        train_dataset : Dataset
            The training dataset object. Must contain an index.
        test_dataset : Dataset
            The test dataset object. Must contain an index.
        feature_importances : pd.Series , default: None
        Returns
        -------
        CheckResult
            result value is dict that contains the dominant value change for each column.
        """
        columns = train_dataset.features
>>>>>>> ed5089b4

        test_df = test_dataset.data
        baseline_df = train_dataset.data

        baseline_len = len(baseline_df)
        test_len = len(test_df)
        p_dict = {}

        for column in features:
            top_ref = baseline_df[column].value_counts(dropna=False)
            top_test = test_df[column].value_counts(dropna=False)

            if len(top_ref) == 1 or top_ref.iloc[0] > top_ref.iloc[1] * self.dominance_ratio:
                value = top_ref.index[0]
                p_val = self._find_p_val(value, top_test, top_ref, test_len, baseline_len, self.ratio_change_thres)
                if p_val:
                    count_ref = top_ref[value]
                    count_test = top_test.get(value, 0)
                    p_dict[column] = {'Value': value,
                                      'Train data %': count_ref / baseline_len,
                                      'Test data %': count_test / test_len,
                                      'Train data #': count_ref,
                                      'Test data #': count_test,
                                      'P value': p_val}
            elif len(top_test) == 1 or top_test.iloc[0] > top_test.iloc[1] * self.dominance_ratio:
                value = top_test.index[0]
                p_val = self._find_p_val(value, top_test, top_ref, test_len, baseline_len, self.ratio_change_thres)
                if p_val:
                    count_test = top_test[value]
                    count_ref = top_ref.get(value, 0)
                    p_dict[column] = {'Value': value,
                                      'Train data %': count_ref / baseline_len,
                                      'Test data %': count_test / test_len,
                                      'Train data #': count_ref,
                                      'Test data #': count_test,
                                      'P value': p_val}

        if len(p_dict):
            sorted_p_df = pd.DataFrame.from_dict(p_dict, orient='index')
            sorted_p_df.index.name = 'Column'
            sorted_p_df = column_importance_sorter_df(
                sorted_p_df,
                test_dataset,
                features_importance,
                self.n_top_columns
            )
            display = [N_TOP_MESSAGE % self.n_top_columns, sorted_p_df]
        else:
            display = None

        return CheckResult(p_dict, display=display)

    def _find_p_val(self, key: str, baseline_hist: Dict, test_hist: Dict, baseline_count: int,
                    test_count: int, ratio_change_thres: float) -> Optional[float]:
        """Find p value for column frequency change between the reference dataset to the test dataset.

        Args:
            key (str): key of the dominant value.
            baseline_hist (Dict): The baseline dataset histogram.
            test_hist (Dict): The test dataset histogram.
            baseline_count (int): The reference dataset row count.
            test_count (int): The test dataset row count.
            ratio_change_thres (float): The dominant frequency has to change by at least this ratio (0-inf).

        Returns:
            float: p value for the key.

        Raises:
            DeepchecksValueError: If the object is not a Dataset or DataFrame instance

        """
        contingency_matrix_df = pd.DataFrame(np.zeros((2, 2)), index=['dominant', 'others'], columns=['ref', 'test'])
        contingency_matrix_df.loc['dominant', 'ref'] = baseline_hist.get(key, 0)
        contingency_matrix_df.loc['dominant', 'test'] = test_hist.get(key, 0)
        contingency_matrix_df.loc['others', 'ref'] = baseline_count - baseline_hist.get(key, 0)
        contingency_matrix_df.loc['others', 'test'] = test_count - test_hist.get(key, 0)

        test_percent = contingency_matrix_df.loc['dominant', 'test'] / test_count
        baseline_percent = contingency_matrix_df.loc['dominant', 'ref'] / baseline_count

        if baseline_percent == 0 or test_percent == 0:
            percent_change = np.inf
        else:
            percent_change = max(test_percent, baseline_percent) / min(test_percent, baseline_percent)
        if percent_change < ratio_change_thres:
            return

        # if somehow the data is small or has a zero frequency in it, use fisher. Otherwise chi2
        if baseline_count + test_count > 100 and (contingency_matrix_df.values != 0).all():
            _, p_val, *_ = chi2_contingency(contingency_matrix_df.values)
        else:
            _, p_val = fisher_exact(contingency_matrix_df.values)

        return p_val

    def add_condition_p_value_not_less_than(self, p_value_threshold: float = 0.0001):
        """Add condition - require min p value allowed per column.

        Parameters
        ----------
        p_value_threshold : float , default: 0.0001
            Minimal p-value to pass the statistical test determining
            if the value abundance has changed significantly (0-1).

        """

        def condition(result: Dict) -> ConditionResult:
            failed_columns = {}
            for column, values in result.items():
                p_val = values['P value']
                if p_val < p_value_threshold:
                    failed_columns[column] = format_number(p_val)
            if failed_columns:
                return ConditionResult(False,
                                       f'Found columns with p-value below threshold: {failed_columns}')
            else:
                return ConditionResult(True)

        return self.add_condition(f'P value is not less than {p_value_threshold}',
                                  condition)

    def add_condition_ratio_of_change_not_greater_than(self, percent_change_threshold: float = 0.25):
        """Add condition - require change in the ratio of the dominant value to be below the threshold.

        Parameters
        ----------
        percent_change_threshold : float , default: 0.25
            The maximal change in the ratio out of data between training data and
            test data that the dominant value is allowed to change
        """
        if percent_change_threshold < 0 or percent_change_threshold > 1:
            raise DeepchecksValueError(f'percent_change_threshold should be between 0 and 1,'
                                       f' found {percent_change_threshold}')

        def condition(result: Dict) -> ConditionResult:
            failed_columns = {}
            for column, values in result.items():
                diff = values['Test data %'] - values['Train data %']
                if diff > percent_change_threshold:
                    failed_columns[column] = format_percent(diff, 2)
            if failed_columns:
                return ConditionResult(False,
                                       'Found columns with % difference in dominant value above threshold: '
                                       f'{failed_columns}')
            else:
                return ConditionResult(True)

        return self.add_condition(f'Change in ratio of dominant value in data is not greater'
                                  f' than {format_percent(percent_change_threshold)}',
                                  condition)<|MERGE_RESOLUTION|>--- conflicted
+++ resolved
@@ -48,119 +48,20 @@
     def run_logic(self, context: CheckRunContext) -> CheckResult:
         """Run check.
 
-<<<<<<< HEAD
-        Returns:
-            CheckResult: Detects values highly represented in the tested and reference data and checks if their..
-=======
-        Parameters
-        ----------
-        train_dataset : Union[Dataset, pd.DataFrame]
-            The training dataset object. Must contain an index.
-        test_dataset : Union[Dataset, pd.DataFrame]
-            The test dataset object. Must contain an index.
-        model : any , default: None
         Returns
         -------
         CheckResult
             Detects values highly represented in the tested and reference data and checks if their..
->>>>>>> ed5089b4
             relative and absolute percentage have increased significantly and makes a report.
         Raises
         ------
         DeepchecksValueError
             If the object is not a Dataset or DataFrame instance
         """
-<<<<<<< HEAD
         test_dataset = context.test
         train_dataset = context.train
         features_importance = context.features_importance
         features = context.features
-=======
-        test_dataset = Dataset.ensure_not_empty_dataset(test_dataset, cast=True)
-        train_dataset = Dataset.ensure_not_empty_dataset(train_dataset, cast=True)
-        self._datasets_share_features([test_dataset, train_dataset])
-        feature_importances = calculate_feature_importance_or_none(model, test_dataset)
-
-        return self._dominant_frequency_change(
-            train_dataset=train_dataset,
-            test_dataset=test_dataset,
-            feature_importances=feature_importances
-        )
-
-    def _find_p_val(self, key: str, baseline_hist: Dict, test_hist: Dict, baseline_count: int,
-                    test_count: int, ratio_change_thres: float) -> Optional[float]:
-        """Find p value for column frequency change between the reference dataset to the test dataset.
-
-        Parameters
-        ----------
-        key : str
-            key of the dominant value.
-        baseline_hist : Dict
-            The baseline dataset histogram.
-        test_hist : Dict
-            The test dataset histogram.
-        baseline_count : int
-            The reference dataset row count.
-        test_count : int
-            The test dataset row count.
-        ratio_change_thres : float
-            The dominant frequency has to change by at least this ratio (0-inf).
-        Returns
-        -------
-        float
-            p value for the key.
-        Raises
-        ------
-        DeepchecksValueError
-            If the object is not a Dataset or DataFrame instance
-
-        """
-        contingency_matrix_df = pd.DataFrame(np.zeros((2, 2)), index=['dominant', 'others'], columns=['ref', 'test'])
-        contingency_matrix_df.loc['dominant', 'ref'] = baseline_hist.get(key, 0)
-        contingency_matrix_df.loc['dominant', 'test'] = test_hist.get(key, 0)
-        contingency_matrix_df.loc['others', 'ref'] = baseline_count - baseline_hist.get(key, 0)
-        contingency_matrix_df.loc['others', 'test'] = test_count - test_hist.get(key, 0)
-
-        test_percent = contingency_matrix_df.loc['dominant', 'test'] / test_count
-        baseline_percent = contingency_matrix_df.loc['dominant', 'ref'] / baseline_count
-
-        if baseline_percent == 0 or test_percent == 0:
-            percent_change = np.inf
-        else:
-            percent_change = max(test_percent, baseline_percent) / min(test_percent, baseline_percent)
-        if percent_change < ratio_change_thres:
-            return
-
-        # if somehow the data is small or has a zero frequency in it, use fisher. Otherwise chi2
-        if baseline_count + test_count > 100 and (contingency_matrix_df.values != 0).all():
-            _, p_val, *_ = chi2_contingency(contingency_matrix_df.values)
-        else:
-            _, p_val = fisher_exact(contingency_matrix_df.values)
-
-        return p_val
-
-    def _dominant_frequency_change(
-        self,
-        train_dataset: Dataset,
-        test_dataset: Dataset,
-        feature_importances: pd.Series = None
-    ):
-        """Run the check logic.
-
-        Parameters
-        ----------
-        train_dataset : Dataset
-            The training dataset object. Must contain an index.
-        test_dataset : Dataset
-            The test dataset object. Must contain an index.
-        feature_importances : pd.Series , default: None
-        Returns
-        -------
-        CheckResult
-            result value is dict that contains the dominant value change for each column.
-        """
-        columns = train_dataset.features
->>>>>>> ed5089b4
 
         test_df = test_dataset.data
         baseline_df = train_dataset.data
@@ -217,19 +118,28 @@
                     test_count: int, ratio_change_thres: float) -> Optional[float]:
         """Find p value for column frequency change between the reference dataset to the test dataset.
 
-        Args:
-            key (str): key of the dominant value.
-            baseline_hist (Dict): The baseline dataset histogram.
-            test_hist (Dict): The test dataset histogram.
-            baseline_count (int): The reference dataset row count.
-            test_count (int): The test dataset row count.
-            ratio_change_thres (float): The dominant frequency has to change by at least this ratio (0-inf).
-
-        Returns:
-            float: p value for the key.
-
-        Raises:
-            DeepchecksValueError: If the object is not a Dataset or DataFrame instance
+        Parameters
+        ----------
+        key : str
+            key of the dominant value.
+        baseline_hist : Dict
+            The baseline dataset histogram.
+        test_hist : Dict
+            The test dataset histogram.
+        baseline_count : int
+            The reference dataset row count.
+        test_count : int
+            The test dataset row count.
+        ratio_change_thres : float
+            The dominant frequency has to change by at least this ratio (0-inf).
+        Returns
+        -------
+        float
+            p value for the key.
+        Raises
+        ------
+        DeepchecksValueError
+            If the object is not a Dataset or DataFrame instance
 
         """
         contingency_matrix_df = pd.DataFrame(np.zeros((2, 2)), index=['dominant', 'others'], columns=['ref', 'test'])
