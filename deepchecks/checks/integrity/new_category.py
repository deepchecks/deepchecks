# ----------------------------------------------------------------------------
# Copyright (C) 2021 Deepchecks (https://www.deepchecks.com)
#
# This file is part of Deepchecks.
# Deepchecks is distributed under the terms of the GNU Affero General
# Public License (version 3 or later).
# You should have received a copy of the GNU Affero General Public License
# along with Deepchecks.  If not, see <http://www.gnu.org/licenses/>.
# ----------------------------------------------------------------------------
#
"""The data_sample_leakage_report check module."""
from typing import Union, List, Dict
import pandas as pd

from deepchecks.base.check_context import CheckRunContext
from deepchecks.base.check import CheckResult, TrainTestBaseCheck, ConditionResult
from deepchecks.utils.strings import format_percent
from deepchecks.utils.typing import Hashable
from deepchecks.utils.dataframes import select_from_dataframe


__all__ = ['CategoryMismatchTrainTest']


class CategoryMismatchTrainTest(TrainTestBaseCheck):
    """Find new categories in the test set.

    Parameters
    ----------
    columns : Union[Hashable, List[Hashable]] , default: None
        Columns to check, if none are given checks all columns except ignored ones.
    ignore_columns : Union[Hashable, List[Hashable]] , default: None
        Columns to ignore, if none given checks based on columns variable.
    max_features_to_show : int , default: 5
        maximum features with new categories to show
    max_new_categories_to_show : int , default: 5
        maximum new categories to show in feature
    """

    def __init__(
        self,
        columns: Union[Hashable, List[Hashable], None] = None,
        ignore_columns: Union[Hashable, List[Hashable], None] = None,
        max_features_to_show: int = 5,
        max_new_categories_to_show: int = 5
    ):
        super().__init__()
        self.columns = columns
        self.ignore_columns = ignore_columns
        self.max_features_to_show = max_features_to_show
        self.max_new_categories_to_show = max_new_categories_to_show

    def run_logic(self, context: CheckRunContext) -> CheckResult:
        """Run check.

<<<<<<< HEAD
        Returns:
            CheckResult: value is a dictionary that shows columns with new categories
                         displays a dataframe that shows columns with new categories

        Raises:
            DeepchecksValueError: If the object is not a Dataset instance
=======
        Parameters
        ----------
        train_dataset : Dataset
            The training dataset object.
        test_dataset : Dataset
            The test dataset object.
        model : any, default: None
             not used in the check.
        Returns
        -------
        CheckResult
            value is a dictionary that shows columns with new categories
            displays a dataframe that shows columns with new categories
        """
        return self._new_category_train_test(train_dataset=train_dataset,
                                             test_dataset=test_dataset)

    def _new_category_train_test(self, train_dataset: Dataset, test_dataset: Dataset):
        """Run check.

        Parameters
        ----------
        train_dataset : Dataset
            The training dataset object.
        test_dataset : Dataset
            The test dataset object.
        Returns
        -------
        CheckResult
            value is a dictionary that shows columns with new categories
            displays a dataframe that shows columns with new categories
        Raises
        ------
        DeepchecksValueError
            If the object is not a Dataset instance
>>>>>>> ed5089b4

        """
        test_dataset = context.test
        train_dataset = context.train
        cat_features = context.cat_features

        test_df = select_from_dataframe(test_dataset.data, self.columns, self.ignore_columns)
        train_df = select_from_dataframe(train_dataset.data, self.columns, self.ignore_columns)

        # After filtering the columns drop cat features that don't exist anymore
        cat_features = set(cat_features).intersection(set(train_df.columns))

        new_categories = []
        n_test_samples = test_dataset.n_samples

        for feature in cat_features:
            train_column = train_df[feature]
            test_column = test_df[feature]

            # np.nan != np.nan, so we remove these values if they exist in training
            if train_column.isna().any():
                test_column = test_column.dropna()

            unique_training_values = train_column.unique()
            unique_test_values = test_column.unique()

            new_category_values = sorted(set(unique_test_values).difference(set(unique_training_values)))
            new_category_samples = dict(test_column.value_counts()[new_category_values])
            sorted_new_categories = sorted(new_category_values,
                                           key=lambda x, count=new_category_samples: count[x],
                                           reverse=True)

            if new_category_values:
                n_new_cat = len(test_column[test_column.isin(new_category_values)])

                new_categories.append({'name': feature,
                                       'n_new': n_new_cat,
                                       'n_total_samples': n_test_samples,
                                       'new_categories': sorted_new_categories})

        if new_categories:
            dataframe = pd.DataFrame(data=[[new_category['name'],
                                            len(new_category['new_categories']),
                                            format_percent(
                                                new_category['n_new']/new_category['n_total_samples']),
                                            new_category['new_categories'][:self.max_new_categories_to_show]]
                                           for new_category in new_categories[:self.max_features_to_show]],
                                     columns=['Column',
                                              'Number of new categories',
                                              'Percent of new categories in sample',
                                              'New categories examples'])
            dataframe = dataframe.set_index(['Column'])

            display = dataframe

            new_categories = dict(map(lambda category: (category['name'], {
                'n_new': category['n_new'],
                'n_total_samples': category['n_total_samples'],
                'new_categories': category['new_categories']
            }), new_categories))
        else:
            display = None
            new_categories = {}
        return CheckResult(new_categories, display=display)

    def add_condition_new_categories_not_greater_than(self, max_new: int = 0):
        """Add condition - require column not to have greater than given number of different new categories.

        Parameters
        ----------
        max_new : int , default: 0
            Number of different categories value types which is the maximum allowed.
        """
        def condition(result: Dict) -> ConditionResult:
            not_passing_columns = {}
            for column_name in result.keys():
                column = result[column_name]
                num_categories = len(column['new_categories'])
                if num_categories > max_new:
                    not_passing_columns[column_name] = num_categories
            if not_passing_columns:
                return ConditionResult(False,
                                       f'Found columns with number of new categories above threshold: '
                                       f'{not_passing_columns}')
            else:
                return ConditionResult(True)

        return self.add_condition(f'Number of new category values is not greater than {max_new}',
                                  condition)

    def add_condition_new_category_ratio_not_greater_than(self, max_ratio: float = 0):
        """Add condition - require column not to have greater than given number of different new categories.

        Parameters
        ----------
        max_ratio : float , default: 0
            Number of different categories value types which is the maximum allowed.
        """
        def new_category_count_condition(result: Dict) -> ConditionResult:
            not_passing_columns = {}
            for column_name in result.keys():
                column = result[column_name]
                n_new_samples = column['n_new'] / column['n_total_samples']
                if n_new_samples > max_ratio:
                    not_passing_columns[column_name] = format_percent(n_new_samples)
            if not_passing_columns:
                return ConditionResult(False,
                                       f'Found columns with ratio of new category samples above threshold: '
                                       f'{not_passing_columns}')
            else:
                return ConditionResult(True)

        return self.add_condition(
            f'Ratio of samples with a new category is not greater than {format_percent(max_ratio)}',
            new_category_count_condition)<|MERGE_RESOLUTION|>--- conflicted
+++ resolved
@@ -53,51 +53,11 @@
     def run_logic(self, context: CheckRunContext) -> CheckResult:
         """Run check.
 
-<<<<<<< HEAD
-        Returns:
-            CheckResult: value is a dictionary that shows columns with new categories
-                         displays a dataframe that shows columns with new categories
-
-        Raises:
-            DeepchecksValueError: If the object is not a Dataset instance
-=======
-        Parameters
-        ----------
-        train_dataset : Dataset
-            The training dataset object.
-        test_dataset : Dataset
-            The test dataset object.
-        model : any, default: None
-             not used in the check.
         Returns
         -------
         CheckResult
             value is a dictionary that shows columns with new categories
             displays a dataframe that shows columns with new categories
-        """
-        return self._new_category_train_test(train_dataset=train_dataset,
-                                             test_dataset=test_dataset)
-
-    def _new_category_train_test(self, train_dataset: Dataset, test_dataset: Dataset):
-        """Run check.
-
-        Parameters
-        ----------
-        train_dataset : Dataset
-            The training dataset object.
-        test_dataset : Dataset
-            The test dataset object.
-        Returns
-        -------
-        CheckResult
-            value is a dictionary that shows columns with new categories
-            displays a dataframe that shows columns with new categories
-        Raises
-        ------
-        DeepchecksValueError
-            If the object is not a Dataset instance
->>>>>>> ed5089b4
-
         """
         test_dataset = context.test
         train_dataset = context.train
