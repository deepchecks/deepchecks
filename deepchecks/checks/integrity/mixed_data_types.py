# ----------------------------------------------------------------------------
# Copyright (C) 2021 Deepchecks (https://www.deepchecks.com)
#
# This file is part of Deepchecks.
# Deepchecks is distributed under the terms of the GNU Affero General
# Public License (version 3 or later).
# You should have received a copy of the GNU Affero General Public License
# along with Deepchecks.  If not, see <http://www.gnu.org/licenses/>.
# ----------------------------------------------------------------------------
#
"""module contains Mixed Types check."""
from typing import List, Union, Tuple
import pandas as pd

import numpy as np

from deepchecks.base.check_context import CheckRunContext
from deepchecks.base.check import CheckResult, SingleDatasetBaseCheck, ConditionResult, ConditionCategory
from deepchecks.utils.dataframes import select_from_dataframe
from deepchecks.utils.features import N_TOP_MESSAGE, column_importance_sorter_df
from deepchecks.utils.strings import is_string_column, format_percent
from deepchecks.utils.typing import Hashable


__all__ = ['MixedDataTypes']


class MixedDataTypes(SingleDatasetBaseCheck):
    """Detect a small amount of a rare data type within a column, such as few string samples in a mostly numeric column.

    Parameters
    ----------
    columns : Union[Hashable, List[Hashable]] , default: None
        Columns to check, if none are given checks all columns
        except ignored ones.
    ignore_columns : Union[Hashable, List[Hashable]] , default: None
        Columns to ignore, if none given checks based on columns
        variable.
    n_top_columns : int , optional
        amount of columns to show ordered by feature importance (date, index, label are first)
    """

    def __init__(
        self,
        columns: Union[Hashable, List[Hashable], None] = None,
        ignore_columns: Union[Hashable, List[Hashable], None] = None,
        n_top_columns: int = 10
    ):
        super().__init__()
        self.columns = columns
        self.ignore_columns = ignore_columns
        self.n_top_columns = n_top_columns

    def run_logic(self, context: CheckRunContext, dataset_type: str = 'train') -> CheckResult:
        """Run check.

<<<<<<< HEAD
        Returns:
          (CheckResult): DataFrame with rows ('strings', 'numbers') for any column with mixed types.
          numbers will also include hidden numbers in string representation.
        """
        if dataset_type == 'train':
            dataset = context.train
        else:
            dataset = context.test
        features_importance = context.features_importance

        df = select_from_dataframe(dataset.data, self.columns, self.ignore_columns)
=======
        Parameters
        ----------
        dataset : Dataset
            Dataset to be tested.
        model : any, default: None
            Model is ignored for this check.
        Returns
        -------
        CheckResult
            DataFrame with rows ('strings', 'numbers') for any column with mixed types.
            numbers will also include hidden numbers in string representation.
        """
        feature_importances = calculate_feature_importance_or_none(model, dataset)
        return self._mixed_types(dataset, feature_importances)

    def _mixed_types(self, dataset: Union[pd.DataFrame, Dataset], feature_importances: pd.Series = None) -> CheckResult:
        """Run check.

        Parameters
        ----------
        dataset : Union[pd.DataFrame, Dataset]
            Dataset to be tested.
        feature_importances: pd.Series , default: None
        Returns
        -------
        CheckResult
            DataFrame with columns('Column Name', 'Percentage') for any column that is not single typed.
        """
        # Validate parameters
        original_dataset = dataset
        dataset: pd.DataFrame = ensure_dataframe_type(dataset)
        dataset = select_from_dataframe(dataset, self.columns, self.ignore_columns)
>>>>>>> ed5089b4

        # Result value: { Column Name: {string: pct, numbers: pct}}
        display_dict = {}
        result_dict = {}

        for column_name in df.columns:
            column_data = df[column_name].dropna()
            mix = self._get_data_mix(column_data)
            if mix:
                result_dict[column_name] = mix
                # Format percents for display
                display_dict[column_name] = {k: format_percent(v) for k, v in mix.items()}

        if display_dict:
            df_graph = pd.DataFrame.from_dict(display_dict)
            df_graph = column_importance_sorter_df(df_graph.T, dataset, features_importance,
                                                   self.n_top_columns).T
            display = [N_TOP_MESSAGE % self.n_top_columns, df_graph]
        else:
            display = None

        return CheckResult(result_dict, display=display)

    @classmethod
    def _get_data_mix(cls, column_data: pd.Series) -> dict:
        if is_string_column(column_data):
            return cls._check_mixed_percentage(column_data)
        return {}

    @classmethod
    def _check_mixed_percentage(cls, column_data: pd.Series) -> dict:
        total_rows = column_data.count()

        def is_float(x) -> bool:
            try:
                float(x)
                return True
            except ValueError:
                return False

        nums = sum(column_data.apply(is_float))
        if nums in (total_rows, 0):
            return {}

        # Then we've got a mix
        nums_pct = nums / total_rows
        strs_pct = (np.abs(nums - total_rows)) / total_rows

        return {'strings': strs_pct, 'numbers': nums_pct}

    def add_condition_rare_type_ratio_not_in_range(self, ratio_range: Tuple[float, float] = (0.01, 0.1)):
        """Add condition - Whether the ratio of rarer data type (strings or numbers) is not in the "danger zone".

        The "danger zone" represents the following logic - if the rarer data type is, for example, 30% of the data,
        than the column is presumably supposed to contain both numbers and numeric values. If the rarer data type is,
        for example, less than 1% of the data, than it's presumably a contamination, but a negligible one. In the range
        between, there is a real chance that the rarer data type may represent a problem to model training and
        inference.

        Parameters
        ----------
        ratio_range : Tuple[float, float] , default: (0.01 , 0.1)
            The range between which the ratio of rarer data type in the column is
            considered a problem.
        """
        def condition(result):
            failing_columns = []
            for col, ratios in result.items():
                rarer_ratio = min(ratios['strings'], ratios['numbers'])
                if ratio_range[0] < rarer_ratio < ratio_range[1]:
                    failing_columns.append(col)
            if failing_columns:
                details = f'Found columns with non-negligible quantities of samples with a different data type from ' \
                          f'the majority of samples: {failing_columns}'
                return ConditionResult(False, details, category=ConditionCategory.WARN)
            return ConditionResult(True)

        name = f'Rare data types in column are either more than {format_percent(ratio_range[1])} or less ' \
               f'than {format_percent(ratio_range[0])} of the data'
        return self.add_condition(name, condition)<|MERGE_RESOLUTION|>--- conflicted
+++ resolved
@@ -54,10 +54,11 @@
     def run_logic(self, context: CheckRunContext, dataset_type: str = 'train') -> CheckResult:
         """Run check.
 
-<<<<<<< HEAD
-        Returns:
-          (CheckResult): DataFrame with rows ('strings', 'numbers') for any column with mixed types.
-          numbers will also include hidden numbers in string representation.
+        Returns
+        -------
+        CheckResult
+            DataFrame with rows ('strings', 'numbers') for any column with mixed types.
+            numbers will also include hidden numbers in string representation.
         """
         if dataset_type == 'train':
             dataset = context.train
@@ -66,40 +67,6 @@
         features_importance = context.features_importance
 
         df = select_from_dataframe(dataset.data, self.columns, self.ignore_columns)
-=======
-        Parameters
-        ----------
-        dataset : Dataset
-            Dataset to be tested.
-        model : any, default: None
-            Model is ignored for this check.
-        Returns
-        -------
-        CheckResult
-            DataFrame with rows ('strings', 'numbers') for any column with mixed types.
-            numbers will also include hidden numbers in string representation.
-        """
-        feature_importances = calculate_feature_importance_or_none(model, dataset)
-        return self._mixed_types(dataset, feature_importances)
-
-    def _mixed_types(self, dataset: Union[pd.DataFrame, Dataset], feature_importances: pd.Series = None) -> CheckResult:
-        """Run check.
-
-        Parameters
-        ----------
-        dataset : Union[pd.DataFrame, Dataset]
-            Dataset to be tested.
-        feature_importances: pd.Series , default: None
-        Returns
-        -------
-        CheckResult
-            DataFrame with columns('Column Name', 'Percentage') for any column that is not single typed.
-        """
-        # Validate parameters
-        original_dataset = dataset
-        dataset: pd.DataFrame = ensure_dataframe_type(dataset)
-        dataset = select_from_dataframe(dataset, self.columns, self.ignore_columns)
->>>>>>> ed5089b4
 
         # Result value: { Column Name: {string: pct, numbers: pct}}
         display_dict = {}
