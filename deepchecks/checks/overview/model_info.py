--- conflicted
+++ resolved
@@ -25,20 +25,10 @@
     def run_logic(self, context: CheckRunContext) -> CheckResult:
         """Run check.
 
-<<<<<<< HEAD
-        Returns:
-            CheckResult: value is dictionary in format {type: <model_type>, params: <model_params_dict>}
-=======
-        Parameters
-        ----------
-        model : BaseEstimator
-            A scikit-learn-compatible fitted estimator instance
-
         Returns
         -------
         CheckResult
             value is dictionary in format {type: <model_type>, params: <model_params_dict>}
->>>>>>> ed5089b4
         """
         model = context.model
         estimator = get_model_of_pipeline(model)
