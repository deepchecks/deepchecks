--- conflicted
+++ resolved
@@ -36,23 +36,11 @@
     def run_logic(self, context: CheckRunContext, dataset_type: str = 'train') -> CheckResult:
         """Run check.
 
-<<<<<<< HEAD
-        Returns:
-          CheckResult: value is dictionary of a column and its role and logical type.
-          display a table of the dictionary.
-=======
-        Parameters
-        ----------
-        dataset : t.Union[Dataset, pandas.DataFrame]
-            any dataset.
-        model : any , default: None
-
         Returns
         -------
         CheckResult
             value is dictionary of a column and its role and logical type.
             display a table of the dictionary.
->>>>>>> ed5089b4
         """
         if dataset_type == 'train':
             dataset = context.train
