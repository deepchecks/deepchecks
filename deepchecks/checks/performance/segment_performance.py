# ----------------------------------------------------------------------------
# Copyright (C) 2021 Deepchecks (https://www.deepchecks.com)
#
# This file is part of Deepchecks.
# Deepchecks is distributed under the terms of the GNU Affero General
# Public License (version 3 or later).
# You should have received a copy of the GNU Affero General Public License
# along with Deepchecks.  If not, see <http://www.gnu.org/licenses/>.
# ----------------------------------------------------------------------------
#
"""Module of segment performance check."""
from typing import Callable, Union, Optional

import numpy as np
from numpy.core.fromnumeric import shape
import plotly.figure_factory as ff

from deepchecks import Dataset, CheckResult, SingleDatasetBaseCheck
from deepchecks.checks.performance.partition import partition_column
from deepchecks.utils.metrics import initialize_single_scorer, get_scorer_single
from deepchecks.utils.strings import format_number
from deepchecks.utils.features import calculate_feature_importance
from deepchecks.utils.validation import validate_model
from deepchecks.utils.typing import Hashable
from deepchecks.errors import DeepchecksValueError


__all__ = ['SegmentPerformance']


class SegmentPerformance(SingleDatasetBaseCheck):
    """Display performance score segmented by 2 top (or given) features in a heatmap.

    Args:
        feature_1 (Hashable):
            feature to segment by on y-axis.
        feature_2 (Hashable):
            feature to segment by on x-axis.
        scorer (Union[str, Callable]):
            Score to show, either function or sklearn scorer name.
            If is not given a default scorer (per the model type) will be used.
        max_segments (int):
            maximal number of segments to split the a values into.
    """

    feature_1: Optional[Hashable]
    feature_2: Optional[Hashable]
    scorer: Union[str, Callable, None]
    max_segments: int

    def __init__(
        self,
        feature_1: Optional[Hashable] = None,
        feature_2: Optional[Hashable] = None,
        scorer: Union[str, Callable] = None,
        max_segments: int = 10
    ):
        super().__init__()

        # if they're both none it's ok
        if feature_1 and feature_1 == feature_2:
            raise DeepchecksValueError('"feature_1" must be different than "feature_2"')

        self.feature_1 = feature_1
        self.feature_2 = feature_2

        if not isinstance(max_segments, int) or max_segments < 0:
            raise DeepchecksValueError('"num_segments" must be positive integer')

        self.max_segments = max_segments
        self.scorer = initialize_single_scorer(scorer)

    def run(self, dataset, model) -> CheckResult:
        """Run check.

        Args:
            dataset (Dataset): a Dataset object.
            model (BaseEstimator): A scikit-learn-compatible fitted estimator instance.
        """
        # Validations
        Dataset.validate_dataset(dataset)
        dataset.validate_label()
        validate_model(dataset, model)

        if self.feature_1 is None or self.feature_2 is None:
            # only one none is not ok
            if self.feature_1 is None and self.feature_2 is None:
                feature_importance = calculate_feature_importance(dataset=dataset, model=model)
                if len(feature_importance) < 2:
                    raise DeepchecksValueError('Must have at least 2 features')
                feature_importance.sort_values(ascending=False, inplace=True)
                self.feature_1, self.feature_2 = feature_importance.keys()[0], feature_importance.keys()[1]
            else:
                raise DeepchecksValueError('Must define both "feature_1" and "feature_2" or none of them')

        scorer_name, scorer = get_scorer_single(model, dataset, self.scorer)

        feature_1_filters = partition_column(dataset, self.feature_1, max_segments=self.max_segments)
        feature_2_filters = partition_column(dataset, self.feature_2, max_segments=self.max_segments)

        scores = np.empty((len(feature_1_filters), len(feature_2_filters)), dtype=float)
        counts = np.empty((len(feature_1_filters), len(feature_2_filters)), dtype=int)

        for i, feature_1_filter in enumerate(feature_1_filters):
            data = dataset.data
            feature_1_df = feature_1_filter.filter(data)
            for j, feature_2_filter in enumerate(feature_2_filters):
                feature_2_df = feature_2_filter.filter(feature_1_df)

                # Run on filtered data and save to matrix
                if feature_2_df.empty:
                    score = np.NaN
                else:
<<<<<<< HEAD
                    score = calculate_scorer_with_nulls(model, Dataset(feature_2_df, features=dataset.features,
                                                                       label_name=dataset.label_name,
                                                                       cat_features=[]), scorer)
=======
                    score = scorer(model,
                                   Dataset(feature_2_df, features=dataset.features, label_name=dataset.label_name)
                                   )
>>>>>>> 8bf82b98
                scores[i, j] = score
                counts[i, j] = len(feature_2_df)

        x = [v.label for v in feature_2_filters]
        y = [v.label for v in feature_1_filters]

        scores_text = [ [0]*scores.shape[0] for i in range(scores.shape[1])]
  
        for i in range(len(y)):
            for j in range(len(x)):
                score = scores[i, j]
                if not np.isnan(score):
                    scores_text[i][j] = f'{format_number(score)}\n({counts[i, j]})'
                else:
                    scores_text[i][j] = f'{score}\n({counts[i, j]})'

        fig = ff.create_annotated_heatmap(scores, annotation_text=scores_text,
                                          x=x, y=y, colorscale='rdylgn', font_colors=['black', 'black'])
        fig.update_layout(title=f'{scorer_name} (count) by features {self.feature_1}/{self.feature_2}',
                          width=800, height=800)
        fig.update_xaxes(title=self.feature_2)
        fig.update_yaxes(title=self.feature_1, autorange='reversed')
        fig['data'][0]['showscale'] = True
        fig['layout']['xaxis']['side'] = 'bottom'

        value = {'scores': scores, 'counts': counts, 'feature_1': self.feature_1,'feature_2': self.feature_2}
        return CheckResult(value, display=fig)<|MERGE_RESOLUTION|>--- conflicted
+++ resolved
@@ -111,15 +111,9 @@
                 if feature_2_df.empty:
                     score = np.NaN
                 else:
-<<<<<<< HEAD
-                    score = calculate_scorer_with_nulls(model, Dataset(feature_2_df, features=dataset.features,
-                                                                       label_name=dataset.label_name,
-                                                                       cat_features=[]), scorer)
-=======
                     score = scorer(model,
-                                   Dataset(feature_2_df, features=dataset.features, label_name=dataset.label_name)
-                                   )
->>>>>>> 8bf82b98
+                                   Dataset(feature_2_df, features=dataset.features,
+                                           label_name=dataset.label_name, cat_features=[]))
                 scores[i, j] = score
                 counts[i, j] = len(feature_2_df)
 
