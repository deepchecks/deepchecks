--- conflicted
+++ resolved
@@ -62,13 +62,7 @@
         ))
 
     def add_condition_inference_time_is_not_greater_than(self: MI, value: float = 0.001) -> MI:
-<<<<<<< HEAD
-        """Add Condition - add condition that will check average model inference time (in seconds)
-=======
-        """Add Condition.
-
-        Add condition checking that the average model inference time (in seconds)
->>>>>>> ad720cf9
+        """Add condition checking that the average model inference time (in seconds)
         per sample is not greater than X
 
         Args:
