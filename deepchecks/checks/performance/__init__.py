--- conflicted
+++ resolved
@@ -17,11 +17,7 @@
 from .segment_performance import SegmentPerformance
 from .regression_systematic_error import RegressionSystematicError
 from .regression_error_distribution import RegressionErrorDistribution
-<<<<<<< HEAD
-=======
-from .class_performance import ClassPerformance
 from .model_error_analysis import ModelErrorAnalysis
->>>>>>> e537e013
 
 
 __all__ = [
@@ -33,11 +29,6 @@
     'SegmentPerformance',
     'RegressionSystematicError',
     'RegressionErrorDistribution',
-<<<<<<< HEAD
-    'MultiModelPerformanceReport'
-=======
-    'ClassPerformance',
     'MultiModelPerformanceReport',
     'ModelErrorAnalysis'
->>>>>>> e537e013
 ]