--- conflicted
+++ resolved
@@ -9,18 +9,6 @@
 # ----------------------------------------------------------------------------
 #
 """Module contains checks of model performance metrics."""
-<<<<<<< HEAD
-from .performance_report import *
-from .confusion_matrix_report import *
-from .roc_report import *
-from .simple_model_comparison import *
-from .calibration_metric import *
-from .segment_performance import *
-from .regression_systematic_error import *
-from .regression_error_distribution import *
-from .class_performance_imbalance import *
-from .model_error_analysis import *
-=======
 from .performance_report import PerformanceReport
 from .confusion_matrix_report import ConfusionMatrixReport
 from .roc_report import RocReport
@@ -30,6 +18,7 @@
 from .regression_systematic_error import RegressionSystematicError
 from .regression_error_distribution import RegressionErrorDistribution
 from .class_performance import ClassPerformance
+from .model_error_analysis import ModelErrorAnalysis
 
 
 __all__ = [
@@ -42,5 +31,5 @@
     'RegressionSystematicError',
     'RegressionErrorDistribution',
     'ClassPerformance',
-]
->>>>>>> bf8d50ae
+    'ModelErrorAnalysis'
+]