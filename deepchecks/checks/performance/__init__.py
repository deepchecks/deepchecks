# ----------------------------------------------------------------------------
# Copyright (C) 2021 Deepchecks (https://www.deepchecks.com)
#
# This file is part of Deepchecks.
# Deepchecks is distributed under the terms of the GNU Affero General
# Public License (version 3 or later).
# You should have received a copy of the GNU Affero General Public License
# along with Deepchecks.  If not, see <http://www.gnu.org/licenses/>.
# ----------------------------------------------------------------------------
#
"""Module contains checks of model performance metrics."""
from .performance_report import *
from .confusion_matrix_report import *
from .roc_report import *
from .simple_model_comparison import *
from .calibration_metric import *
from .segment_performance import *
<<<<<<< HEAD
from .regression_systematic_error import *
=======
from .regression_error_distribution import *
>>>>>>> d9f8128f
from .class_performance_imbalance import *<|MERGE_RESOLUTION|>--- conflicted
+++ resolved
@@ -15,9 +15,6 @@
 from .simple_model_comparison import *
 from .calibration_metric import *
 from .segment_performance import *
-<<<<<<< HEAD
 from .regression_systematic_error import *
-=======
 from .regression_error_distribution import *
->>>>>>> d9f8128f
 from .class_performance_imbalance import *