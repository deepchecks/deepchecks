# ----------------------------------------------------------------------------
# Copyright (C) 2021 Deepchecks (https://www.deepchecks.com)
#
# This file is part of Deepchecks.
# Deepchecks is distributed under the terms of the GNU Affero General
# Public License (version 3 or later).
# You should have received a copy of the GNU Affero General Public License
# along with Deepchecks.  If not, see <http://www.gnu.org/licenses/>.
# ----------------------------------------------------------------------------
#
"""Module containing simple comparison check."""
from typing import Callable, Dict, Union
import numpy as np
import matplotlib.pyplot as plt
from sklearn.tree import DecisionTreeClassifier, DecisionTreeRegressor
from deepchecks.checks.distribution.preprocessing import preprocess_dataset_to_scaled_numerics
from deepchecks.utils.strings import format_number

from deepchecks import CheckResult, Dataset
from deepchecks.base.check import ConditionResult, TrainTestBaseCheck
from deepchecks.utils.metrics import DEFAULT_SCORERS_DICT, DEFAULT_SINGLE_SCORER, task_type_check, \
                                     ModelType, validate_scorer, get_scores_ratio
from deepchecks.utils.validation import validate_model
from deepchecks.errors import DeepchecksValueError


__all__ = ['SimpleModelComparison']


class DummyModel:
    @staticmethod
    def predict(a):
        return a

    @staticmethod
    def predict_proba(a):
        return a

def more_than_prefix_adder(number, max_number):
    if number < max_number:
        return format_number(number)
    else:
        return 'more than ' + format_number(number)

class SimpleModelComparison(TrainTestBaseCheck):
    """Compare given model score to simple model score (according to given model type).

    Args:
        simple_model_type (str):
            Type of the simple model ['random', 'constant', 'tree'].
                + random - select one of the labels by random.
                + constant - in regression is mean value, in classification the most common value.
                + tree - runs a simple desion tree.
        scorer (Union[str, Callable]):
            Score to show, either function or sklearn scorer name.
            If is not given a default scorer (per the model type) will be used.
        maximum_ratio (int):
            the ratio can be up to infinity so choose maximum value to limit to.
        max_depth (int):
            the max depth of the tree (used only if simple model type is tree).
        random_state (int):
            the random state (used only if simple model type is tree or random).
    """

    def __init__(self, simple_model_type: str = 'constant', scorer: Union[str, Callable] = None,
                 maximum_ratio: int = 50, max_depth: int = 3, random_state: int = 42):
        super().__init__()
        self.simple_model_type = simple_model_type
        self.scorer = scorer
        self.maximum_ratio = maximum_ratio
        self.max_depth = max_depth
        self.random_state = random_state

    def run(self, train_dataset, test_dataset, model) -> CheckResult:
        """Run check.

        Args:
            train_dataset (Dataset): The training dataset object. Must contain a label.
            test_dataset (Dataset): The test dataset object. Must contain a label.
            model (BaseEstimator): A scikit-learn-compatible fitted estimator instance.

        Returns:
            CheckResult: value is a Dict of: given_model_score, simple_model_score, ratio
                         ratio is given model / simple model (if the scorer returns negative values we divide 1 by it)
                         if ratio is infinite max_ratio is returned

        Raises:
            DeepchecksValueError: If the object is not a Dataset instance.
        """
        return self._simple_model_comparison(train_dataset, test_dataset, model)

    def _find_score(self, train_ds: Dataset, test_ds: Dataset, task_type: ModelType, model):
        """Find the simple model score for given metric.

        Args:
            train_ds (Dataset): The training dataset object. Must contain an index.
            test_ds (Dataset): The test dataset object. Must contain an index.
            task_type (ModelType): the model type.
            model (BaseEstimator): A scikit-learn-compatible fitted estimator instance.
        Returns:
            score for simple and given model respectively and the score name in a tuple

        Raises:
            NotImplementedError: If the simple_model_type is not supported
        """
        test_df = test_ds.data
        np.random.seed(self.random_state)

        if self.simple_model_type == 'random':
            simple_pred = np.random.choice(train_ds.label_col, test_df.shape[0])

        elif self.simple_model_type == 'constant':
            if task_type == ModelType.REGRESSION:
                simple_pred = np.array([np.mean(train_ds.label_col)] * len(test_df))
            elif task_type in {ModelType.BINARY, ModelType.MULTICLASS}:
                counts = train_ds.label_col.mode()
<<<<<<< HEAD
                simple_pred = np.array([counts.index[0]] * len(test_df))
            else:
                raise DeepchecksValueError(f'Unknown task type - {task_type}')
=======
                simple_pred = np.array([counts.iloc[0]] * len(test_df))
>>>>>>> 5c172632

        elif self.simple_model_type == 'tree':
            y_train = train_ds.label_col
            x_train, x_test = preprocess_dataset_to_scaled_numerics(
                baseline_features= train_ds.features_columns,
                test_features=test_ds.features_columns,
                categorical_columns=test_ds.cat_features,
                max_num_categories=10
            )

            if task_type == ModelType.REGRESSION:
                clf = DecisionTreeRegressor(
                    max_depth=self.max_depth,
                    random_state=self.random_state
                )
            elif task_type in {ModelType.BINARY, ModelType.MULTICLASS}:
                clf = DecisionTreeClassifier(
                    max_depth=self.max_depth,
                    random_state=self.random_state,
                    class_weight='balanced'
                )
            else:
                raise DeepchecksValueError(f'Unknown task type - {task_type}')

            clf = clf.fit(x_train, y_train)
            simple_pred = clf.predict(x_test)

        else:
            raise DeepchecksValueError(
                f'Unknown model type - {self.simple_model_type}, expected to be one of '
                f"['random', 'constant', 'tree'] but instead got {self.simple_model_type}" # pylint: disable=inconsistent-quotes
            )

        y_test = test_ds.label_col

<<<<<<< HEAD
        if self.scorer is not None:
            scorer = validate_scorer(self.scorer, model, train_ds)
            scorer_name = self.scorer if isinstance(self.scorer, str) else 'User Scorer'
=======
        if self.metric is not None:
            scorer = validate_scorer(self.metric, model, train_ds)
            metric_name = self.metric if isinstance(self.metric, str) else (self.metric_name or 'User Metric')
>>>>>>> 5c172632
        else:
            scorer_name = DEFAULT_SINGLE_SCORER[task_type]
            scorer = DEFAULT_SCORERS_DICT[task_type][scorer_name]

        simple_score = scorer(DummyModel, simple_pred, y_test)
        pred_score = scorer(model, test_ds.features_columns, y_test)

        return simple_score, pred_score, scorer_name

    def _simple_model_comparison(self, train_dataset: Dataset, test_dataset: Dataset, model):
        Dataset.validate_dataset(train_dataset)
        Dataset.validate_dataset(test_dataset)
        train_dataset.validate_label()
        test_dataset.validate_label()
        validate_model(test_dataset, model)

<<<<<<< HEAD
        simple_score, pred_score, score_name = self._find_score(train_dataset, test_dataset,
                                                            task_type_check(model, train_dataset), model)
=======
        task_type = task_type_check(model, train_dataset)
        simple_metric, pred_metric, metric_name = self._find_score(train_dataset, test_dataset, task_type, model)

        if metric_name == DEFAULT_SINGLE_METRIC[task_type]:
            metric_name = str(metric_name) + ' (Default)'
>>>>>>> 5c172632

        ratio = get_scores_ratio(simple_score, pred_score, self.maximum_ratio)

<<<<<<< HEAD
        text = f'The given model performs {more_than_prefix_adder(ratio, self.maximum_ratio)} times compared to' \
               f' the simple model using the {score_name} score.<br>' \
               f'{type(model).__name__} model prediction has achieved a score of {format_number(pred_score)} ' \
=======
        text = f'The given model performance is {more_than_prefix_adder(ratio, self.maximum_ratio)} times the ' \
               f'performance of the simple model, measuring performance using the {metric_name} metric.<br>' \
               f'{type(model).__name__} model prediction has achieved a score of {format_number(pred_metric)} ' \
>>>>>>> 5c172632
               f'compared to Simple {self.simple_model_type} prediction ' \
               f'which achieved a score of {format_number(simple_score)} on tested data.'

        def display_func():
            fig = plt.figure()
            ax = fig.add_axes([0, 0, 1, 1])
            models = [f'Simple model - {self.simple_model_type}', f'{type(model).__name__} model']
            results = [simple_score, pred_score]
            ax.bar(models, results)
            ax.set_ylabel(score_name)

        return CheckResult({'given_model_score': pred_score,
                            'simple_model_score': simple_score,
                            'ratio': ratio},
                           display=[text, display_func])

    def add_condition_ratio_not_less_than(self, min_allowed_ratio: float = 1.1):
        """Add condition - require min allowed ratio between the given and the simple model.

        Args:
            min_allowed_ratio (float): Min allowed ratio between the given and the simple model -
            ratio is given model / simple model (if the scorer returns negative values we divide 1 by it)
        """
        def condition(result: Dict) -> ConditionResult:
            ratio = result['ratio']
            if ratio < min_allowed_ratio:
                return ConditionResult(False,
                                       f'The given model performs {more_than_prefix_adder(ratio, self.maximum_ratio)} '
                                       'times compared to the simple model using the given scorer')
            else:
                return ConditionResult(True)

        return self.add_condition(f'Ratio not less than {format_number(min_allowed_ratio)} '
                                  'between the given model\'s result and the simple model\'s result',
                                  condition)<|MERGE_RESOLUTION|>--- conflicted
+++ resolved
@@ -114,13 +114,9 @@
                 simple_pred = np.array([np.mean(train_ds.label_col)] * len(test_df))
             elif task_type in {ModelType.BINARY, ModelType.MULTICLASS}:
                 counts = train_ds.label_col.mode()
-<<<<<<< HEAD
                 simple_pred = np.array([counts.index[0]] * len(test_df))
             else:
                 raise DeepchecksValueError(f'Unknown task type - {task_type}')
-=======
-                simple_pred = np.array([counts.iloc[0]] * len(test_df))
->>>>>>> 5c172632
 
         elif self.simple_model_type == 'tree':
             y_train = train_ds.label_col
@@ -156,15 +152,9 @@
 
         y_test = test_ds.label_col
 
-<<<<<<< HEAD
         if self.scorer is not None:
             scorer = validate_scorer(self.scorer, model, train_ds)
             scorer_name = self.scorer if isinstance(self.scorer, str) else 'User Scorer'
-=======
-        if self.metric is not None:
-            scorer = validate_scorer(self.metric, model, train_ds)
-            metric_name = self.metric if isinstance(self.metric, str) else (self.metric_name or 'User Metric')
->>>>>>> 5c172632
         else:
             scorer_name = DEFAULT_SINGLE_SCORER[task_type]
             scorer = DEFAULT_SCORERS_DICT[task_type][scorer_name]
@@ -181,28 +171,17 @@
         test_dataset.validate_label()
         validate_model(test_dataset, model)
 
-<<<<<<< HEAD
-        simple_score, pred_score, score_name = self._find_score(train_dataset, test_dataset,
-                                                            task_type_check(model, train_dataset), model)
-=======
         task_type = task_type_check(model, train_dataset)
-        simple_metric, pred_metric, metric_name = self._find_score(train_dataset, test_dataset, task_type, model)
-
-        if metric_name == DEFAULT_SINGLE_METRIC[task_type]:
-            metric_name = str(metric_name) + ' (Default)'
->>>>>>> 5c172632
+        simple_score, pred_score, score_name = self._find_score(train_dataset, test_dataset, task_type, model)
+
+        if score_name == DEFAULT_SINGLE_SCORER[task_type]:
+            score_name = str(score_name) + ' (Default)'
 
         ratio = get_scores_ratio(simple_score, pred_score, self.maximum_ratio)
 
-<<<<<<< HEAD
-        text = f'The given model performs {more_than_prefix_adder(ratio, self.maximum_ratio)} times compared to' \
-               f' the simple model using the {score_name} score.<br>' \
+        text = f'The given model performance is {more_than_prefix_adder(ratio, self.maximum_ratio)} times the ' \
+               f'performance of the simple model, measuring performance using the {score_name} metric.<br>' \
                f'{type(model).__name__} model prediction has achieved a score of {format_number(pred_score)} ' \
-=======
-        text = f'The given model performance is {more_than_prefix_adder(ratio, self.maximum_ratio)} times the ' \
-               f'performance of the simple model, measuring performance using the {metric_name} metric.<br>' \
-               f'{type(model).__name__} model prediction has achieved a score of {format_number(pred_metric)} ' \
->>>>>>> 5c172632
                f'compared to Simple {self.simple_model_type} prediction ' \
                f'which achieved a score of {format_number(simple_score)} on tested data.'
 
