# ----------------------------------------------------------------------------
# Copyright (C) 2021 Deepchecks (https://www.deepchecks.com)
#
# This file is part of Deepchecks.
# Deepchecks is distributed under the terms of the GNU Affero General
# Public License (version 3 or later).
# You should have received a copy of the GNU Affero General Public License
# along with Deepchecks.  If not, see <http://www.gnu.org/licenses/>.
# ----------------------------------------------------------------------------
#
"""Module containing simple comparison check."""
from collections import defaultdict
from typing import Callable, Dict, Hashable, List

import numpy as np
import pandas as pd
import plotly.express as px
from sklearn.dummy import DummyRegressor, DummyClassifier
from sklearn.pipeline import Pipeline
from sklearn.tree import DecisionTreeClassifier, DecisionTreeRegressor

from deepchecks.base.check_context import CheckRunContext
from deepchecks import CheckResult, Dataset, ConditionResult, TrainTestBaseCheck
from deepchecks.utils.distribution.preprocessing import ScaledNumerics
from deepchecks.utils.strings import format_percent
from deepchecks.errors import DeepchecksValueError
from deepchecks.utils.metrics import ModelType, get_gain
from deepchecks.utils.simple_models import RandomModel


__all__ = ['SimpleModelComparison']


class SimpleModelComparison(TrainTestBaseCheck):
    """Compare given model score to simple model score (according to given model type).

    Parameters
    ----------
    simple_model_type : str , default: constant
        Type of the simple model ['random', 'constant', 'tree'].
        + random - select one of the labels by random.
        + constant - in regression is mean value, in classification the most common value.
        + tree - runs a simple decision tree.
    alternative_scorers : Dict[str, Callable], default None
        An optional dictionary of scorer title to scorer functions/names. If none given, using default scorers.
        For description about scorers see Notes below.
    max_gain : float , default: 50
        the maximum value for the gain value, limits from both sides [-max_gain, max_gain]
    max_depth : int , default: 3
        the max depth of the tree (used only if simple model type is tree).
    random_state : int , default: 42
        the random state (used only if simple model type is tree or random).

    Notes
    -----
    Scorers are a convention of sklearn to evaluate a model.
    `See scorers documentation <https://scikit-learn.org/stable/modules/model_evaluation.html#scoring>`_
    A scorer is a function which accepts (model, X, y_true) and returns a float result which is the score.
    For every scorer higher scores are better than lower scores.

    You can create a scorer out of existing sklearn metrics:

    .. code-block:: python

        from sklearn.metrics import roc_auc_score, make_scorer
        auc_scorer = make_scorer(roc_auc_score)

    Or you can implement your own:

    .. code-block:: python

        from sklearn.metrics import make_scorer


        def my_mse(y_true, y_pred):
            return (y_true - y_pred) ** 2


        # Mark greater_is_better=False, since scorers always suppose to return
        # value to maximize.
        my_mse_scorer = make_scorer(my_mse, greater_is_better=False)
    """

    def __init__(self, simple_model_type: str = 'constant', alternative_scorers: Dict[str, Callable] = None,
                 max_gain: float = 50, max_depth: int = 3, random_state: int = 42):
        super().__init__()
        self.simple_model_type = simple_model_type
        self.user_scorers = alternative_scorers
        self.max_gain = max_gain
        self.max_depth = max_depth
        self.random_state = random_state

    def run_logic(self, context: CheckRunContext) -> CheckResult:
        """Run check.

<<<<<<< HEAD
        Returns:
            CheckResult: value is a Dict of: given_model_score, simple_model_score, ratio
                         ratio is given model / simple model (if the scorer returns negative values we divide 1 by it)
                         if ratio is infinite max_ratio is returned

        Raises:
            DeepchecksValueError: If the object is not a Dataset instance.
=======
        Parameters
        ----------
        train_dataset : Dataset
            The training dataset object. Must contain a label.
        test_dataset : Dataset
            The test dataset object. Must contain a label.
        model : BaseEstimator
            A scikit-learn-compatible fitted estimator instance.
        Returns
        -------
        CheckResult
            value is a Dict of: given_model_score, simple_model_score, ratio
            ratio is given model / simple model (if the scorer returns negative values we divide 1 by it)
            if ratio is infinite max_ratio is returned
        Raises
        ------
        DeepchecksValueError
            If the object is not a Dataset instance.
>>>>>>> ed5089b4
        """
        train_dataset = context.train
        test_dataset = context.test
        test_label = test_dataset.data[context.label_name]
        task_type = context.task_type
        model = context.model

        # If user defined scorers used them, else use a single scorer
        if self.user_scorers:
            scorers = context.get_scorers(self.user_scorers, multiclass_avg=False)
        else:
            scorers = [context.get_single_scorer(multiclass_avg=False)]

        simple_model = self._create_simple_model(train_dataset, task_type)

        models = [
            (f'{type(model).__name__} model', 'Origin', model),
            (f'Simple model - {self.simple_model_type}', 'Simple', simple_model)
        ]

        # Multiclass have different return type from the scorer, list of score per class instead of single score
        if task_type in [ModelType.MULTICLASS, ModelType.BINARY]:
            n_samples = test_label.groupby(test_label).count()
            classes = train_dataset.classes

            results_array = []
            # Dict in format { Scorer : Dict { Class : Dict { Origin/Simple : score } } }
            results_dict = {}
            for scorer in scorers:
                model_dict = defaultdict(dict)
                for model_name, model_type, model_instance in models:
                    for class_score, class_value in zip(scorer(model_instance, test_dataset), classes):
                        model_dict[class_value][model_type] = class_score
                        results_array.append([model_name,
                                              model_type,
                                              class_score,
                                              scorer.name,
                                              class_value,
                                              n_samples[class_value]
                                              ])
                results_dict[scorer.name] = model_dict

            results_df = pd.DataFrame(
                results_array,
                columns=['Model', 'Type', 'Value', 'Metric', 'Class', 'Number of samples']
            )

            # Plot the metrics in a graph, grouping by the model and class
            fig = (
                px.histogram(
                    results_df,
                    x=['Class', 'Model'],
                    y='Value',
                    color='Model',
                    barmode='group',
                    facet_col='Metric',
                    facet_col_spacing=0.05,
                    hover_data=['Number of samples'])
                .update_xaxes(title=None, tickprefix='Class ', tickangle=60, type='category')
                .update_yaxes(title=None, matches=None)
                .for_each_annotation(lambda a: a.update(text=a.text.split('=')[-1]))
                .for_each_yaxis(lambda yaxis: yaxis.update(showticklabels=True))
            )

        else:
            classes = None

            results_array = []
            # Dict in format { Scorer : Dict { Origin/Simple : score } }
            results_dict = {}
            for scorer in scorers:
                model_dict = defaultdict(dict)
                for model_name, model_type, model_instance in models:
                    score = scorer(model_instance, test_dataset)
                    model_dict[model_type] = score
                    results_array.append([model_name,
                                          model_type,
                                          score,
                                          scorer.name,
                                          test_label.count()
                                          ])
                results_dict[scorer.name] = model_dict

            results_df = pd.DataFrame(
                results_array,
                columns=['Model', 'Type', 'Value', 'Metric', 'Number of samples']
            )

            # Plot the metrics in a graph, grouping by the model
            fig = (
                px.histogram(
                    results_df,
                    x='Model',
                    y='Value',
                    color='Model',
                    barmode='group',
                    facet_col='Metric',
                    facet_col_spacing=0.05,
                    hover_data=['Number of samples'])
                .update_xaxes(title=None)
                .update_yaxes(title=None, matches=None)
                .for_each_annotation(lambda a: a.update(text=a.text.split('=')[-1]))
                .for_each_yaxis(lambda yaxis: yaxis.update(showticklabels=True))
            )

        # For each scorer calculate perfect score in order to calculate later the ratio in conditions
        scorers_perfect = {scorer.name: scorer.score_perfect(test_dataset) for scorer in scorers}

        return CheckResult({'scores': results_dict,
                            'type': task_type,
                            'scorers_perfect': scorers_perfect,
                            'classes': classes
                            }, display=fig)

    def _create_simple_model(self, train_ds: Dataset, task_type: ModelType):
        """Create a simple model of given type (random/constant/tree) to the given dataset.

        Parameters
        ----------
        train_ds : Dataset
            The training dataset object.
        task_type : ModelType
            the model type.

        Returns
        -------
        object
            Classifier Object

        Raises
        ------
        NotImplementedError
            If the simple_model_type is not supported
        """
        np.random.seed(self.random_state)

        if self.simple_model_type == 'random':
            simple_model = RandomModel()

        elif self.simple_model_type == 'constant':
            if task_type == ModelType.REGRESSION:
                simple_model = DummyRegressor(strategy='mean')
            elif task_type in {ModelType.BINARY, ModelType.MULTICLASS}:
                simple_model = DummyClassifier(strategy='most_frequent')
            else:
                raise DeepchecksValueError(f'Unknown task type - {task_type}')
        elif self.simple_model_type == 'tree':
            if task_type == ModelType.REGRESSION:
                clf = DecisionTreeRegressor(
                    max_depth=self.max_depth,
                    random_state=self.random_state
                )
            elif task_type in {ModelType.BINARY, ModelType.MULTICLASS}:
                clf = DecisionTreeClassifier(
                    max_depth=self.max_depth,
                    random_state=self.random_state,
                    class_weight='balanced'
                )
            else:
                raise DeepchecksValueError(f'Unknown task type - {task_type}')

            simple_model = Pipeline([('scaler', ScaledNumerics(train_ds.cat_features, max_num_categories=10)),
                                     ('tree-model', clf)])
        else:
            raise DeepchecksValueError(
                f'Unknown model type - {self.simple_model_type}, expected to be one of '
                f"['random', 'constant', 'tree'] "
                f"but instead got {self.simple_model_type}"  # pylint: disable=inconsistent-quotes
            )

        simple_model.fit(train_ds.data[train_ds.features], train_ds.data[train_ds.label_name])
        return simple_model

    def add_condition_gain_not_less_than(self,
                                         min_allowed_gain: float = 0.1,
                                         classes: List[Hashable] = None,
                                         average: bool = False):
        """Add condition - require minimum allowed gain between the model and the simple model.

        Parameters
        ----------
        min_allowed_gain : float , default: 0.1
            Minimum allowed gain between the model and the simple model -
            gain is: difference in performance / (perfect score - simple score)
        classes : List[Hashable] , default: None
            Used in classification models to limit condition only to given classes.
        average : bool , default: False
            Used in classification models to flag if to run condition on average of classes, or on
            each class individually
        """
        name = f'Model performance gain over simple model is not less than {format_percent(min_allowed_gain)}'
        if classes:
            name = name + f' for classes {str(classes)}'
        return self.add_condition(name,
                                  condition,
                                  include_classes=classes,
                                  min_allowed_gain=min_allowed_gain,
                                  max_gain=self.max_gain,
                                  average=average)


def condition(result: Dict, include_classes=None, average=False, max_gain=None, min_allowed_gain=0) -> ConditionResult:
    scores = result['scores']
    task_type = result['type']
    scorers_perfect = result['scorers_perfect']

    fails = {}
    if task_type in [ModelType.MULTICLASS, ModelType.BINARY] and not average:
        for metric, classes_scores in scores.items():
            failed_classes = {}
            for clas, models_scores in classes_scores.items():
                # Skip if class is not in class list
                if include_classes is not None and clas not in include_classes:
                    continue

                # If origin model is perfect, skip the gain calculation
                if models_scores['Origin'] == scorers_perfect[metric]:
                    continue

                gain = get_gain(models_scores['Simple'],
                                models_scores['Origin'],
                                scorers_perfect[metric],
                                max_gain)
                if gain < min_allowed_gain:
                    failed_classes[clas] = format_percent(gain)
            if failed_classes:
                fails[metric] = failed_classes
    else:
        if task_type in [ModelType.MULTICLASS, ModelType.BINARY]:
            scores = average_scores(scores, include_classes)
        for metric, models_scores in scores.items():
            # If origin model is perfect, skip the gain calculation
            if models_scores['Origin'] == scorers_perfect[metric]:
                continue
            gain = get_gain(models_scores['Simple'],
                            models_scores['Origin'],
                            scorers_perfect[metric],
                            max_gain)
            if gain < min_allowed_gain:
                fails[metric] = format_percent(gain)

    if fails:
        msg = f'Found metrics with gain below threshold: {fails}'
        return ConditionResult(False, msg)
    else:
        return ConditionResult(True)


def average_scores(scores, include_classes):
    result = {}
    for metric, classes_scores in scores.items():
        origin_score = 0
        simple_score = 0
        total = 0
        for clas, models_scores in classes_scores.items():
            # Skip if class is not in class list
            if include_classes is not None and clas not in include_classes:
                continue
            origin_score += models_scores['Origin']
            simple_score += models_scores['Simple']
            total += 1

        result[metric] = {
            'Origin': origin_score / total,
            'Simple': simple_score / total
         }
    return result<|MERGE_RESOLUTION|>--- conflicted
+++ resolved
@@ -93,34 +93,16 @@
     def run_logic(self, context: CheckRunContext) -> CheckResult:
         """Run check.
 
-<<<<<<< HEAD
-        Returns:
-            CheckResult: value is a Dict of: given_model_score, simple_model_score, ratio
-                         ratio is given model / simple model (if the scorer returns negative values we divide 1 by it)
-                         if ratio is infinite max_ratio is returned
-
-        Raises:
-            DeepchecksValueError: If the object is not a Dataset instance.
-=======
-        Parameters
-        ----------
-        train_dataset : Dataset
-            The training dataset object. Must contain a label.
-        test_dataset : Dataset
-            The test dataset object. Must contain a label.
-        model : BaseEstimator
-            A scikit-learn-compatible fitted estimator instance.
         Returns
         -------
         CheckResult
-            value is a Dict of: given_model_score, simple_model_score, ratio
-            ratio is given model / simple model (if the scorer returns negative values we divide 1 by it)
+            value is a Dict of: given_model_score, simple_model_score, ratio <br>
+            ratio is given model / simple model (if the scorer returns negative values we divide 1 by it) <br>
             if ratio is infinite max_ratio is returned
         Raises
         ------
         DeepchecksValueError
             If the object is not a Dataset instance.
->>>>>>> ed5089b4
         """
         train_dataset = context.train
         test_dataset = context.test
