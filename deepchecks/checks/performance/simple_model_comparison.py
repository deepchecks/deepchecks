# ----------------------------------------------------------------------------
# Copyright (C) 2021 Deepchecks (https://www.deepchecks.com)
#
# This file is part of Deepchecks.
# Deepchecks is distributed under the terms of the GNU Affero General
# Public License (version 3 or later).
# You should have received a copy of the GNU Affero General Public License
# along with Deepchecks.  If not, see <http://www.gnu.org/licenses/>.
# ----------------------------------------------------------------------------
#
"""Module containing simple comparison check."""
from typing import Callable, Dict, Hashable, List, cast

import numpy as np
import pandas as pd
import plotly.express as px
from sklearn.base import BaseEstimator
from sklearn.dummy import DummyRegressor, DummyClassifier
from sklearn.pipeline import Pipeline
from sklearn.tree import DecisionTreeClassifier, DecisionTreeRegressor

from deepchecks import CheckResult, Dataset
from deepchecks.base.check import ConditionResult, TrainTestBaseCheck
from deepchecks.checks.distribution.preprocessing import ScaledNumerics
from deepchecks.utils.strings import format_number
from deepchecks.utils.validation import validate_model
from deepchecks.errors import DeepchecksValueError
from deepchecks.utils.metrics import (
    task_type_check,
    ModelType,
    initialize_multi_scorers,
    get_scorers_list,
    get_scores_ratio,
    get_scorer_single
)


__all__ = ['SimpleModelComparison']


class SimpleModelComparison(TrainTestBaseCheck):
    """Compare given model score to simple model score (according to given model type).

    Parameters
    ----------
    simple_model_type : str
        Type of the simple model ['random', 'constant', 'tree'].
            + random - select one of the labels by random.
            + constant - in regression is mean value, in classification the most common value.
            + tree - runs a simple decision tree.
    alternative_scorers : Dict[str, Callable], default None
        An optional dictionary of scorer title to scorer functions/names. If none given, using default scorers.
        For description about scorers see Notes below.
    maximum_ratio : int
        the ratio can be up to infinity so choose maximum value to limit to.
    max_depth : int
        the max depth of the tree (used only if simple model type is tree).
    random_state : int
        the random state (used only if simple model type is tree or random).

    Notes
    -----
    Scorers are a convention of sklearn to evaluate a model.
    `See scorers documentation <https://scikit-learn.org/stable/modules/model_evaluation.html#scoring>`_
    A scorer is a function which accepts (model, X, y_true) and returns a float result which is the score.
    For every scorer higher scores are better than lower scores.

    You can create a scorer out of existing sklearn metrics:

    .. code-block:: python

        from sklearn.metrics import roc_auc_score, make_scorer
        auc_scorer = make_scorer(roc_auc_score)

    Or you can implement your own:

    .. code-block:: python

        from sklearn.metrics import make_scorer


        def my_mse(y_true, y_pred):
            return (y_true - y_pred) ** 2


        # Mark greater_is_better=False, since scorers always suppose to return
        # value to maximize.
        my_mse_scorer = make_scorer(my_mse, greater_is_better=False)
    """

    def __init__(self, simple_model_type: str = 'constant', alternative_scorers: Dict[str, Callable] = None,
                 maximum_ratio: int = 50, max_depth: int = 3, random_state: int = 42):
        super().__init__()
        self.simple_model_type = simple_model_type
        self.alternative_scorers = initialize_multi_scorers(alternative_scorers)
        self.maximum_ratio = maximum_ratio
        self.max_depth = max_depth
        self.random_state = random_state

    def run(
        self,
        train_dataset: Dataset,
        test_dataset: Dataset,
        model: BaseEstimator
    ) -> CheckResult:
        """Run check.

        Args:
            train_dataset (Dataset): The training dataset object. Must contain a label.
            test_dataset (Dataset): The test dataset object. Must contain a label.
            model (BaseEstimator): A scikit-learn-compatible fitted estimator instance.

        Returns:
            CheckResult: value is a Dict of: given_model_score, simple_model_score, ratio
                         ratio is given model / simple model (if the scorer returns negative values we divide 1 by it)
                         if ratio is infinite max_ratio is returned

        Raises:
            DeepchecksValueError: If the object is not a Dataset instance.
        """
        Dataset.validate_dataset(train_dataset)
        Dataset.validate_dataset(test_dataset)
        train_dataset.validate_label()
        test_dataset.validate_label()
        validate_model(test_dataset, model)

        # If user defined scorers used them, else use a single scorer
        if self.alternative_scorers:
            scorers = get_scorers_list(model, train_dataset, self.alternative_scorers, multiclass_avg=False)
        else:
            scorers = [get_scorer_single(model, train_dataset, multiclass_avg=False)]

        label = cast(pd.Series, test_dataset.label_col)
        task_type = task_type_check(model, train_dataset)
        simple_model = self._create_simple_model(train_dataset, task_type)

        models = [
            (f'{type(model).__name__} model', 'Origin', model),
            (f'Simple model - {self.simple_model_type}', 'Simple', simple_model)
        ]

        # Multiclass have different return type from the scorer, list of score per class instead of single score
<<<<<<< HEAD
        if task_type == ModelType.MULTICLASS:
            n_samples = label.groupby(label).count()

            results_df = pd.DataFrame(
                [
                    [model_name, model_type, class_score, scorer.name, class_value, n_samples[class_value]]
                    for model_name, model_type, model_instance in models
                    for scorer in scorers  # scorer returns numpy array with item per class
                    for class_score, class_value in zip(scorer(model_instance, test_dataset), test_dataset.classes)
                ],
                columns=['Model', 'Type', 'Value', 'Metric', 'Class', 'Number of samples']
            )
=======
        if task_type in [ModelType.MULTICLASS, ModelType.BINARY]:
            results = []
            for model_name, model_type, model_instance in models:
                for scorer in scorers:
                    score_result: np.ndarray = scorer(model_instance, test_dataset)
                    # Multiclass scorers return numpy array of result per class in order of sorted classes
                    for class_score, class_value in zip(score_result, test_dataset.classes):
                        results.append([model_name, model_type, class_score, scorer.name, class_value])

            results_df = pd.DataFrame(results, columns=['Model', 'Type', 'Value', 'Metric', 'Class'])
>>>>>>> 84ee22f9

            # Plot the metrics in a graph, grouping by the model and class
            fig = (
                px.bar(
                    results_df,
                    x=['Class', 'Model'],
                    y='Value',
                    color='Model',
                    barmode='group',
                    facet_col='Metric',
                    facet_col_spacing=0.05,
                    hover_data=['Number of samples'])
                .update_xaxes(title=None, tickprefix='Class ', tickangle=60, type='category')
                .update_yaxes(title=None, matches=None)
                .for_each_annotation(lambda a: a.update(text=a.text.split('=')[-1]))
                .for_each_yaxis(lambda yaxis: yaxis.update(showticklabels=True))
            )

        # Model is binary or regression
        else:
            results_df = pd.DataFrame(
                [
                    [model_name,
                     model_type,
                     scorer(model_instance, test_dataset),
                     scorer.name,
                     label.count()]
                    for model_name, model_type, model_instance in models
                    for scorer in scorers
                ],
                columns=['Model', 'Type', 'Value', 'Metric', 'Number of samples']
            )

            # Plot the metrics in a graph, grouping by the model
            fig = (
                px.bar(
                    results_df,
                    x='Model',
                    y='Value',
                    color='Model',
                    barmode='group',
                    facet_col='Metric',
                    facet_col_spacing=0.05,
                    hover_data=['Number of samples'])
                .update_xaxes(title=None)
                .update_yaxes(title=None, matches=None)
                .for_each_annotation(lambda a: a.update(text=a.text.split('=')[-1]))
                .for_each_yaxis(lambda yaxis: yaxis.update(showticklabels=True))
            )

        return CheckResult({'scores': results_df, 'type': task_type}, display=fig)

    def _create_simple_model(self, train_ds: Dataset, task_type: ModelType):
        """Create a simple model of given type (random/constant/tree) to the given dataset.

        Args:
            train_ds (Dataset): The training dataset object.
            task_type (ModelType): the model type.
        Returns:
            Classifier object.

        Raises:
            NotImplementedError: If the simple_model_type is not supported
        """
        np.random.seed(self.random_state)

        if self.simple_model_type == 'random':
            simple_model = RandomModel()

        elif self.simple_model_type == 'constant':
            if task_type == ModelType.REGRESSION:
                simple_model = DummyRegressor(strategy='mean')
            elif task_type in {ModelType.BINARY, ModelType.MULTICLASS}:
                simple_model = DummyClassifier(strategy='most_frequent')
            else:
                raise DeepchecksValueError(f'Unknown task type - {task_type}')
        elif self.simple_model_type == 'tree':
            if task_type == ModelType.REGRESSION:
                clf = DecisionTreeRegressor(
                    max_depth=self.max_depth,
                    random_state=self.random_state
                )
            elif task_type in {ModelType.BINARY, ModelType.MULTICLASS}:
                clf = DecisionTreeClassifier(
                    max_depth=self.max_depth,
                    random_state=self.random_state,
                    class_weight='balanced'
                )
            else:
                raise DeepchecksValueError(f'Unknown task type - {task_type}')

            simple_model = Pipeline([('scaler', ScaledNumerics(train_ds.cat_features, max_num_categories=10)),
                                     ('tree-model', clf)])
        else:
            raise DeepchecksValueError(
                f'Unknown model type - {self.simple_model_type}, expected to be one of '
                f"['random', 'constant', 'tree'] "
                f"but instead got {self.simple_model_type}"  # pylint: disable=inconsistent-quotes
            )

        simple_model.fit(train_ds.features_columns, train_ds.label_col)
        return simple_model

    def add_condition_ratio_not_less_than(self, min_allowed_ratio: float = 1.1, classes: List[Hashable] = None):
        """Add condition - require min allowed ratio between the given and the simple model.

        Args:
            min_allowed_ratio (float): Min allowed ratio between the given and the simple model -
            ratio is given model / simple model (if the scorer returns negative values we divide 1 by it)
            classes (List[Hashable]): Used in multiclass models to limit condition only to given classes.
        """
        def condition(result: Dict, max_ratio=self.maximum_ratio, class_list=classes) -> ConditionResult:
            scores_df = result['scores']
            task_type = result['type']
            metrics = scores_df['Metric'].unique()

            def get_ratio(df):
                simple_score = df[df['Type'] == 'Simple']['Value'].iloc[0]
                origin_score = df[df['Type'] == 'Origin']['Value'].iloc[0]
                return get_scores_ratio(simple_score, origin_score, max_ratio)

            fails = []
            if task_type == ModelType.MULTICLASS:
                if class_list is None:
                    class_list = scores_df['Class'].unique()
                for metric in metrics:
                    failed_classes = []
                    for clas in class_list:
                        score_rows = scores_df[(scores_df['Metric'] == metric) & (scores_df['Class'] == clas)]
                        ratio = get_ratio(score_rows)
                        if ratio < min_allowed_ratio:
                            failed_classes.append(str(clas))
                    if failed_classes:
                        fails.append(f'"{metric}" - Classes: {", ".join(failed_classes)}')
            else:
                for metric in metrics:
                    score_rows = scores_df[(scores_df['Metric'] == metric)]
                    ratio = get_ratio(score_rows)
                    if ratio < min_allowed_ratio:
                        fails.append(f'"{metric}"')

            if fails:
                msg = f'Metrics failed: {", ".join(sorted(fails))}'
                return ConditionResult(False, msg)
            else:
                return ConditionResult(True)

        return self.add_condition('$$\\frac{\\text{model score}}{\\text{simple model score}} >= '
                                  f'{format_number(min_allowed_ratio)}$$', condition)


class RandomModel:
    """Model used to randomly predict from given series of labels."""

    def __init__(self):
        self.labels = None

    def fit(self, X, y):  # pylint: disable=unused-argument,invalid-name
        # The X is not used, but it is needed to be matching to sklearn `fit` signature
        self.labels = y

    def predict(self, X):  # pylint: disable=invalid-name
        return np.random.choice(self.labels, X.shape[0])

    def predict_proba(self, X):  # pylint: disable=invalid-name
        classes = sorted(self.labels.unique().tolist())
        predictions = self.predict(X)

        def prediction_to_proba(y_pred):
            proba = np.zeros(len(classes))
            proba[classes.index(y_pred)] = 1
            return proba
        return np.apply_along_axis(prediction_to_proba, axis=1, arr=predictions)<|MERGE_RESOLUTION|>--- conflicted
+++ resolved
@@ -140,10 +140,8 @@
         ]
 
         # Multiclass have different return type from the scorer, list of score per class instead of single score
-<<<<<<< HEAD
-        if task_type == ModelType.MULTICLASS:
+        if task_type in [ModelType.MULTICLASS, ModelType.BINARY]:
             n_samples = label.groupby(label).count()
-
             results_df = pd.DataFrame(
                 [
                     [model_name, model_type, class_score, scorer.name, class_value, n_samples[class_value]]
@@ -153,18 +151,6 @@
                 ],
                 columns=['Model', 'Type', 'Value', 'Metric', 'Class', 'Number of samples']
             )
-=======
-        if task_type in [ModelType.MULTICLASS, ModelType.BINARY]:
-            results = []
-            for model_name, model_type, model_instance in models:
-                for scorer in scorers:
-                    score_result: np.ndarray = scorer(model_instance, test_dataset)
-                    # Multiclass scorers return numpy array of result per class in order of sorted classes
-                    for class_score, class_value in zip(score_result, test_dataset.classes):
-                        results.append([model_name, model_type, class_score, scorer.name, class_value])
-
-            results_df = pd.DataFrame(results, columns=['Model', 'Type', 'Value', 'Metric', 'Class'])
->>>>>>> 84ee22f9
 
             # Plot the metrics in a graph, grouping by the model and class
             fig = (
