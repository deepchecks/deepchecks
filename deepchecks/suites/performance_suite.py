--- conflicted
+++ resolved
@@ -1,18 +1,14 @@
 """The predefined performance suite module."""
 from deepchecks import CheckSuite
-<<<<<<< HEAD
 from deepchecks.checks import TrustScoreComparison
-from deepchecks.checks.performance import PerformanceReport, ConfusionMatrixReport, RocReport, NaiveModelComparison, \
-=======
 from deepchecks.checks.performance import (
     PerformanceReport,
     ConfusionMatrixReport,
     RocReport,
     NaiveModelComparison,
->>>>>>> 0a79251a
     CalibrationMetric
+
 )
-
 
 __all__ = [
     'classification_check_suite',
@@ -23,18 +19,8 @@
 ]
 
 
-<<<<<<< HEAD
-ClassificationCheckSuite = CheckSuite(
-    'Classification Suite',
-    ConfusionMatrixReport(),
-    RocReport().add_condition_auc_not_less_than(),
-    CalibrationMetric(),
-    TrustScoreComparison().add_condition_mean_score_percent_decline_not_greater_than()
-)
-=======
 def classification_check_suite() -> CheckSuite:
     """Create 'Classification Suite'.
->>>>>>> 0a79251a
 
     The suite runs a set of checks that are meant to measure and detect performance
     abnormality of the classification model.
@@ -44,6 +30,7 @@
         ConfusionMatrixReport(),
         RocReport().add_condition_auc_not_less_than(),
         CalibrationMetric(),
+        TrustScoreComparison().add_condition_mean_score_percent_decline_not_greater_than()
     )
 
 
