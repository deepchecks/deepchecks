# ----------------------------------------------------------------------------
# Copyright (C) 2021 Deepchecks (https://www.deepchecks.com)
#
# This file is part of Deepchecks.
# Deepchecks is distributed under the terms of the GNU Affero General
# Public License (version 3 or later).
# You should have received a copy of the GNU Affero General Public License
# along with Deepchecks.  If not, see <http://www.gnu.org/licenses/>.
# ----------------------------------------------------------------------------
#
"""The predefined performance suite module."""
from deepchecks import Suite
from deepchecks.checks import TrustScoreComparison
from deepchecks.checks.performance import (
    PerformanceReport,
    ConfusionMatrixReport,
    RocReport,
    CalibrationMetric,
    ClassPerformanceImbalance,
    SimpleModelComparison,
<<<<<<< HEAD
    CalibrationMetric,
    RegressionBias,
=======
>>>>>>> d7260233
)

__all__ = [
    'classification_suite',
    'regression_suite',
    'generic_performance_suite',
    'regression_suite',
    'performance_suite'
]


def classification_suite() -> Suite:
    """Create 'Classification Suite'.

    The suite runs a set of checks that are meant to measure and detect performance
    abnormality of the classification model.
    """
    return Suite(
        'Classification Suite',
        ConfusionMatrixReport(),
        RocReport().add_condition_auc_not_less_than(),
        CalibrationMetric(),
        TrustScoreComparison().add_condition_mean_score_percent_decline_not_greater_than(),
        ClassPerformanceImbalance().add_condition_ratio_difference_not_greater_than()
    )


def regression_suite() -> Suite:
    """Create 'Regression Suite'.

    The suite runs a set of checks that are meant to measure and detect performance
    abnormality of the regression model.
    """
    return Suite(
        'Regression Suite',
        RegressionBias().add_condition_bias_ratio_not_greater_than()
    )


def generic_performance_suite() -> Suite:
    """Create 'Generic Performance Suite'.

    The suite runs a set of checks that are meant to measure and detect performance abnormality in any model type.
    """
    return Suite(
        'Generic Performance Suite',
        PerformanceReport(),
        SimpleModelComparison().add_condition_ratio_not_less_than()
    )


def performance_suite() -> Suite:
    """Create 'Performance Suite'.

    The suite runs all checks that are meant to measure and detect performance abnormality in a model.

    The suite includes checks from 'Generic Performance Suite', 'Classification Suite'
    and 'Regression Suite'.
    """
    return Suite(
        'Performance Suite',
        generic_performance_suite(),
        classification_suite(),
        regression_suite()
    )<|MERGE_RESOLUTION|>--- conflicted
+++ resolved
@@ -18,11 +18,7 @@
     CalibrationMetric,
     ClassPerformanceImbalance,
     SimpleModelComparison,
-<<<<<<< HEAD
-    CalibrationMetric,
     RegressionBias,
-=======
->>>>>>> d7260233
 )
 
 __all__ = [
