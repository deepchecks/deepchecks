# ----------------------------------------------------------------------------
# Copyright (C) 2021 Deepchecks (https://www.deepchecks.com)
#
# This file is part of Deepchecks.
# Deepchecks is distributed under the terms of the GNU Affero General
# Public License (version 3 or later).
# You should have received a copy of the GNU Affero General Public License
# along with Deepchecks.  If not, see <http://www.gnu.org/licenses/>.
# ----------------------------------------------------------------------------
#
"""The predefined performance suite module."""
from deepchecks import Suite
from deepchecks.checks import TrustScoreComparison, NewLabelTrainTest
from deepchecks.checks.performance import (
    PerformanceReport,
    ConfusionMatrixReport,
    RocReport,
<<<<<<< HEAD
    CalibrationMetric,
    ClassPerformance,
=======
    CalibrationScore,
    ClassPerformanceImbalance,
>>>>>>> e55350c1
    SimpleModelComparison,
    RegressionSystematicError,
    RegressionErrorDistribution
)

__all__ = [
    'classification_suite',
    'regression_suite',
    'generic_performance_suite',
    'regression_suite',
    'performance_suite'
]


def classification_suite() -> Suite:
    """Create 'Classification Suite'.

    The suite runs a set of checks that are meant to measure and detect performance
    abnormality of the classification model.
    """
    return Suite(
        'Classification Suite',
        ConfusionMatrixReport(),
        RocReport().add_condition_auc_not_less_than(),
        CalibrationScore(),
        TrustScoreComparison().add_condition_mean_score_percent_decline_not_greater_than(),
        ClassPerformance().add_condition_ratio_difference_not_greater_than(),
        NewLabelTrainTest().add_condition_new_labels_not_greater_than()
    )


def regression_suite() -> Suite:
    """Create 'Regression Suite'.

    The suite runs a set of checks that are meant to measure and detect performance
    abnormality of the regression model.
    """
    return Suite(
        'Regression Suite',
        RegressionSystematicError().add_condition_systematic_error_ratio_to_rmse_not_greater_than(),
        RegressionErrorDistribution().add_condition_kurtosis_not_less_than()
    )


def generic_performance_suite() -> Suite:
    """Create 'Generic Performance Suite'.

    The suite runs a set of checks that are meant to measure and detect performance abnormality in any model type.
    """
    return Suite(
        'Generic Performance Suite',
        PerformanceReport(),
        SimpleModelComparison().add_condition_ratio_not_less_than()
    )


def performance_suite() -> Suite:
    """Create 'Performance Suite'.

    The suite runs all checks that are meant to measure and detect performance abnormality in a model.

    The suite includes checks from 'Generic Performance Suite', 'Classification Suite'
    and 'Regression Suite'.
    """
    return Suite(
        'Performance Suite',
        generic_performance_suite(),
        classification_suite(),
        regression_suite()
    )<|MERGE_RESOLUTION|>--- conflicted
+++ resolved
@@ -15,13 +15,8 @@
     PerformanceReport,
     ConfusionMatrixReport,
     RocReport,
-<<<<<<< HEAD
-    CalibrationMetric,
+    CalibrationScore,
     ClassPerformance,
-=======
-    CalibrationScore,
-    ClassPerformanceImbalance,
->>>>>>> e55350c1
     SimpleModelComparison,
     RegressionSystematicError,
     RegressionErrorDistribution
