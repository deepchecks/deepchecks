--- conflicted
+++ resolved
@@ -8,12 +8,7 @@
 
 OverfitCheckSuite = CheckSuite(
     'Overfit Suite',
-<<<<<<< HEAD
-    TrainTestDifferenceOverfit(),
+    TrainTestDifferenceOverfit().add_condition_percentage_degradation_not_greater_than(),
     BoostingOverfit(),
     UnusedFeatures().add_condition_number_of_high_variance_unused_features_not_greater_than()
-=======
-    TrainTestDifferenceOverfit().add_condition_percentage_degradation_not_greater_than(),
-    BoostingOverfit()
->>>>>>> d46e1ff5
 )