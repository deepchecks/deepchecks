--- conflicted
+++ resolved
@@ -15,22 +15,6 @@
     StringLengthOutOfBounds,
 )
 
-<<<<<<< HEAD
-=======
-__all__ = ['SingleDatasetIntegrityCheckSuite', 'ComparativeIntegrityCheckSuite', 'IntegrityCheckSuite']
-
-SingleDatasetIntegrityCheckSuite = CheckSuite(
-    'Single Dataset Integrity Suite',
-    IsSingleValue().add_condition_not_single_value(),
-    MixedNulls().add_condition_different_nulls_not_more_than(),
-    MixedTypes().add_condition_rare_type_ratio_not_less_than(),
-    StringMismatch().add_condition_no_variants(),
-    DataDuplicates().add_condition_duplicates_not_greater_than(),
-    RareFormatDetection().add_condition_ratio_of_rare_formats_not_greater_than(),
-    StringLengthOutOfBounds(),
-    SpecialCharacters().add_condition_ratio_of_special_characters_not_grater_than()
-)
->>>>>>> fde85cea
 
 __all__ = [
     'single_dataset_integrity_check_suite',
@@ -51,7 +35,7 @@
         DataDuplicates().add_condition_duplicates_not_greater_than(),
         RareFormatDetection().add_condition_ratio_of_rare_formats_not_greater_than(),
         StringLengthOutOfBounds(),
-        SpecialCharacters()
+        SpecialCharacters().add_condition_ratio_of_special_characters_not_grater_than()
     )
 
 
