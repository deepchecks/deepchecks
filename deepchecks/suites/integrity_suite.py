"""The predefined Integrity suite module."""

from deepchecks import CheckSuite
from deepchecks.checks.integrity import (
    IsSingleValue,
    MixedNulls,
    MixedTypes,
    StringMismatch,
    DataDuplicates,
    SpecialCharacters,
    StringMismatchComparison,
    CategoryMismatchTrainTest,
    NewLabelTrainTest,
    RareFormatDetection,
    DominantFrequencyChange,
    StringLengthOutOfBounds,
)

__all__ = ['SingleDatasetIntegrityCheckSuite', 'ComparativeIntegrityCheckSuite', 'IntegrityCheckSuite']

SingleDatasetIntegrityCheckSuite = CheckSuite(
    'Single Dataset Integrity Suite',
    IsSingleValue().add_condition_not_single_value(),
    MixedNulls().add_condition_different_nulls_not_more_than(),
    MixedTypes().add_condition_rare_type_ratio_not_less_than(),
    StringMismatch().add_condition_no_variants(),
    DataDuplicates().add_condition_duplicates_not_greater_than(),
    RareFormatDetection().add_condition_ratio_of_rare_formats_not_greater_than(),
<<<<<<< HEAD
    SpecialCharacters().add_condition_ratio_of_special_only_samples_not_grater_than()
=======
    StringLengthOutOfBounds(),
    SpecialCharacters()
>>>>>>> ed153caf
)


ComparativeIntegrityCheckSuite = CheckSuite(
    'Comparative Integrity Suite',
    StringMismatchComparison().add_condition_no_new_variants(),
    CategoryMismatchTrainTest().add_condition_new_categories_not_greater_than(),
    DominantFrequencyChange().add_condition_p_value_not_less_than(),
    NewLabelTrainTest().add_condition_new_labels_not_greater_than()
)

IntegrityCheckSuite = CheckSuite(
    'Integrity Suite',
    SingleDatasetIntegrityCheckSuite,
    ComparativeIntegrityCheckSuite
)<|MERGE_RESOLUTION|>--- conflicted
+++ resolved
@@ -26,12 +26,8 @@
     StringMismatch().add_condition_no_variants(),
     DataDuplicates().add_condition_duplicates_not_greater_than(),
     RareFormatDetection().add_condition_ratio_of_rare_formats_not_greater_than(),
-<<<<<<< HEAD
+    StringLengthOutOfBounds(),
     SpecialCharacters().add_condition_ratio_of_special_only_samples_not_grater_than()
-=======
-    StringLengthOutOfBounds(),
-    SpecialCharacters()
->>>>>>> ed153caf
 )
 
 
