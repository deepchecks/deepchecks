--- conflicted
+++ resolved
@@ -10,11 +10,7 @@
 #
 """The predefined Data Distribution suite module."""
 from deepchecks import Suite
-<<<<<<< HEAD
-from deepchecks.checks.distribution import TrainTestDrift, TrustScoreComparison, WholeDatasetDrift
-=======
-from deepchecks.checks.distribution import TrainTestDrift
->>>>>>> 83e56a08
+from deepchecks.checks.distribution import TrainTestDrift, WholeDatasetDrift
 
 
 def data_distribution_suite() -> Suite:
@@ -25,9 +21,5 @@
     return Suite(
         'Data Distribution',
         TrainTestDrift().add_condition_drift_score_not_greater_than(),
-<<<<<<< HEAD
-        TrustScoreComparison().add_condition_mean_score_percent_decline_not_greater_than(),
         WholeDatasetDrift().add_condition_overall_drift_value_not_greater_than()
-=======
->>>>>>> 83e56a08
     )