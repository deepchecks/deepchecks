"""The predefined methodological flaws suite module."""
from deepchecks import Suite
from deepchecks.checks.methodology import (
    TrainTestSamplesMix,
    DateTrainTestLeakageDuplicates,
    DateTrainTestLeakageOverlap,
    IndexTrainTestLeakage,
    SingleFeatureContributionTrainTest,
    SingleFeatureContribution,
    TrainTestDifferenceOverfit,
    BoostingOverfit,
    UnusedFeatures,
    # ModelInferenceTimeCheck
)


__all__ = [
    'index_leakage_suite',
    'date_leakage_suite',
    'data_leakage_suite',
    'leakage_suite',
    'overfit_suite',
    'methodological_flaws_suite'
]


def index_leakage_suite() -> Suite:
    """Create 'Index Leakage Suite'.

    The suite runs a set of checks that are meant to detect problematic
    splitting of the data between train and test, as reflected by the index column.
    """
    return Suite(
        'Index Leakage Suite',
        IndexTrainTestLeakage().add_condition_ratio_not_greater_than(),
    )


def date_leakage_suite() -> Suite:
    """Create 'Date Leakage Suite'.

    The suite runs a set of checks that tries to detect cases of problematic
    splitting - a state in which the performance
    on test won't represent real world performance due to it's relation in time
    to the training data.
    """
    return Suite(
        'Date Leakage Suite',
        DateTrainTestLeakageDuplicates().add_condition_leakage_ratio_not_greater_than(),
        DateTrainTestLeakageOverlap().add_condition_leakage_ratio_not_greater_than()
    )


def data_leakage_suite() -> Suite:
    """Create 'Data Leakage Suite'.

    The suite runs a set of checks that are meant to detect row-wise data leakage
    from the training dataset to the test dataset, and find indications of leakage
    by analyzing the predictive power of each feature.
    """
    return Suite(
        'Data Leakage Suite',
        TrainTestSamplesMix().add_condition_duplicates_ratio_not_greater_than(),
        SingleFeatureContribution().add_condition_feature_pps_not_greater_than(),
        SingleFeatureContributionTrainTest().add_condition_feature_pps_difference_not_greater_than()
    )


def leakage_suite() -> Suite:
    """Create 'Leakage Check Suite'.

    The suite runs a set of checks that are meant to detect data
    leakage from the training dataset to the test dataset.

    The suite includes 'Data Leakage Suite', 'Date Leakage Suite', 'Index Leakage Suite'
    """
    return Suite(
        'Leakage Suite',
        index_leakage_suite(),
        date_leakage_suite(),
        data_leakage_suite()
    )


def overfit_suite() -> Suite:
    """Create 'Overfit Suite'.

    The suite runs a set of checks that are meant to detect whether
    the model was overfitted or not.
    """
    return Suite(
        'Overfit Suite',
        TrainTestDifferenceOverfit().add_condition_percentage_degradation_not_greater_than(),
        BoostingOverfit().add_condition_test_score_percent_decline_not_greater_than(),
    )


def methodological_flaws_suite() -> Suite:
    """Create 'Methodology Flaws Check Suite'.

    The suite runs a set of checks that are meant to detect methodological flaws in the model building process.

    The suite includes 'Leakage Check Suite', 'Overfit Check Suite', 'UnusedFeatures check'
    """
<<<<<<< HEAD
    return CheckSuite(
        'Methodological Flaws Check Suite',
        leakage_check_suite(),
        overfit_check_suite(),
        UnusedFeatures().add_condition_number_of_high_variance_unused_features_not_greater_than(),
        # ModelInferenceTimeCheck().add_condition_inference_time_is_not_greater_than()
=======
    return Suite(
        'Methodological Flaws Suite',
        leakage_suite(),
        overfit_suite(),
        UnusedFeatures().add_condition_number_of_high_variance_unused_features_not_greater_than()
>>>>>>> 8f4b0781
    )<|MERGE_RESOLUTION|>--- conflicted
+++ resolved
@@ -102,18 +102,10 @@
 
     The suite includes 'Leakage Check Suite', 'Overfit Check Suite', 'UnusedFeatures check'
     """
-<<<<<<< HEAD
-    return CheckSuite(
-        'Methodological Flaws Check Suite',
-        leakage_check_suite(),
-        overfit_check_suite(),
-        UnusedFeatures().add_condition_number_of_high_variance_unused_features_not_greater_than(),
-        # ModelInferenceTimeCheck().add_condition_inference_time_is_not_greater_than()
-=======
     return Suite(
         'Methodological Flaws Suite',
         leakage_suite(),
         overfit_suite(),
-        UnusedFeatures().add_condition_number_of_high_variance_unused_features_not_greater_than()
->>>>>>> 8f4b0781
+        UnusedFeatures().add_condition_number_of_high_variance_unused_features_not_greater_than(),
+        # ModelInferenceTimeCheck().add_condition_inference_time_is_not_greater_than()
     )