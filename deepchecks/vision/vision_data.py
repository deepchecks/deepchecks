# ----------------------------------------------------------------------------
# Copyright (C) 2021-2022 Deepchecks (https://www.deepchecks.com)
#
# This file is part of Deepchecks.
# Deepchecks is distributed under the terms of the GNU Affero General
# Public License (version 3 or later).
# You should have received a copy of the GNU Affero General Public License
# along with Deepchecks.  If not, see <http://www.gnu.org/licenses/>.
# ----------------------------------------------------------------------------
#
"""The vision/dataset module containing the vision Dataset class and its functions."""
import logging
# pylint: disable=protected-access
import random
from abc import abstractmethod
from collections import defaultdict
from copy import copy
from typing import (Any, Dict, Iterator, List, Optional, Sequence, TypeVar,
                    Union)

import numpy as np
import torch
<<<<<<< HEAD
from torch.utils.data import DataLoader, BatchSampler, Sampler

from deepchecks.vision import batch_wrapper  # pylint: disable=unused-import, is used as type annotation
from deepchecks.vision.utils.image_functions import ImageInfo
from deepchecks.vision.utils.transformations import add_augmentation_in_start, get_transforms_handler
from deepchecks.core.errors import (
    DeepchecksNotImplementedError,
    DeepchecksValueError,
    ValidationError,
    DeepchecksBaseError
)

=======
from torch.utils.data import BatchSampler, DataLoader, Sampler

from deepchecks.core.errors import (DeepchecksBaseError,
                                    DeepchecksNotImplementedError,
                                    DeepchecksValueError, ValidationError)
from deepchecks.vision.batch_wrapper import Batch
from deepchecks.vision.task_type import TaskType
from deepchecks.vision.utils.image_functions import ImageInfo
from deepchecks.vision.utils.transformations import get_transforms_handler
>>>>>>> b708e141

logger = logging.getLogger('deepchecks')
VD = TypeVar('VD', bound='VisionData')

<<<<<<< HEAD

__all__ = ['TaskType', 'VisionData']


class TaskType(Enum):
    """Enum containing supported task types."""

    CLASSIFICATION = 'classification'
    OBJECT_DETECTION = 'object_detection'
    OTHER = 'other'
=======
__all__ = ['VisionData']
>>>>>>> b708e141


class VisionData:
    """VisionData represent a base task in deepchecks. It wraps PyTorch DataLoader together with model related metadata.

    The VisionData class is containing additional data and general methods intended for easily accessing
    metadata relevant for validating a computer vision ML models.

    Parameters
    ----------
    data_loader : DataLoader
        PyTorch DataLoader object. If your data loader is using IterableDataset please see note below.
    num_classes : int, optional
        Number of classes in the dataset. If not provided, will be inferred from the dataset.
    label_map : Dict[int, str], optional
        A dictionary mapping class ids to their names.
    transform_field : str, default: 'transforms'
        Name of transforms field in the dataset which holds transformations of both data and label.
    """

    def __init__(self,
                 data_loader: DataLoader,
                 num_classes: Optional[int] = None,
                 label_map: Optional[Dict[int, str]] = None,
                 transform_field: Optional[str] = 'transforms'):

        # Create data loader that uses IndicesSequentialSampler, which always return batches in the same order
        self._data_loader, self._sampler = self._get_data_loader_sequential(data_loader)

        self._num_classes = num_classes
        self._label_map = label_map
        self._transform_field = transform_field
        self._warned_labels = set()
        self._image_formatter_error = None
        self._label_formatter_error = None
        self._get_classes_error = None

        batch = next(iter(self._data_loader))
        try:
            self.validate_image_data(batch)
        except DeepchecksNotImplementedError:
            self._image_formatter_error = 'batch_to_images() was not implemented, some checks will not run'
            logger.warning(self._image_formatter_error)
        except ValidationError as ex:
            self._image_formatter_error = f'batch_to_images() was not implemented correctly, the validation has ' \
                                          f'failed with the error: "{ex}". To test your image formatting use the ' \
                                          f'function `validate_image_data(batch)`'
            logger.warning(self._image_formatter_error)

        try:
            self.validate_label(batch)
        except DeepchecksNotImplementedError:
            self._label_formatter_error = 'batch_to_labels() was not implemented, some checks will not run'
            logger.warning(self._image_formatter_error)
        except ValidationError as ex:
            self._label_formatter_error = f'batch_to_labels() was not implemented correctly, the validation has ' \
                                          f'failed with the error: "{ex}". To test your label formatting use the ' \
                                          f'function `validate_label(batch)`'
            logger.warning(self._label_formatter_error)

        try:
            if self._label_formatter_error is None:
                self.validate_get_classes(batch)
            else:
                self._get_classes_error = 'Must have valid labels formatter to use `get_classes`'
        except DeepchecksNotImplementedError:
            self._get_classes_error = 'get_classes() was not implemented, some checks will not run'
            logger.warning(self._get_classes_error)
        except ValidationError as ex:
            self._get_classes_error = f'get_classes() was not implemented correctly, the validation has ' \
                                      f'failed with the error: "{ex}". To test your formatting use the ' \
                                      f'function `validate_get_classes(batch)`'
            logger.warning(self._get_classes_error)

        self._classes_indices = None
        self._current_index = None

    @abstractmethod
    def get_classes(self, batch_labels: Union[List[torch.Tensor], torch.Tensor]) -> List[List[int]]:
        """Get a labels batch and return classes inside it."""
        raise DeepchecksNotImplementedError('get_classes() must be implemented in a subclass')

    @abstractmethod
    def batch_to_labels(self, batch) -> Union[List[torch.Tensor], torch.Tensor]:
        """Transform a batch of data to labels."""
        raise DeepchecksNotImplementedError('batch_to_labels() must be implemented in a subclass')

    @abstractmethod
    def infer_on_batch(self, batch, model, device) -> Union[List[torch.Tensor], torch.Tensor]:
        """Infer on a batch of data."""
        raise DeepchecksNotImplementedError('infer_on_batch() must be implemented in a subclass')

    @abstractmethod
    def batch_to_images(self, batch) -> Sequence[np.ndarray]:
        """
        Transform a batch of data to images in the accpeted format.

        Parameters
        ----------
        batch : torch.Tensor
            Batch of data to transform to images.

        Returns
        -------
        Sequence[np.ndarray]
            List of images in the accepted format. Each image in the iterable must be a [H, W, C] 3D numpy array.
            See notes for more details.
            :func: `batch_to_images` must be implemented in a subclass.

        Examples
        --------
        >>> import numpy as np
        ...
        ...
        ... def batch_to_images(self, batch):
        ...     # Converts a batch of normalized images to rgb images with range [0, 255]
        ...     inp = batch[0].detach().numpy().transpose((0, 2, 3, 1))
        ...     mean = [0.485, 0.456, 0.406]
        ...     std = [0.229, 0.224, 0.225]
        ...     inp = std * inp + mean
        ...     inp = np.clip(inp, 0, 1)
        ...     return inp * 255

        Notes
        -----
        Each image in the iterable must be a [H, W, C] 3D numpy array. The first dimension must be the image height
        (y axis), the second being the image width (x axis), and the third being the number of channels. The numbers in
        the array should be in the range [0, 255]. Color images should be in RGB format and have 3 channels, while
        grayscale images should have 1 channel.
        """
        raise DeepchecksNotImplementedError('batch_to_images() must be implemented in a subclass')

    def validate_label(self, batch):
        """Validate a batch of labels."""
        # default implementation just calling the function to see if it runs
        self.batch_to_labels(batch)

    def validate_prediction(self, batch, model, device):
        """Validate a batch of predictions."""
        # default implementation just calling the function to see it runs
        self.infer_on_batch(batch, model, device)

    def update_cache(self, batch: 'batch_wrapper.Batch'):
        """Get labels and update the classes' metadata info."""
        try:
            # In case there are no labels or there is an invalid formatter function, this call will raise exception
            classes_per_label = self.get_classes(batch.labels)
        except DeepchecksBaseError:
            self._classes_indices = None
            return

        for batch_index, classes in enumerate(classes_per_label):
            for single_class in classes:
                dataset_index = self.to_dataset_index(self._current_index + batch_index)[0]
                self._classes_indices[single_class].append(dataset_index)
        self._current_index += len(classes_per_label)

    def init_cache(self):
        """Initialize the cache of the classes' metadata info."""
        self._classes_indices = defaultdict(list)
        self._current_index = 0

    @property
    def classes_indices(self) -> Dict[int, List[int]]:
        """Return dict of classes as keys, and list of corresponding indices (in Dataset) of samples that include this\
        class (in the label)."""
        if self._classes_indices is None:
            raise DeepchecksValueError('Could not process labels.')
        if self._current_index < len(self._sampler):
            raise DeepchecksValueError('Cached data is not computed on all the data yet.')
        return self._classes_indices

    @property
    def n_of_samples_per_class(self) -> Dict[Any, int]:
        """Return a dictionary containing the number of samples per class."""
        return {k: len(v) for k, v in self.classes_indices.items()}

    @property
    def data_loader(self) -> DataLoader:
        """Return the data loader."""
        return self._data_loader

    @property
    def transform_field(self) -> str:
        """Return the data loader."""
        return self._transform_field

    @property
    def has_labels(self) -> bool:
        """Return True if the data loader has labels."""
        return self._label_formatter_error is None

    @property
    def has_images(self) -> bool:
        """Return True if the data loader has images."""
        return self._image_formatter_error is None

    @property
    def task_type(self) -> TaskType:
        """Return the task type."""
        return TaskType.OTHER

    @property
    def num_classes(self) -> int:
        """Return the number of classes in the dataset."""
        if self._num_classes is None:
            self._num_classes = len(self.classes_indices.keys())
        return self._num_classes

    @property
    def num_samples(self) -> int:
        """Return the number of samples in the dataset."""
        return len(self._sampler)

    @property
    def original_num_samples(self) -> int:
        """Return the number of samples in the original dataset."""
        return len(self._data_loader.dataset)

    @property
    def data_dimension(self):
        """Return how many dimensions the image data have."""
        image = self.batch_to_images(next(iter(self)))[0]  # pylint: disable=not-callable
        return ImageInfo(image).get_dimension()

    def label_id_to_name(self, class_id: int) -> str:
        """Return the name of the class with the given id."""
        # Converting the class_id to integer to make sure it is an integer
        class_id = int(class_id)

        if self._label_map is None:
            return str(class_id)
        elif class_id not in self._label_map:
            if class_id not in self._warned_labels:
                # We want to warn one time per class
                self._warned_labels.add(class_id)
                logger.warning('Class id %s is not in the label map.', class_id)
            return str(class_id)
        else:
            return self._label_map[class_id]

    def get_transform_type(self):
        """Return transforms handler created from the transform field."""
        dataset_ref = self._data_loader.dataset
        # If no field exists raise error
        if not hasattr(dataset_ref, self._transform_field):
            msg = f'Underlying Dataset instance does not contain "{self._transform_field}" attribute. If your ' \
                  f'transformations field is named otherwise, you cat set it by using "transform_field" parameter'
            raise DeepchecksValueError(msg)
        transform = dataset_ref.__getattribute__(self._transform_field)
        return get_transforms_handler(transform, self.task_type)

    def get_augmented_dataset(self, aug) -> VD:
        """Return a copy of the vision data object with the augmentation in the start of it."""
        transform_handler = self.get_transform_type()
        new_vision_data = self.copy()
        new_dataset_ref = new_vision_data.data_loader.dataset
        transform = new_dataset_ref.__getattribute__(self._transform_field)
        new_transform = transform_handler.add_augmentation_in_start(aug, transform)
        new_dataset_ref.__setattr__(self._transform_field, new_transform)
        return new_vision_data

    def copy(self, n_samples: int = None, shuffle: bool = False, random_state: int = None) -> VD:
        """Create new copy of this object, with the data-loader and dataset also copied, and altered by the given \
        parameters.

        Parameters
        ----------
        n_samples : int , default: None
            take only this number of samples to the copied DataLoader. The samples which will be chosen are affected
            by random_state (fixed random state will return consistent samples).
        shuffle : bool, default: False
            Whether to shuffle the samples order. The shuffle is affected random_state (fixed random state will return
            consistent order)
        random_state : int , default: None
            random_state used for the psuedo-random actions (sampling and shuffling)
        """
        new_vision_data = copy(self)
        copied_data_loader, copied_sampler = self._get_data_loader_copy(
            self.data_loader, shuffle=shuffle, random_state=random_state, n_samples=n_samples
        )
        new_vision_data._data_loader = copied_data_loader
        new_vision_data._sampler = copied_sampler
        # If new data is sampled, then needs to re-calculate cache
        if n_samples and self._classes_indices is not None:
            new_vision_data.init_cache()
            for batch in new_vision_data:
                new_vision_data.update_cache(self.batch_to_labels(batch))
        return new_vision_data

    def to_batch(self, *samples):
        """Use the defined collate_fn to transform a few data items to batch format."""
        return self._data_loader.collate_fn(list(samples))

    def to_dataset_index(self, *batch_indices):
        """Return for the given batch_index the sample index in the dataset object."""
        return [self._sampler.index_at(i) for i in batch_indices]

    def batch_of_index(self, *indices):
        """Return batch samples of the given batch indices."""
        dataset_indices = self.to_dataset_index(*indices)
        samples = [self._data_loader.dataset[i] for i in dataset_indices]
        return self.to_batch(*samples)

    def sample(self, *indices: int):
        """Return batch of the given batch indices."""
        samples = []
        for i in indices:
            index_in_dataset = self._sampler.index_at(i)
            samples.append(self.data_loader.dataset[index_in_dataset])
        return self.to_batch(*samples)

    def validate_shared_label(self: VD, other: VD):
        """Verify presence of shared labels.

        Validates whether the 2 datasets share the same label shape

        Parameters
        ----------
        other : VisionData
            Expected to be Dataset type. dataset to compare

        Raises
        ------
        DeepchecksValueError
            if datasets don't have the same label
        """
        if not isinstance(other, VisionData):
            raise ValidationError('Check requires dataset to be of type VisionTask. instead got: '
                                  f'{type(other).__name__}')

        if self.has_labels != other.has_labels:
            raise ValidationError('Datasets required to both either have or don\'t have labels')

        if self.task_type != other.task_type:
            raise ValidationError('Datasets required to have same label type')

    def validate_image_data(self, batch):
        """Validate that the data is in the required format.

        The validation is done on the first element of the batch.

        Parameters
        ----------
        batch

        Raises
        ------
        DeepchecksValueError
            If the batch data doesn't fit the format after being transformed by self().

        """
        data = self.batch_to_images(batch)
        try:
            sample: np.ndarray = data[0]
        except TypeError as err:
            raise ValidationError('The batch data must be an iterable.') from err
        if not isinstance(sample, np.ndarray):
            raise ValidationError('The data inside the iterable must be a numpy array.')
        if sample.ndim != 3:
            raise ValidationError('The data inside the iterable must be a 3D array.')
        if sample.shape[2] not in [1, 3]:
            raise ValidationError('The data inside the iterable must have 1 or 3 channels.')
        sample_min = np.min(sample)
        sample_max = np.max(sample)
        if sample_min < 0 or sample_max > 255 or sample_max <= 1:
            raise ValidationError(f'Image data should be in uint8 format(integers between 0 and 255). '
                                  f'Found values in range [{sample_min}, {sample_max}].')

    def validate_get_classes(self, batch):
        """Validate that the get_classes function returns data in the correct format.

        Parameters
        ----------
        batch

        Raises
        ------
        ValidationError
            If the classes data doesn't fit the format after being transformed.
        """
        class_ids = self.get_classes(self.batch_to_labels(batch))
        if not isinstance(class_ids, Sequence):
            raise ValidationError('The classes must be a sequence.')
        if not all((isinstance(x, Sequence) for x in class_ids)):
            raise ValidationError('The classes sequence must contain as values sequences of ints '
                                  '(sequence per sample).')
        if not all((all((isinstance(x, int) for x in inner_ids)) for inner_ids in class_ids)):
            raise ValidationError('The samples sequence must contain only int values.')

    def validate_format(self, model, device=None):
        """Validate the correctness of the data class implementation according to the expected format.

        Parameters
        ----------
        model : Model
            Model to validate the data class implementation against.
        device
            Device to run the model on.
        """
        from deepchecks.vision.utils.validation import \
            validate_extractors  # pylint: disable=import-outside-toplevel
        validate_extractors(self, model, device=device)

    def __iter__(self):
        """Return an iterator over the dataset."""
        return iter(self._data_loader)

    def __len__(self):
        """Return the number of batches in the dataset dataloader."""
        return len(self._data_loader)

    def is_sampled(self):
        """Return whether the vision data is running on sample of the data."""
        return self.num_samples < self.original_num_samples

    def assert_images_valid(self):
        """Assert the image formatter defined is valid. Else raise exception."""
        if self._image_formatter_error is not None:
            raise DeepchecksValueError(self._image_formatter_error)

    def assert_labels_valid(self):
        """Assert the label formatter defined is valid. Else raise exception."""
        if self._label_formatter_error is not None:
            raise DeepchecksValueError(self._label_formatter_error)
        if self._get_classes_error is not None:
            raise DeepchecksValueError(self._get_classes_error)

    @staticmethod
    def _get_data_loader_copy(data_loader: DataLoader, n_samples: int = None, shuffle: bool = False,
                              random_state: int = None):
        """Get a copy of DataLoader which is already using IndicesSequentialSampler, altered by the given parameters.

        Parameters
        ----------
        data_loader : DataLoader
            DataLoader to copy
        n_samples : int , default: None
            take only this number of samples to the copied DataLoader. The samples which will be chosen are affected
            by random_state (fixed random state will return consistent sampels).
        shuffle : bool, default: False
            Whether to shuffle the samples order. The shuffle is affected random_state (fixed random state will return
            consistent order)
        random_state : int , default: None
            random_state used for the psuedo-random actions (sampling and shuffling)
        """
        # Get sampler and copy it indices if it's already IndicesSequentialSampler
        batch_sampler = data_loader.batch_sampler
        if isinstance(batch_sampler.sampler, IndicesSequentialSampler):
            indices = batch_sampler.sampler.indices
        else:
            raise DeepchecksValueError('Expected data loader with sampler of type IndicesSequentialSampler')
        # If got number of samples which is smaller than the number of samples we currently have,
        # then take random sample
        if n_samples and n_samples < len(batch_sampler.sampler):
            size = min(n_samples, len(indices))
            if random_state is not None:
                random.seed(random_state)
            indices = random.sample(indices, size)
        # Shuffle indices if need
        if shuffle:
            if random_state is not None:
                random.seed(random_state)
            indices = random.sample(indices, len(indices))
        # Create new sampler and batch sampler
        sampler = IndicesSequentialSampler(indices)
        new_batch_sampler = BatchSampler(sampler, batch_sampler.batch_size, batch_sampler.drop_last)

        props = VisionData._get_data_loader_props(data_loader)
        props['batch_sampler'] = new_batch_sampler
        return data_loader.__class__(**props), sampler

    @staticmethod
    def _get_data_loader_props(data_loader: DataLoader):
        """Get properties relevant for the copy of a DataLoader."""
        attr_list = ['num_workers',
                     'collate_fn',
                     'pin_memory',
                     'timeout',
                     'worker_init_fn',
                     'prefetch_factor',
                     'persistent_workers']
        aval_attr = {}
        for attr in attr_list:
            if hasattr(data_loader, attr):
                aval_attr[attr] = getattr(data_loader, attr)
        aval_attr['dataset'] = copy(data_loader.dataset)
        return aval_attr

    @staticmethod
    def _get_data_loader_sequential(data_loader: DataLoader):
        """Create new DataLoader with sampler of type IndicesSequentialSampler. This makes the data loader have \
        consistent batches order."""
        # First set generator seed to make it reproducible
        if data_loader.generator:
            data_loader.generator.set_state(torch.Generator().manual_seed(42).get_state())
        indices = []
        batch_sampler = data_loader.batch_sampler
        # Using the batch sampler to get all indices
        for batch in batch_sampler:
            indices += batch

        # Create new sampler and batch sampler
        sampler = IndicesSequentialSampler(indices)
        new_batch_sampler = BatchSampler(sampler, batch_sampler.batch_size, batch_sampler.drop_last)

        props = VisionData._get_data_loader_props(data_loader)
        props['batch_sampler'] = new_batch_sampler
        return data_loader.__class__(**props), sampler


class IndicesSequentialSampler(Sampler):
    """Samples elements sequentially from a given list of indices, without replacement.

    Args:
        indices (sequence): a sequence of indices
    """

    indices: List[int]

    def __init__(self, indices: List[int]) -> None:
        super().__init__(None)
        self.indices = indices

    def __iter__(self) -> Iterator[int]:
        return iter(self.indices)

    def __len__(self) -> int:
        return len(self.indices)

    def index_at(self, location):
        """Return for a given location, the real index value."""
        return self.indices[location]<|MERGE_RESOLUTION|>--- conflicted
+++ resolved
@@ -20,48 +20,19 @@
 
 import numpy as np
 import torch
-<<<<<<< HEAD
-from torch.utils.data import DataLoader, BatchSampler, Sampler
-
-from deepchecks.vision import batch_wrapper  # pylint: disable=unused-import, is used as type annotation
-from deepchecks.vision.utils.image_functions import ImageInfo
-from deepchecks.vision.utils.transformations import add_augmentation_in_start, get_transforms_handler
-from deepchecks.core.errors import (
-    DeepchecksNotImplementedError,
-    DeepchecksValueError,
-    ValidationError,
-    DeepchecksBaseError
-)
-
-=======
 from torch.utils.data import BatchSampler, DataLoader, Sampler
 
 from deepchecks.core.errors import (DeepchecksBaseError,
                                     DeepchecksNotImplementedError,
                                     DeepchecksValueError, ValidationError)
-from deepchecks.vision.batch_wrapper import Batch
 from deepchecks.vision.task_type import TaskType
 from deepchecks.vision.utils.image_functions import ImageInfo
 from deepchecks.vision.utils.transformations import get_transforms_handler
->>>>>>> b708e141
 
 logger = logging.getLogger('deepchecks')
 VD = TypeVar('VD', bound='VisionData')
 
-<<<<<<< HEAD
-
-__all__ = ['TaskType', 'VisionData']
-
-
-class TaskType(Enum):
-    """Enum containing supported task types."""
-
-    CLASSIFICATION = 'classification'
-    OBJECT_DETECTION = 'object_detection'
-    OTHER = 'other'
-=======
 __all__ = ['VisionData']
->>>>>>> b708e141
 
 
 class VisionData:
@@ -314,7 +285,7 @@
         transform = dataset_ref.__getattribute__(self._transform_field)
         return get_transforms_handler(transform, self.task_type)
 
-    def get_augmented_dataset(self, aug) -> VD:
+    def get_augmented_dataset(self: VD, aug) -> VD:
         """Return a copy of the vision data object with the augmentation in the start of it."""
         transform_handler = self.get_transform_type()
         new_vision_data = self.copy()
@@ -324,7 +295,7 @@
         new_dataset_ref.__setattr__(self._transform_field, new_transform)
         return new_vision_data
 
-    def copy(self, n_samples: int = None, shuffle: bool = False, random_state: int = None) -> VD:
+    def copy(self: VD, n_samples: int = None, shuffle: bool = False, random_state: int = None) -> VD:
         """Create new copy of this object, with the data-loader and dataset also copied, and altered by the given \
         parameters.
 
