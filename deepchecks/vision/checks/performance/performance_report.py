--- conflicted
+++ resolved
@@ -77,28 +77,16 @@
         self._state['classes'] = sorted(context.train.get_samples_per_class().keys())
 
         results = []
-<<<<<<< HEAD
-
-        for dataset_name, dataset in datasets.items():
-            n_samples = dataset.get_samples_per_class()
-            metric_values = calculate_metrics(
-                list(scorers.values()),
-                dataset,
-                model,
-                prediction_formatter=self.prediction_formatter,
-                device=context.device
+        
+        for dataset_name in ['train', 'test']:
+            n_samples = self._state[dataset_name]['n_samples']
+            computed_metrics = (
+                (name, metric.compute().tolist()) 
+                for name, metric in self._state[dataset_name]['scorers'].items()
             )
             results.extend(
                 [dataset_name, class_name, name, class_score, n_samples[class_name]]
-                for name, score in metric_values.items()
-=======
-        for dataset_name in ['train', 'test']:
-            n_samples = self._state[dataset_name]['n_samples']
-            results.extend(
-                [dataset_name, class_name, name, class_score, n_samples[class_name]]
-                for name, score in [(name, metric.compute().tolist()) for name, metric in
-                                    self._state[dataset_name]['scorers'].items()]
->>>>>>> f9b1ef61
+                for name, score in computed_metrics
                 # scorer returns numpy array of results with item per class
                 for class_score, class_name in zip(score, self._state['classes'])
             )
