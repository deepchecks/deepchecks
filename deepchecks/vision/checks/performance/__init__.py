--- conflicted
+++ resolved
@@ -15,11 +15,8 @@
 from .robustness_report import RobustnessReport
 from .confusion_matrix import ConfusionMatrixReport
 from .simple_model_comparison import SimpleModelComparison
-<<<<<<< HEAD
 from .model_error_analysis import ModelErrorAnalysis
-=======
 from .image_segment_performance import ImageSegmentPerformance
->>>>>>> f8e6adb4
 
 __all__ = [
     "ClassPerformance",
@@ -28,9 +25,6 @@
     "RobustnessReport",
     "SimpleModelComparison",
     "ConfusionMatrixReport",
-<<<<<<< HEAD
     "ModelErrorAnalysis",
-=======
-    "ImageSegmentPerformance"
->>>>>>> f8e6adb4
+    "ImageSegmentPerformance",
 ]