--- conflicted
+++ resolved
@@ -1,5 +1,2 @@
-<<<<<<< HEAD
-from .performance_report import PerformanceReport
-=======
 """Module containing the performance check in the vision package."""
->>>>>>> b63af4c8
+from .performance_report import PerformanceReport