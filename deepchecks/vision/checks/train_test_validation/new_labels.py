# ----------------------------------------------------------------------------
# Copyright (C) 2021-2022 Deepchecks (https://www.deepchecks.com)
#
# This file is part of Deepchecks.
# Deepchecks is distributed under the terms of the GNU Affero General
# Public License (version 3 or later).
# You should have received a copy of the GNU Affero General Public License
# along with Deepchecks.  If not, see <http://www.gnu.org/licenses/>.
# ----------------------------------------------------------------------------
#
"""Module contains Train Test label Drift check."""
import string
from collections import defaultdict
from secrets import choice
from typing import Dict

import numpy as np

from deepchecks.core import CheckResult, ConditionResult, DatasetKind
from deepchecks.core.condition import ConditionCategory
from deepchecks.core.errors import DeepchecksValueError
from deepchecks.core.reduce_classes import ReduceLabelMixin
from deepchecks.utils.strings import format_number, format_percent
from deepchecks.vision._shared_docs import docstrings
from deepchecks.vision.base_checks import TrainTestCheck
from deepchecks.vision.context import Context
from deepchecks.vision.utils.image_functions import draw_image
from deepchecks.vision.vision_data import TaskType
from deepchecks.vision.vision_data.batch_wrapper import BatchWrapper

__all__ = ['NewLabels']


<<<<<<< HEAD
@docstrings
class NewLabels(TrainTestCheck, ReduceMixin):
=======
class NewLabels(TrainTestCheck, ReduceLabelMixin):
>>>>>>> 1cddc220
    """Detects labels that apper only in the test set.

    Parameters
    ----------
    max_images_to_display_per_label : int , default: 3
        maximum number of images to show from each newly found label in the test set.
    max_new_labels_to_display : int , default: 3
        Maximum number of new labels to display in output.
    {additional_check_init_params:2*indent}
    """

    def __init__(
            self,
            max_images_to_display_per_label: int = 3,
            max_new_labels_to_display: int = 3,
            **kwargs
    ):
        super().__init__(**kwargs)
        # validate input parameters:
        if not isinstance(max_images_to_display_per_label, int):
            raise DeepchecksValueError('max_num_images_to_display_per_label must be an integer')
        if not isinstance(max_new_labels_to_display, int):
            raise DeepchecksValueError('max_num_new_labels_to_display must be an integer')

        self.max_images_to_display_per_label = max_images_to_display_per_label
        self.max_new_labels_to_display = max_new_labels_to_display
        self._display_images = defaultdict()

    def update(self, context: Context, batch: BatchWrapper, dataset_kind):
        """No additional caching required for this check."""
        if dataset_kind == DatasetKind.TRAIN:
            pass

        data = context.get_data_by_kind(dataset_kind)
        for image, label, identifier in zip(batch.numpy_images, batch.numpy_labels, batch.numpy_image_identifiers):
            if data.task_type == TaskType.CLASSIFICATION:
                self._update_images_dict(label, label, image, image_identifier=identifier)
            elif data.task_type == TaskType.OBJECT_DETECTION and len(label) > 0:
                for class_id in np.unique(label[:, 0]):
                    bboxes_of_label = label[label[:, 0] == class_id]
                    self._update_images_dict(bboxes_of_label, class_id, image, image_identifier=identifier)
            elif len(label) > 0:
                raise DeepchecksValueError(f'Unsupported task type {data.task_type.value} for NewLabels check')

    def _update_images_dict(self, label, class_id, image, image_identifier):
        if class_id not in self._display_images:
            self._display_images[class_id] = {'images': [image], 'labels': [label],
                                              'image_identifiers': [image_identifier]}
        elif len(self._display_images[class_id]['images']) < self.max_images_to_display_per_label:
            self._display_images[class_id]['images'].append(image)
            self._display_images[class_id]['labels'].append(label)
            self._display_images[class_id]['image_identifiers'].append(image_identifier)

    def compute(self, context: Context) -> CheckResult:
        """Calculate which class_id are only available in the test data set and display them.

        Returns
        -------
        CheckResult
            value: A dictionary showing new class_ids introduced in the test set and number of times they were spotted.
            display: Images containing said class_ids from the test set.
        """
        test_data = context.get_data_by_kind(DatasetKind.TEST)
        labels_only_in_test = {key: value for key, value in test_data.get_cache()['labels'].items()
                               if key not in context.get_data_by_kind(DatasetKind.TRAIN).get_cache()['labels']}

        # sort by number of appearances in test set in descending order
        labels_only_in_test = dict(sorted(labels_only_in_test.items(), key=lambda item: -item[1]))

        result_value = {'new_labels': labels_only_in_test,
                        'all_labels_count': sum(test_data.get_cache()['labels'].values())}

        if context.with_display:
            # Create display
            displays = []
            images_per_class = {test_data.label_id_to_name(key): value for key, value in self._display_images.items()}
            for class_name, num_occurrences in labels_only_in_test.items():
                # Create id of alphabetic characters
                sid = ''.join([choice(string.ascii_uppercase) for _ in range(3)])
                thumbnail_images = [draw_image(img, labels, test_data.task_type) for img, labels in
                                    zip(images_per_class[class_name]['images'],
                                        images_per_class[class_name]['labels'])]
                images_combine = ''.join([f'<div class="{sid}-item">{img}</div>' for img in thumbnail_images])

                html = HTML_TEMPLATE.format(
                    label_name=class_name,
                    images=images_combine,
                    count=format_number(num_occurrences),
                    dataset_name=context.test.name,
                    id=sid
                )
                displays.append(html)
                if len(displays) == self.max_new_labels_to_display:
                    break
        else:
            displays = None

        return CheckResult(result_value, display=displays)

    def reduce_output(self, check_result: CheckResult) -> Dict[str, float]:
        """Reduce check result value.

        Returns
        -------
        Dict[str, float]
            number of samples per each new label
        """
        return check_result.value['new_labels']

    def greater_is_better(self):
        """Return True if the check reduce_output is better when it is greater."""
        return False

    def add_condition_new_label_ratio_less_or_equal(self, max_allowed_new_labels_ratio: float = 0.005):
        # Default value set to 0.005 because of sampling mechanism
        """
        Add condition - Ratio of labels that appear only in the test set required to be less or equal to the threshold.

        Parameters
        ----------
        max_allowed_new_labels_ratio: float , default: 0.005
            the max threshold for percentage of labels that only apper in the test set.
        """

        def condition(result: Dict) -> ConditionResult:
            total_labels_in_test_set = result['all_labels_count']
            new_labels_in_test_set = sum(result['new_labels'].values())
            percent_new_labels = new_labels_in_test_set / total_labels_in_test_set

            if new_labels_in_test_set > 0:
                top_new_class = list(result['new_labels'].keys())[:3]
                message = f'{format_percent(percent_new_labels)} of labels found in test set were not in train set. '
                message += f'New labels most common in test set: {top_new_class}'
            else:
                message = 'No new labels were found in test set.'

            category = ConditionCategory.PASS if percent_new_labels <= max_allowed_new_labels_ratio else \
                ConditionCategory.FAIL
            return ConditionResult(category, message)

        name = f'Percentage of new labels in the test set is less or equal to ' \
               f'{format_percent(max_allowed_new_labels_ratio)}'
        return self.add_condition(name, condition)


HTML_TEMPLATE = """
<style>
    .{id}-container {{
        overflow-x: auto;
        display: flex;
        flex-direction: column;
        gap: 10px;
    }}
    .{id}-row {{
      display: flex;
      flex-direction: row;
      align-items: center;
      gap: 10px;
    }}
    .{id}-item {{
      display: flex;
      min-width: 200px;
      position: relative;
      word-wrap: break-word;
      align-items: center;
      justify-content: center;
    }}
    .{id}-title {{
        font-family: "Open Sans", verdana, arial, sans-serif;
        color: #2a3f5f
    }}
    /* A fix for jupyter widget which doesn't have width defined on HTML widget */
    .widget-html-content {{
        width: -moz-available;          /* WebKit-based browsers will ignore this. */
        width: -webkit-fill-available;  /* Mozilla-based browsers will ignore this. */
        width: fill-available;
    }}
</style>
<h3><b>Label  "{label_name}"</b></h3>
<div>
Appears {count} times in {dataset_name} set.
</div>
<div class="{id}-container">
    <div class="{id}-row">
        {images}
    </div>
</div>
"""<|MERGE_RESOLUTION|>--- conflicted
+++ resolved
@@ -31,12 +31,8 @@
 __all__ = ['NewLabels']
 
 
-<<<<<<< HEAD
 @docstrings
-class NewLabels(TrainTestCheck, ReduceMixin):
-=======
 class NewLabels(TrainTestCheck, ReduceLabelMixin):
->>>>>>> 1cddc220
     """Detects labels that apper only in the test set.
 
     Parameters
