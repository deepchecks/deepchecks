# ----------------------------------------------------------------------------
# Copyright (C) 2021-2022 Deepchecks (https://www.deepchecks.com)
#
# This file is part of Deepchecks.
# Deepchecks is distributed under the terms of the GNU Affero General
# Public License (version 3 or later).
# You should have received a copy of the GNU Affero General Public License
# along with Deepchecks.  If not, see <http://www.gnu.org/licenses/>.
# ----------------------------------------------------------------------------
#
"""Module contains Train Test label Drift check."""
import warnings
from collections import OrderedDict, defaultdict
from typing import Any, Dict, List

import pandas as pd

from deepchecks.core import CheckResult, DatasetKind
from deepchecks.core.errors import DeepchecksNotSupportedError
from deepchecks.utils.distribution.drift import calc_drift_and_plot, drift_condition
from deepchecks.vision import Batch, Context, TrainTestCheck
from deepchecks.vision.utils.label_prediction_properties import (DEFAULT_CLASSIFICATION_LABEL_PROPERTIES,
                                                                 DEFAULT_OBJECT_DETECTION_LABEL_PROPERTIES,
                                                                 get_column_type, properties_flatten,
                                                                 validate_properties)
from deepchecks.vision.vision_data import TaskType

__all__ = ['TrainTestLabelDrift']


class TrainTestLabelDrift(TrainTestCheck):
    """
    Calculate label drift between train dataset and test dataset, using statistical measures.

    Check calculates a drift score for the label in test dataset, by comparing its distribution to the train
    dataset. As the label may be complex, we calculate different properties of the label and check their distribution.

    A label property is any function that gets labels and returns list of values. each
    value represents a property on the label, such as number of objects in image or tilt of each bounding box in image.

    There are default properties per task:
    For classification:
    - distribution of classes

    For object detection:
    - distribution of classes
    - distribution of bounding box areas
    - distribution of number of bounding boxes per image

    For numerical distributions, we use the Earth Movers Distance.
    See https://en.wikipedia.org/wiki/Wasserstein_metric

    For categorical distributions, we use the Cramer's V.
    See https://en.wikipedia.org/wiki/Cram%C3%A9r%27s_V
    We also support Population Stability Index (PSI).
    See https://www.lexjansen.com/wuss/2017/47_Final_Paper_PDF.pdf.


    Parameters
    ----------
    label_properties : List[Dict[str, Any]], default: None
        List of properties. Replaces the default deepchecks properties.
        Each property is dictionary with keys 'name' (str), 'method' (Callable) and 'output_type' (str),
        representing attributes of said method. 'output_type' must be one of 'continuous'/'discrete'/'class_id'
    margin_quantile_filter: float, default: 0.025
        float in range [0,0.5), representing which margins (high and low quantiles) of the distribution will be filtered
        out of the EMD calculation. This is done in order for extreme values not to affect the calculation
        disproportionally. This filter is applied to both distributions, in both margins.
    max_num_categories_for_drift: int, default: 10
        Only for discrete properties. Max number of allowed categories. If there are more,
        they are binned into an "Other" category. If max_num_categories=None, there is no limit. This limit applies
        for both drift calculation and for distribution plots.
    max_num_categories_for_display: int, default: 10
        Max number of categories to show in plot.
    show_categories_by: str, default: 'largest_difference'
        Specify which categories to show for categorical features' graphs, as the number of shown categories is limited
        by max_num_categories_for_display. Possible values:
        - 'train_largest': Show the largest train categories.
        - 'test_largest': Show the largest test categories.
        - 'largest_difference': Show the largest difference between categories.
    categorical_drift_method: str, default: "cramer_v"
        decides which method to use on categorical variables. Possible values are:
        "cramers_v" for Cramer's V, "PSI" for Population Stability Index (PSI).
    max_num_categories: int, default: None
        Deprecated. Please use max_num_categories_for_drift and max_num_categories_for_display instead
    """

    def __init__(
            self,
            label_properties: List[Dict[str, Any]] = None,
            margin_quantile_filter: float = 0.025,
            max_num_categories_for_drift: int = 10,
            max_num_categories_for_display: int = 10,
            show_categories_by: str = 'largest_difference',
            categorical_drift_method='cramer_v',
            max_num_categories: int = None,  # Deprecated
            **kwargs
    ):
        super().__init__(**kwargs)
        # validate label properties:
        if label_properties is not None:
            validate_properties(label_properties)
        self.user_label_properties = label_properties
        self.margin_quantile_filter = margin_quantile_filter
        if max_num_categories is not None:
            warnings.warn(
                f'{self.__class__.__name__}: max_num_categories is deprecated. please use max_num_categories_for_drift '
                'and max_num_categories_for_display instead',
                DeprecationWarning
            )
            max_num_categories_for_drift = max_num_categories_for_drift or max_num_categories
            max_num_categories_for_display = max_num_categories_for_display or max_num_categories

        self.max_num_categories_for_drift = max_num_categories_for_drift
        self.max_num_categories_for_display = max_num_categories_for_display
        self.show_categories_by = show_categories_by
        self.categorical_drift_method = categorical_drift_method

        self._label_properties = None
        self._train_label_properties = None
        self._test_label_properties = None

    def initialize_run(self, context: Context):
        """Initialize run.

        Function initializes the following private variables:

        Label properties:

        _label_properties: all label properties to be calculated in run

        Label properties caching:
        _train_label_properties, _test_label_properties: Dicts of lists accumulating the label properties computed for
        each batch.
        """
        train_dataset = context.train

        task_type = train_dataset.task_type

        if self.user_label_properties is not None:
            self._label_properties = self.user_label_properties
        elif task_type == TaskType.CLASSIFICATION:
            self._label_properties = DEFAULT_CLASSIFICATION_LABEL_PROPERTIES
        elif task_type == TaskType.OBJECT_DETECTION:
            self._label_properties = DEFAULT_OBJECT_DETECTION_LABEL_PROPERTIES
        else:
            raise NotImplementedError('Check must receive either label_properties or run '
                                      'on Classification or Object Detection class')

        self._train_label_properties = defaultdict(list)
        self._test_label_properties = defaultdict(list)

    def update(self, context: Context, batch: Batch, dataset_kind):
        """Perform update on batch for train or test properties."""
        # For all transformers, calculate histograms by batch:
        if dataset_kind == DatasetKind.TRAIN:
            properties = self._train_label_properties
        elif dataset_kind == DatasetKind.TEST:
            properties = self._test_label_properties
        else:
            raise DeepchecksNotSupportedError(f'Unsupported dataset kind {dataset_kind}')

        for label_property in self._label_properties:
            # Flatten the properties since I don't care in this check about the property-per-sample coupling
            properties[label_property['name']] += properties_flatten(label_property['method'](batch.labels))

    def compute(self, context: Context) -> CheckResult:
        """Calculate drift on label properties samples that were collected during update() calls.

        Returns
        -------
        CheckResult
            value: drift score.
            display: label distribution graph, comparing the train and test distributions.
        """
        values_dict = OrderedDict()
        displays_dict = OrderedDict()
        label_properties_names = [x['name'] for x in self._label_properties]
        for label_property in self._label_properties:
            name = label_property['name']
            output_type = label_property['output_type']
            # If type is class converts to label names
            if output_type == 'class_id':
                self._train_label_properties[name] = [context.train.label_id_to_name(class_id) for class_id in
                                                      self._train_label_properties[name]]
                self._test_label_properties[name] = [context.test.label_id_to_name(class_id) for class_id in
                                                     self._test_label_properties[name]]

            value, method, display = calc_drift_and_plot(
                train_column=pd.Series(self._train_label_properties[name]),
                test_column=pd.Series(self._test_label_properties[name]),
                value_name=name,
                column_type=get_column_type(output_type),
                margin_quantile_filter=self.margin_quantile_filter,
                max_num_categories_for_drift=self.max_num_categories_for_drift,
                max_num_categories_for_display=self.max_num_categories_for_display,
                show_categories_by=self.show_categories_by,
                categorical_drift_method=self.categorical_drift_method,
            )
            values_dict[name] = {
                'Drift score': value,
                'Method': method,
            }
            displays_dict[name] = display

        columns_order = sorted(label_properties_names, key=lambda col: values_dict[col]['Drift score'], reverse=True)

        headnote = '<span>' \
                   'The Drift score is a measure for the difference between two distributions. ' \
                   'In this check, drift is measured ' \
                   f'for the distribution of the following label properties: {label_properties_names}.' \
                   '</span>'

        displays = [headnote] + [displays_dict[col] for col in columns_order]

        return CheckResult(value=values_dict, display=displays, header='Train Test Label Drift')

    def add_condition_drift_score_not_greater_than(self, max_allowed_categorical_score: float = 0.15,
                                                   max_allowed_numeric_score: float = 0.075,
                                                   max_allowed_psi_score: float = None,
                                                   max_allowed_earth_movers_score: float = None
                                                   ) -> 'TrainTestLabelDrift':
        """
        Add condition - require label properties drift score to not be more than a certain threshold.

        The industry standard for PSI limit is above 0.2.
        Cramer's V does not have a common industry standard.
        Earth movers does not have a common industry standard.
        The threshold was lowered by 25% compared to feature drift defaults due to the higher importance of label drift.

        Parameters
        ----------
        max_allowed_categorical_score: float , default: 0.15
            the max threshold for the PSI score
        max_allowed_numeric_score: float ,  default: 0.075
            the max threshold for the Earth Mover's Distance score
        max_allowed_psi_score: float, default None
            Deprecated. Please use max_allowed_categorical_score instead
        max_allowed_earth_movers_score: float, default None
            Deprecated. Please use max_allowed_numeric_score instead
        Returns
        -------
        ConditionResult
            False if any column has passed the max threshold, True otherwise
        """
<<<<<<< HEAD
        condition = drift_condition(max_allowed_categorical_score, max_allowed_numeric_score,
                                    'label property', 'label properties')
=======
        if max_allowed_psi_score is not None:
            warnings.warn(
                f'{self.__class__.__name__}: max_allowed_psi_score is deprecated. please use '
                f'max_allowed_categorical_score instead',
                DeprecationWarning
            )
            if max_allowed_categorical_score is not None:
                max_allowed_categorical_score = max_allowed_psi_score
        if max_allowed_earth_movers_score is not None:
            warnings.warn(
                f'{self.__class__.__name__}: max_allowed_earth_movers_score is deprecated. please use '
                f'max_allowed_numeric_score instead',
                DeprecationWarning
            )
            if max_allowed_numeric_score is not None:
                max_allowed_numeric_score = max_allowed_earth_movers_score

        def condition(result: Dict) -> ConditionResult:
            cat_method, num_method = get_drift_method(result)
            not_passing_categorical_columns = {props: f'{d["Drift score"]:.2}' for props, d in result.items() if
                                               d['Drift score'] > max_allowed_categorical_score and
                                               d['Method'] in SUPPORTED_CATEGORICAL_METHODS}
            not_passing_numeric_columns = {props: f'{d["Drift score"]:.2}' for props, d in result.items() if
                                           d['Drift score'] > max_allowed_numeric_score
                                           and d['Method'] in SUPPORTED_NUMERIC_METHODS}
            return_str = ''
            if not_passing_categorical_columns:
                return_str += f'Found categorical label properties with {cat_method} above threshold:' \
                              f' {not_passing_categorical_columns}\n'
            if not_passing_numeric_columns:
                return_str += f'Found numeric label properties with {num_method} above' \
                              f' threshold: {not_passing_numeric_columns}\n'

            if return_str:
                return ConditionResult(ConditionCategory.FAIL, return_str)
            else:
                return ConditionResult(ConditionCategory.PASS)
>>>>>>> d3c51acf

        return self.add_condition(f'categorical drift score <= {max_allowed_categorical_score} and '
                                  f'numerical drift score <= {max_allowed_numeric_score}',
                                  condition)<|MERGE_RESOLUTION|>--- conflicted
+++ resolved
@@ -243,10 +243,6 @@
         ConditionResult
             False if any column has passed the max threshold, True otherwise
         """
-<<<<<<< HEAD
-        condition = drift_condition(max_allowed_categorical_score, max_allowed_numeric_score,
-                                    'label property', 'label properties')
-=======
         if max_allowed_psi_score is not None:
             warnings.warn(
                 f'{self.__class__.__name__}: max_allowed_psi_score is deprecated. please use '
@@ -264,27 +260,8 @@
             if max_allowed_numeric_score is not None:
                 max_allowed_numeric_score = max_allowed_earth_movers_score
 
-        def condition(result: Dict) -> ConditionResult:
-            cat_method, num_method = get_drift_method(result)
-            not_passing_categorical_columns = {props: f'{d["Drift score"]:.2}' for props, d in result.items() if
-                                               d['Drift score'] > max_allowed_categorical_score and
-                                               d['Method'] in SUPPORTED_CATEGORICAL_METHODS}
-            not_passing_numeric_columns = {props: f'{d["Drift score"]:.2}' for props, d in result.items() if
-                                           d['Drift score'] > max_allowed_numeric_score
-                                           and d['Method'] in SUPPORTED_NUMERIC_METHODS}
-            return_str = ''
-            if not_passing_categorical_columns:
-                return_str += f'Found categorical label properties with {cat_method} above threshold:' \
-                              f' {not_passing_categorical_columns}\n'
-            if not_passing_numeric_columns:
-                return_str += f'Found numeric label properties with {num_method} above' \
-                              f' threshold: {not_passing_numeric_columns}\n'
-
-            if return_str:
-                return ConditionResult(ConditionCategory.FAIL, return_str)
-            else:
-                return ConditionResult(ConditionCategory.PASS)
->>>>>>> d3c51acf
+        condition = drift_condition(max_allowed_categorical_score, max_allowed_numeric_score,
+                                    'label property', 'label properties')
 
         return self.add_condition(f'categorical drift score <= {max_allowed_categorical_score} and '
                                   f'numerical drift score <= {max_allowed_numeric_score}',
