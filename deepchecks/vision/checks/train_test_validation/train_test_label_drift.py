# ----------------------------------------------------------------------------
# Copyright (C) 2021-2022 Deepchecks (https://www.deepchecks.com)
#
# This file is part of Deepchecks.
# Deepchecks is distributed under the terms of the GNU Affero General
# Public License (version 3 or later).
# You should have received a copy of the GNU Affero General Public License
# along with Deepchecks.  If not, see <http://www.gnu.org/licenses/>.
# ----------------------------------------------------------------------------
#
"""Module contains Train Test label Drift check."""
import warnings
from collections import OrderedDict, defaultdict
from typing import Any, Dict, List

import pandas as pd

from deepchecks.core import CheckResult, DatasetKind
from deepchecks.core.checks import CheckConfig
from deepchecks.core.errors import DeepchecksNotSupportedError
from deepchecks.core.reduce_classes import ReducePropertyMixin
from deepchecks.utils.distribution.drift import calc_drift_and_plot, drift_condition, get_drift_plot_sidenote
from deepchecks.vision import Batch, Context, TrainTestCheck
from deepchecks.vision.utils.label_prediction_properties import (DEFAULT_CLASSIFICATION_LABEL_PROPERTIES,
                                                                 DEFAULT_OBJECT_DETECTION_LABEL_PROPERTIES,
                                                                 DEFAULT_SEMANTIC_SEGMENTATION_LABEL_PROPERTIES,
                                                                 get_column_type, properties_flatten)
from deepchecks.vision.utils.vision_properties import PropertiesInputType
from deepchecks.vision.vision_data import TaskType

__all__ = ['TrainTestLabelDrift']


class TrainTestLabelDrift(TrainTestCheck, ReducePropertyMixin):
    """
    Calculate label drift between train dataset and test dataset, using statistical measures.

    Check calculates a drift score for the label in test dataset, by comparing its distribution to the train
    dataset. As the label may be complex, we calculate different properties of the label and check their distribution.

    A label property is any function that gets labels and returns list of values. each
    value represents a property on the label, such as number of objects in image or tilt of each bounding box in image.

    There are default properties per task:
    For classification:

    - distribution of classes

    For object detection:

    - distribution of classes
    - distribution of bounding box areas
    - distribution of number of bounding boxes per image

    For numerical distributions, we use the Earth Movers Distance.
    See https://en.wikipedia.org/wiki/Wasserstein_metric

    For categorical distributions, we use the Cramer's V.
    See https://en.wikipedia.org/wiki/Cram%C3%A9r%27s_V
    We also support Population Stability Index (PSI).
    See https://www.lexjansen.com/wuss/2017/47_Final_Paper_PDF.pdf.


    Parameters
    ----------
    label_properties : List[Dict[str, Any]], default: None
        List of properties. Replaces the default deepchecks properties.
        Each property is a dictionary with keys ``'name'`` (str), ``method`` (Callable) and ``'output_type'`` (str),
        representing attributes of said method. 'output_type' must be one of:

        - ``'numeric'`` - for continuous ordinal outputs.
        - ``'categorical'`` - for discrete, non-ordinal outputs. These can still be numbers,
          but these numbers do not have inherent value.
        - ``'class_id'`` - for properties that return the class_id. This is used because these
          properties are later matched with the ``VisionData.label_map``, if one was given.

        For more on image / label properties, see the guide about :ref:`vision_properties_guide`.
    margin_quantile_filter : float, default: 0.025
        float in range [0,0.5), representing which margins (high and low quantiles) of the distribution will be filtered
        out of the EMD calculation. This is done in order for extreme values not to affect the calculation
        disproportionally. This filter is applied to both distributions, in both margins.
    min_category_size_ratio : float, default 0.01
        minimum size ratio for categories. Categories with size ratio lower than this number are binned
        into an "Other" category.
    max_num_categories_for_drift : int, default: None
        Only for discrete properties. Max number of allowed categories. If there are more,
        they are binned into an "Other" category. This limit applies for both drift calculation and distribution plots.
    max_num_categories_for_display: int, default: 10
        Max number of categories to show in plot.
    show_categories_by : str, default: 'largest_difference'
        Specify which categories to show for categorical features' graphs, as the number of shown categories is limited
        by max_num_categories_for_display. Possible values:

        - 'train_largest': Show the largest train categories.
        - 'test_largest': Show the largest test categories.
        - 'largest_difference': Show the largest difference between categories.
    categorical_drift_method : str, default: "cramer_v"
        decides which method to use on categorical variables. Possible values are:
        "cramer_v" for Cramer's V, "PSI" for Population Stability Index (PSI).
<<<<<<< HEAD
    aggregation_method: str, default: 'none'
        argument for the reduce_output functionality, decides how to aggregate the individual properties drift scores
        for a collective score between 0 and 1. Possible values are:
        'mean': Mean of all properties scores.
        'none': No averaging. Return a dict with a drift score for each property.
        'max': Maximum of all the properties drift scores.
    max_num_categories: int, default: None
=======
    max_num_categories : int, default: None
>>>>>>> 4eac9258
        Deprecated. Please use max_num_categories_for_drift and max_num_categories_for_display instead
    """

    def __init__(
            self,
            label_properties: List[Dict[str, Any]] = None,
            margin_quantile_filter: float = 0.025,
            max_num_categories_for_drift: int = None,
            min_category_size_ratio: float = 0.01,
            max_num_categories_for_display: int = 10,
            show_categories_by: str = 'largest_difference',
            categorical_drift_method='cramer_v',
            aggregation_method: str = 'none',
            max_num_categories: int = None,  # Deprecated
            **kwargs
    ):
        super().__init__(**kwargs)
        self.margin_quantile_filter = margin_quantile_filter
        if max_num_categories is not None:
            warnings.warn(
                f'{self.__class__.__name__}: max_num_categories is deprecated. please use max_num_categories_for_drift '
                'and max_num_categories_for_display instead',
                DeprecationWarning
            )
            max_num_categories_for_drift = max_num_categories_for_drift or max_num_categories
            max_num_categories_for_display = max_num_categories_for_display or max_num_categories

        self.max_num_categories_for_drift = max_num_categories_for_drift
        self.min_category_size_ratio = min_category_size_ratio
        self.max_num_categories_for_display = max_num_categories_for_display
        self.show_categories_by = show_categories_by
        self.categorical_drift_method = categorical_drift_method
        self.label_properties = label_properties
        self.aggregation_method = aggregation_method

        self._train_label_properties = None
        self._test_label_properties = None

    def initialize_run(self, context: Context):
        """Initialize run.

        Function initializes the following private variables:

        Label properties:

        _label_properties: all label properties to be calculated in run

        Label properties caching:
        _train_label_properties, _test_label_properties: Dicts of lists accumulating the label properties computed for
        each batch.
        """
        train_dataset = context.train

        task_type = train_dataset.task_type

        if self.label_properties is None:
            if task_type == TaskType.CLASSIFICATION:
                self.label_properties = DEFAULT_CLASSIFICATION_LABEL_PROPERTIES
            elif task_type == TaskType.OBJECT_DETECTION:
                self.label_properties = DEFAULT_OBJECT_DETECTION_LABEL_PROPERTIES
            elif task_type == TaskType.SEMANTIC_SEGMENTATION:
                self.label_properties = DEFAULT_SEMANTIC_SEGMENTATION_LABEL_PROPERTIES
            else:
                raise NotImplementedError('Check must receive either label_properties or run '
                                          'on Classification or Object Detection class')

        self._train_label_properties = defaultdict(list)
        self._test_label_properties = defaultdict(list)

    def update(self, context: Context, batch: Batch, dataset_kind):
        """Perform update on batch for train or test properties."""
        # For all transformers, calculate histograms by batch:
        if dataset_kind == DatasetKind.TRAIN:
            properties_results = self._train_label_properties
        elif dataset_kind == DatasetKind.TEST:
            properties_results = self._test_label_properties
        else:
            raise DeepchecksNotSupportedError(f'Unsupported dataset kind {dataset_kind}')

        batch_properties = batch.vision_properties(self.label_properties, PropertiesInputType.LABELS)

        for prop_name, prop_value in batch_properties.items():
            # Flatten the properties since we don't care in this check about the property-per-sample coupling
            properties_results[prop_name] += properties_flatten(prop_value)

    def compute(self, context: Context) -> CheckResult:
        """Calculate drift on label properties samples that were collected during update() calls.

        Returns
        -------
        CheckResult
            value: drift score.
            display: label distribution graph, comparing the train and test distributions.
        """
        values_dict = OrderedDict()
        displays_dict = OrderedDict()
        label_properties_names = [x['name'] for x in self.label_properties]
        for label_prop in self.label_properties:
            name = label_prop['name']
            output_type = label_prop['output_type']
            # If type is class converts to label names
            if output_type == 'class_id':
                self._train_label_properties[name] = [context.train.label_id_to_name(class_id) for class_id in
                                                      self._train_label_properties[name]]
                self._test_label_properties[name] = [context.test.label_id_to_name(class_id) for class_id in
                                                     self._test_label_properties[name]]

            value, method, display = calc_drift_and_plot(
                train_column=pd.Series(self._train_label_properties[name]),
                test_column=pd.Series(self._test_label_properties[name]),
                value_name=name,
                column_type=get_column_type(output_type),
                margin_quantile_filter=self.margin_quantile_filter,
                max_num_categories_for_drift=self.max_num_categories_for_drift,
                min_category_size_ratio=self.min_category_size_ratio,
                max_num_categories_for_display=self.max_num_categories_for_display,
                show_categories_by=self.show_categories_by,
                categorical_drift_method=self.categorical_drift_method,
                with_display=context.with_display,
            )
            values_dict[name] = {
                'Drift score': value,
                'Method': method,
            }
            displays_dict[name] = display

        if context.with_display:
            columns_order = sorted(label_properties_names, key=lambda col: values_dict[col]['Drift score'],
                                   reverse=True)

            headnote = ['<span> The Drift score is a measure for the difference between two distributions. '
                        'In this check, drift is measured for the distribution of the '
                        f'following label properties: {label_properties_names}.</span>',
                        get_drift_plot_sidenote(self.max_num_categories_for_display, self.show_categories_by)]

            displays = headnote + [displays_dict[col] for col in columns_order]
        else:
            displays = None

        return CheckResult(value=values_dict, display=displays, header='Train Test Label Drift')

    def config(self, include_version: bool = True) -> CheckConfig:
        """Return check configuration."""
        # NOTE: label_properties if passed always contain callables
        if self.label_properties is not None:
            raise ValueError(
                'Serialization of check instances with provided '
                '"label_properties" parameter is not supported'
            )
        return super().config(include_version=include_version)

    def reduce_output(self, check_result: CheckResult) -> Dict[str, float]:
        """Return label drift score per label property."""
        value_per_property = {name: label_property['Drift score'] for name, label_property in
                              check_result.value.items()}
        return self.property_reduce(self.aggregation_method, pd.Series(value_per_property), 'Drift Score')

    def add_condition_drift_score_less_than(self, max_allowed_categorical_score: float = 0.15,
                                            max_allowed_numeric_score: float = 0.075,
                                            max_allowed_psi_score: float = None,
                                            max_allowed_earth_movers_score: float = None
                                            ) -> 'TrainTestLabelDrift':
        """
        Add condition - require label properties drift score to be less than a certain threshold.

        The industry standard for PSI limit is above 0.2.
        Cramer's V does not have a common industry standard.
        Earth movers does not have a common industry standard.
        The threshold was lowered by 25% compared to feature drift defaults due to the higher importance of label drift.

        Parameters
        ----------
        max_allowed_categorical_score: float , default: 0.15
            the max threshold for the PSI score
        max_allowed_numeric_score: float ,  default: 0.075
            the max threshold for the Earth Mover's Distance score
        max_allowed_psi_score: float, default None
            Deprecated. Please use max_allowed_categorical_score instead
        max_allowed_earth_movers_score: float, default None
            Deprecated. Please use max_allowed_numeric_score instead
        Returns
        -------
        ConditionResult
            False if any column has passed the max threshold, True otherwise
        """
        if max_allowed_psi_score is not None:
            warnings.warn(
                f'{self.__class__.__name__}: max_allowed_psi_score is deprecated. please use '
                f'max_allowed_categorical_score instead',
                DeprecationWarning
            )
            if max_allowed_categorical_score is not None:
                max_allowed_categorical_score = max_allowed_psi_score
        if max_allowed_earth_movers_score is not None:
            warnings.warn(
                f'{self.__class__.__name__}: max_allowed_earth_movers_score is deprecated. please use '
                f'max_allowed_numeric_score instead',
                DeprecationWarning
            )
            if max_allowed_numeric_score is not None:
                max_allowed_numeric_score = max_allowed_earth_movers_score

        condition = drift_condition(max_allowed_categorical_score, max_allowed_numeric_score,
                                    'label property', 'label properties')

        return self.add_condition(f'categorical drift score < {max_allowed_categorical_score} and '
                                  f'numerical drift score < {max_allowed_numeric_score}',
                                  condition)<|MERGE_RESOLUTION|>--- conflicted
+++ resolved
@@ -43,11 +43,9 @@
 
     There are default properties per task:
     For classification:
-
     - distribution of classes
 
     For object detection:
-
     - distribution of classes
     - distribution of bounding box areas
     - distribution of number of bounding boxes per image
@@ -90,24 +88,19 @@
     show_categories_by : str, default: 'largest_difference'
         Specify which categories to show for categorical features' graphs, as the number of shown categories is limited
         by max_num_categories_for_display. Possible values:
-
         - 'train_largest': Show the largest train categories.
         - 'test_largest': Show the largest test categories.
         - 'largest_difference': Show the largest difference between categories.
     categorical_drift_method : str, default: "cramer_v"
         decides which method to use on categorical variables. Possible values are:
         "cramer_v" for Cramer's V, "PSI" for Population Stability Index (PSI).
-<<<<<<< HEAD
     aggregation_method: str, default: 'none'
         argument for the reduce_output functionality, decides how to aggregate the individual properties drift scores
         for a collective score between 0 and 1. Possible values are:
         'mean': Mean of all properties scores.
         'none': No averaging. Return a dict with a drift score for each property.
         'max': Maximum of all the properties drift scores.
-    max_num_categories: int, default: None
-=======
     max_num_categories : int, default: None
->>>>>>> 4eac9258
         Deprecated. Please use max_num_categories_for_drift and max_num_categories_for_display instead
     """
 
