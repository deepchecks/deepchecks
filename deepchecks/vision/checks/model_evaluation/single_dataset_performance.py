# ----------------------------------------------------------------------------
# Copyright (C) 2021-2022 Deepchecks (https://www.deepchecks.com)
#
# This file is part of Deepchecks.
# Deepchecks is distributed under the terms of the GNU Affero General
# Public License (version 3 or later).
# You should have received a copy of the GNU Affero General Public License
# along with Deepchecks.  If not, see <http://www.gnu.org/licenses/>.
# ----------------------------------------------------------------------------
#
"""Module containing a check for computing a scalar performance metric for a single dataset."""
from numbers import Number
from typing import TYPE_CHECKING, Any, Callable, Dict, List, Union

from deepchecks.core import CheckResult, ConditionResult, DatasetKind
from deepchecks.core.condition import ConditionCategory
from deepchecks.core.errors import DeepchecksValueError
from deepchecks.core.reduce_classes import ReduceMetricClassMixin
from deepchecks.utils.docref import doclink
from deepchecks.vision._shared_docs import docstrings
from deepchecks.vision.base_checks import SingleDatasetCheck
from deepchecks.vision.context import Context
from deepchecks.vision.metrics_utils.scorers import get_scorers_dict, metric_results_to_df
from deepchecks.vision.vision_data.batch_wrapper import BatchWrapper

if TYPE_CHECKING:
    from deepchecks.core.checks import CheckConfig

__all__ = ['SingleDatasetPerformance']


@docstrings
class SingleDatasetPerformance(SingleDatasetCheck, ReduceMetricClassMixin):
    """Calculate performance metrics of a given model on a given dataset.

    Parameters
    ----------
    scorers: Union[Dict[str, Union[Callable, str]], List[Any]] , default: None
        Scorers to override the default scorers (metrics), find more about the supported formats at
        https://docs.deepchecks.com/stable/user-guide/general/metrics_guide.html
    {additional_check_init_params:2*indent}
    """

    def __init__(self, scorers: Union[Dict[str, Union[Callable, str]], List[Any]] = None, **kwargs):
        super().__init__(**kwargs)
        self.scorers = scorers

    def initialize_run(self, context: Context, dataset_kind: DatasetKind.TRAIN):
        """Initialize the metric for the check, and validate task type is relevant."""
        self.scorers = get_scorers_dict(context.get_data_by_kind(dataset_kind), self.scorers)

    def update(self, context: Context, batch: BatchWrapper, dataset_kind: DatasetKind.TRAIN):
        """Update the metrics by passing the batch to ignite metric update method."""
        for scorer in self.scorers.values():
            scorer.update((batch.numpy_predictions, batch.numpy_labels))

    def compute(self, context: Context, dataset_kind: DatasetKind.TRAIN) -> CheckResult:
        """Compute the metric result using the ignite metrics compute method and reduce to a scalar."""
        results_dict = {}
        for name, scorer in self.scorers.items():
            result = scorer.compute()
            results_dict[name] = [result] if isinstance(result, Number) else result
        result_df = metric_results_to_df(results_dict, context.get_data_by_kind(dataset_kind))
        display = result_df if context.with_display else None
        return CheckResult(result_df, header='Single Dataset Performance', display=display)

    def config(
<<<<<<< HEAD
            self,
            include_version: bool = True
=======
        self,
        include_version: bool = True,
        include_defaults: bool = True
>>>>>>> 1cddc220
    ) -> 'CheckConfig':
        """Return check configuration."""
        if isinstance(self.scorers, dict):
            for k, v in self.scorers.items():
                if not isinstance(v, str):
                    reference = doclink(
                        'vision-builtin-metrics',
                        template='For a list of built-in scorers please refer to {link}. ',
                    )
                    raise ValueError(
                        'Only built-in scorers are allowed when serializing check instances. '
                        f'{reference}Scorer name: {k}'
                    )
        return super().config(include_version=include_version, include_defaults=include_defaults)

    def reduce_output(self, check_result: CheckResult) -> Dict[str, float]:
        """Return the values of the metrics for the dataset provided in a {metric: value} format."""
        result = {(row['Metric'], str(row['Class Name'])): row['Value'] for _, row in check_result.value.iterrows()}
        for key in [key for key in result.keys() if key[1] == '<NA>']:
            result[key[0]] = result.pop(key)
        return result

    def add_condition_greater_than(self, threshold: float, metrics: List[str] = None, class_mode: str = 'all'):
        """Add condition - the result is greater than the threshold.

        Parameters
        ----------
        threshold: float
            The threshold that the metrics result should be grater than.

        metrics: List[str]
            The names of the metrics from the check to apply the condition to. If None, runs on all of the metrics that
            were calculated in the check.

        class_mode: str, default: 'all'
            The decision rule over the classes, one of 'any', 'all', class name. If 'any', passes if at least one class
            result is above the threshold, if 'all' passes if all of the class results are above the threshold,
            class name, passes if the result for this specified class is above the thershold.
        """

        def condition(check_result, metrics_to_check=metrics):
            metrics_to_check = check_result['Metric'].unique() if metrics_to_check is None else metrics_to_check
            metrics_pass = []

            for metric in metrics_to_check:
                if metric not in check_result.Metric.unique():
                    raise DeepchecksValueError(f'The requested metric was not calculated, the metrics calculated in '
                                               f'this check are: {check_result.Metric.unique()}.')
                metric_result = check_result[check_result['Metric'] == metric]
                if class_mode == 'all':
                    metrics_pass.append(min(metric_result['Value']) > threshold)
                elif class_mode == 'any':
                    metrics_pass.append(max(metric_result['Value']) > threshold)
                elif str(class_mode) in [str(x) for x in metric_result['Class Name'].unique()]:
                    metrics_pass.append(metric_result['Value'][class_mode] > threshold)
                else:
                    raise DeepchecksValueError(f'class_mode expected be one of the classes in the check results or any '
                                               f'or all, received {class_mode}.')

            if all(metrics_pass):
                return ConditionResult(ConditionCategory.PASS, 'Passed for all of the metrics.')
            else:
                failed_metrics = ([a for a, b in zip(metrics_to_check, metrics_pass) if not b])
                return ConditionResult(ConditionCategory.FAIL, f'Failed for metrics: {failed_metrics}')

        return self.add_condition(f'Score is greater than {threshold} for classes: {class_mode}', condition)

    def add_condition_less_than(self, threshold: float, metrics: List[str] = None, class_mode: str = 'all'):
        """Add condition - the result is less than the threshold.

        Parameters
        ----------
        threshold: float
            The threshold that the metrics result should be less than.

        metrics: List[str]
            The names of the metrics from the check to apply the condition to. If None, runs on all of the metrics that
            were calculated in the check.

        class_mode: str, default: 'all'
            The decision rule over the classes, one of 'any', 'all', class name. If 'any', passes if at least one class
            result is above the threshold, if 'all' passes if all of the class results are above the threshold,
            class name, passes if the result for this specified class is above the thershold.
        """

        def condition(check_result, metrics=metrics):
            if metrics is None:
                metrics = list(self.scorers.keys())

            metrics_pass = []

            for metric in metrics:
                if metric not in check_result.Metric.unique():
                    raise DeepchecksValueError(f'The requested metric was not calculated, the metrics calculated in '
                                               f'this check are: {check_result.Metric.unique()}.')

                class_val = check_result[check_result.Metric == metric].groupby('Class Name').Value
                class_lt = class_val.apply(lambda x: x < threshold)
                if class_mode == 'all':
                    metrics_pass.append(all(class_lt))
                elif class_mode == 'any':
                    metrics_pass.append(any(class_lt))
                elif class_mode in class_val.groups:
                    metrics_pass.append(class_lt[class_val.indices[class_mode]].item())
                else:
                    raise DeepchecksValueError(f'class_mode expected be one of the classes in the check results or any '
                                               f'or all, recieved {class_mode}.')

            if all(metrics_pass):
                return ConditionResult(ConditionCategory.PASS, 'Passed for all of the mertics.')
            else:
                failed_metrics = ([a for a, b in zip(metrics, metrics_pass) if not b])
                return ConditionResult(ConditionCategory.FAIL, f'Failed for metrics: {failed_metrics}')

        return self.add_condition(f'Score is less than {threshold} for classes: {class_mode}', condition)<|MERGE_RESOLUTION|>--- conflicted
+++ resolved
@@ -65,14 +65,9 @@
         return CheckResult(result_df, header='Single Dataset Performance', display=display)
 
     def config(
-<<<<<<< HEAD
-            self,
-            include_version: bool = True
-=======
         self,
         include_version: bool = True,
         include_defaults: bool = True
->>>>>>> 1cddc220
     ) -> 'CheckConfig':
         """Return check configuration."""
         if isinstance(self.scorers, dict):
