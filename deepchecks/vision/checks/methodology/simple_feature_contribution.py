--- conflicted
+++ resolved
@@ -77,13 +77,9 @@
             self,
             alternative_image_properties: Dict[str, Callable] = None,
             n_top_properties: int = 3,
-<<<<<<< HEAD
+            per_class: bool = True,
             ppscore_params: dict = None,
             **kwargs
-=======
-            per_class: bool = True,
-            ppscore_params: dict = None
->>>>>>> df47639c
     ):
         super().__init__(**kwargs)
 
