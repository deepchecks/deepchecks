# ----------------------------------------------------------------------------
# Copyright (C) 2021-2022 Deepchecks (https://www.deepchecks.com)
#
# This file is part of Deepchecks.
# Deepchecks is distributed under the terms of the GNU Affero General
# Public License (version 3 or later).
# You should have received a copy of the GNU Affero General Public License
# along with Deepchecks.  If not, see <http://www.gnu.org/licenses/>.
# ----------------------------------------------------------------------------
#
"""Module importing all vision checks."""
from .performance import ClassPerformance, MeanAveragePrecisionReport, MeanAverageRecallReport, \
<<<<<<< HEAD
                         RobustnessReport
from .distribution import TrainTestLabelDrift, ImageDatasetDrift, ImagePropertyDrift

=======
                         RobustnessReport, SimpleModelComparison
from .distribution import TrainTestLabelDrift, ImageDatasetDrift
>>>>>>> fc854e04

__all__ = [
    'ClassPerformance',
    'MeanAveragePrecisionReport',
    'MeanAverageRecallReport',
    'RobustnessReport',
    'SimpleModelComparison',
    'TrainTestLabelDrift',
    'ImageDatasetDrift',
    'ImagePropertyDrift'
]<|MERGE_RESOLUTION|>--- conflicted
+++ resolved
@@ -10,14 +10,8 @@
 #
 """Module importing all vision checks."""
 from .performance import ClassPerformance, MeanAveragePrecisionReport, MeanAverageRecallReport, \
-<<<<<<< HEAD
-                         RobustnessReport
+                         RobustnessReport, SimpleModelComparison
 from .distribution import TrainTestLabelDrift, ImageDatasetDrift, ImagePropertyDrift
-
-=======
-                         RobustnessReport, SimpleModelComparison
-from .distribution import TrainTestLabelDrift, ImageDatasetDrift
->>>>>>> fc854e04
 
 __all__ = [
     'ClassPerformance',
