# ----------------------------------------------------------------------------
# Copyright (C) 2021-2022 Deepchecks (https://www.deepchecks.com)
#
# This file is part of Deepchecks.
# Deepchecks is distributed under the terms of the GNU Affero General
# Public License (version 3 or later).
# You should have received a copy of the GNU Affero General Public License
# along with Deepchecks.  If not, see <http://www.gnu.org/licenses/>.
# ----------------------------------------------------------------------------
#
"""Module importing all vision checks."""
from .performance import ClassPerformance, MeanAveragePrecisionReport, MeanAverageRecallReport, ModelErrorAnalysis, \
                         RobustnessReport, ConfusionMatrixReport, SimpleModelComparison, ImageSegmentPerformance
<<<<<<< HEAD
from .distribution import TrainTestLabelDrift, ImageDatasetDrift, ImagePropertyDrift, TrainTestPredictionDrift
from .methodology import SimpleFeatureContribution, SimilarImageLeakage
=======
from .distribution import TrainTestLabelDrift, ImageDatasetDrift, ImagePropertyDrift, TrainTestPredictionDrift, \
    ImagePropertyOutliers
from .methodology import SimpleFeatureContribution
>>>>>>> ef7ffa3f

__all__ = [
    'ClassPerformance',
    'ConfusionMatrixReport',
    'MeanAveragePrecisionReport',
    'MeanAverageRecallReport',
    'RobustnessReport',
    'SimpleModelComparison',
    'TrainTestLabelDrift',
    'ImageDatasetDrift',
    'ImagePropertyDrift',
    'ModelErrorAnalysis',
    'TrainTestPredictionDrift',
    'ImageSegmentPerformance',
    'SimpleFeatureContribution',
<<<<<<< HEAD
    'SimilarImageLeakage'
=======
    'ImagePropertyOutliers'
>>>>>>> ef7ffa3f
]<|MERGE_RESOLUTION|>--- conflicted
+++ resolved
@@ -11,14 +11,9 @@
 """Module importing all vision checks."""
 from .performance import ClassPerformance, MeanAveragePrecisionReport, MeanAverageRecallReport, ModelErrorAnalysis, \
                          RobustnessReport, ConfusionMatrixReport, SimpleModelComparison, ImageSegmentPerformance
-<<<<<<< HEAD
-from .distribution import TrainTestLabelDrift, ImageDatasetDrift, ImagePropertyDrift, TrainTestPredictionDrift
-from .methodology import SimpleFeatureContribution, SimilarImageLeakage
-=======
 from .distribution import TrainTestLabelDrift, ImageDatasetDrift, ImagePropertyDrift, TrainTestPredictionDrift, \
     ImagePropertyOutliers
-from .methodology import SimpleFeatureContribution
->>>>>>> ef7ffa3f
+from .methodology import SimpleFeatureContribution, SimilarImageLeakage
 
 __all__ = [
     'ClassPerformance',
@@ -34,9 +29,6 @@
     'TrainTestPredictionDrift',
     'ImageSegmentPerformance',
     'SimpleFeatureContribution',
-<<<<<<< HEAD
+    'ImagePropertyOutliers',
     'SimilarImageLeakage'
-=======
-    'ImagePropertyOutliers'
->>>>>>> ef7ffa3f
 ]