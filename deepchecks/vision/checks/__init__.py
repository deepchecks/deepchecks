# ----------------------------------------------------------------------------
# Copyright (C) 2021-2022 Deepchecks (https://www.deepchecks.com)
#
# This file is part of Deepchecks.
# Deepchecks is distributed under the terms of the GNU Affero General
# Public License (version 3 or later).
# You should have received a copy of the GNU Affero General Public License
# along with Deepchecks.  If not, see <http://www.gnu.org/licenses/>.
# ----------------------------------------------------------------------------
#
"""Module importing all vision checks."""
<<<<<<< HEAD
from .performance import ClassPerformance, MeanAveragePrecisionReport, MeanAverageRecallReport, ModelErrorAnalysis, \
                         RobustnessReport, ConfusionMatrixReport, SimpleModelComparison, ImageSegmentPerformance
from .distribution import TrainTestLabelDrift, ImageDatasetDrift, ImagePropertyDrift, TrainTestPredictionDrift, \
    ImagePropertyOutliers, LabelPropertyOutliers, HeatmapComparison, NewLabels
from .methodology import SimpleFeatureContribution, SimilarImageLeakage
=======
from .distribution import (HeatmapComparison, ImageDatasetDrift,
                           ImagePropertyDrift, ImagePropertyOutliers,
                           LabelPropertyOutliers, TrainTestLabelDrift,
                           TrainTestPredictionDrift)
from .methodology import SimilarImageLeakage, SimpleFeatureContribution
from .performance import (ClassPerformance, ConfusionMatrixReport,
                          ImageSegmentPerformance, MeanAveragePrecisionReport,
                          MeanAverageRecallReport, ModelErrorAnalysis,
                          RobustnessReport, SimpleModelComparison)
>>>>>>> b708e141

__all__ = [
    'ClassPerformance',
    'ConfusionMatrixReport',
    'MeanAveragePrecisionReport',
    'MeanAverageRecallReport',
    'RobustnessReport',
    'SimpleModelComparison',
    'TrainTestLabelDrift',
    'ImageDatasetDrift',
    'ImagePropertyDrift',
    'ModelErrorAnalysis',
    'TrainTestPredictionDrift',
    'ImageSegmentPerformance',
    'SimpleFeatureContribution',
    'ImagePropertyOutliers',
    'LabelPropertyOutliers',
    'HeatmapComparison',
    'SimilarImageLeakage',
    'NewLabels'
]<|MERGE_RESOLUTION|>--- conflicted
+++ resolved
@@ -9,14 +9,7 @@
 # ----------------------------------------------------------------------------
 #
 """Module importing all vision checks."""
-<<<<<<< HEAD
-from .performance import ClassPerformance, MeanAveragePrecisionReport, MeanAverageRecallReport, ModelErrorAnalysis, \
-                         RobustnessReport, ConfusionMatrixReport, SimpleModelComparison, ImageSegmentPerformance
-from .distribution import TrainTestLabelDrift, ImageDatasetDrift, ImagePropertyDrift, TrainTestPredictionDrift, \
-    ImagePropertyOutliers, LabelPropertyOutliers, HeatmapComparison, NewLabels
-from .methodology import SimpleFeatureContribution, SimilarImageLeakage
-=======
-from .distribution import (HeatmapComparison, ImageDatasetDrift,
+from .distribution import (HeatmapComparison,NewLabels, ImageDatasetDrift,
                            ImagePropertyDrift, ImagePropertyOutliers,
                            LabelPropertyOutliers, TrainTestLabelDrift,
                            TrainTestPredictionDrift)
@@ -25,7 +18,6 @@
                           ImageSegmentPerformance, MeanAveragePrecisionReport,
                           MeanAverageRecallReport, ModelErrorAnalysis,
                           RobustnessReport, SimpleModelComparison)
->>>>>>> b708e141
 
 __all__ = [
     'ClassPerformance',
