--- conflicted
+++ resolved
@@ -10,11 +10,7 @@
 #
 """Module importing all vision checks."""
 from .performance import ClassPerformance, MeanAveragePrecisionReport, MeanAverageRecallReport, \
-<<<<<<< HEAD
-                         RobustnessReport, ConfusionMatrixReport
-=======
-                         RobustnessReport, SimpleModelComparison
->>>>>>> fc854e04
+                         RobustnessReport, ConfusionMatrixReport, SimpleModelComparison
 from .distribution import TrainTestLabelDrift, ImageDatasetDrift
 
 __all__ = [
