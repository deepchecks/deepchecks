# ----------------------------------------------------------------------------
# Copyright (C) 2021-2022 Deepchecks (https://www.deepchecks.com)
#
# This file is part of Deepchecks.
# Deepchecks is distributed under the terms of the GNU Affero General
# Public License (version 3 or later).
# You should have received a copy of the GNU Affero General Public License
# along with Deepchecks.  If not, see <http://www.gnu.org/licenses/>.
# ----------------------------------------------------------------------------
#
"""Module containing the distribution checks in the vision package."""
from .train_test_label_drift import TrainTestLabelDrift
from .image_dataset_drift import ImageDatasetDrift
<<<<<<< HEAD
from .image_property_drift import ImagePropertyDrift

=======
from .heatmap_comparison import HeatmapComparison
>>>>>>> 2cecf54e

__all__ = [
    'TrainTestLabelDrift',
    'ImageDatasetDrift',
<<<<<<< HEAD
    'ImagePropertyDrift',
=======
    'HeatmapComparison'
>>>>>>> 2cecf54e
]<|MERGE_RESOLUTION|>--- conflicted
+++ resolved
@@ -11,19 +11,12 @@
 """Module containing the distribution checks in the vision package."""
 from .train_test_label_drift import TrainTestLabelDrift
 from .image_dataset_drift import ImageDatasetDrift
-<<<<<<< HEAD
+from .heatmap_comparison import HeatmapComparison
 from .image_property_drift import ImagePropertyDrift
-
-=======
-from .heatmap_comparison import HeatmapComparison
->>>>>>> 2cecf54e
 
 __all__ = [
     'TrainTestLabelDrift',
     'ImageDatasetDrift',
-<<<<<<< HEAD
-    'ImagePropertyDrift',
-=======
-    'HeatmapComparison'
->>>>>>> 2cecf54e
+    'HeatmapComparison',
+    'ImagePropertyDrift'
 ]