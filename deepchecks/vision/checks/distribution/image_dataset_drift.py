--- conflicted
+++ resolved
@@ -98,12 +98,7 @@
 
         imgs = dataset.image_formatter(batch)
         for func_name in self.image_properties:
-<<<<<<< HEAD
             properties[func_name] += getattr(dataset.image_transformer, func_name)(imgs)
-=======
-            image_property_function = dataset.image_formatter.__getattribute__(func_name)
-            properties[func_name] += image_property_function(imgs)
->>>>>>> d31a0cb0
 
     def compute(self, context: Context) -> CheckResult:
         """Train a Domain Classifier on image property data that was collected during update() calls.
