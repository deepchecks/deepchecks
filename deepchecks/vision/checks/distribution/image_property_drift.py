# ----------------------------------------------------------------------------
# Copyright (C) 2021-2022 Deepchecks (https://www.deepchecks.com)
#
# This file is part of Deepchecks.
# Deepchecks is distributed under the terms of the GNU Affero General
# Public License (version 3 or later).
# You should have received a copy of the GNU Affero General Public License
# along with Deepchecks.  If not, see <http://www.gnu.org/licenses/>.
# ----------------------------------------------------------------------------
#
"""Module contains Image Property Drift check."""
import typing as t
from textwrap import dedent
from collections import defaultdict

import pandas as pd
import PIL.Image as pilimage

from deepchecks.vision.utils.image_functions import prepare_thumbnail
from deepchecks.vision.utils.image_functions import prepare_grid
from deepchecks.utils.distribution.drift import calc_drift_and_plot
from deepchecks.utils.strings import format_number
from deepchecks.core import DatasetKind
from deepchecks.core import CheckResult
from deepchecks.core import ConditionResult
<<<<<<< HEAD
from deepchecks.core.condition import ConditionCategory
from deepchecks.core.errors import DeepchecksValueError
=======
from deepchecks.core import DatasetKind
from deepchecks.core.errors import NotEnoughSamplesError, DeepchecksValueError
from deepchecks.core.condition import ConditionCategory
from deepchecks.utils.distribution.drift import calc_drift_and_plot
>>>>>>> ef7ffa3f
from deepchecks.vision import Batch
from deepchecks.vision import Context
from deepchecks.vision import TrainTestCheck
from deepchecks.vision.utils import image_properties


__all__ = ['ImagePropertyDrift']


TImagePropertyDrift = t.TypeVar('TImagePropertyDrift', bound='ImagePropertyDrift')


class ImagePropertyDrift(TrainTestCheck):
    """
    Calculate drift between train dataset and test dataset per image property, using statistical measures.

    Check calculates a drift score for each image property in test dataset, by comparing its distribution to the train
    dataset. For this, we use the Earth Movers Distance.

    See https://en.wikipedia.org/wiki/Wasserstein_metric

    Parameters
    ----------
    alternative_image_properties : List[Dict[str, Any]], default: None
        List of properties. Replaces the default deepchecks properties.
        Each property is dictionary with keys 'name' (str), 'method' (Callable) and 'output_type' (str),
        representing attributes of said method. 'output_type' must be one of 'continuous'/'discrete'
    max_num_categories: int, default: 10
    classes_to_display : Optional[List[float]], default: None
        List of classes to display. The distribution of the properties would include only samples belonging (or
        containing an annotation belonging) to one of these classes. If None, samples from all classes are displayed.
    min_samples: int, default: 10
        Minimum number of samples needed in each dataset needed to calculate the drift.
    """

    _IMAGE_THUMBNAIL_SIZE = (200, 200)

    def __init__(
        self,
        alternative_image_properties: t.Optional[t.List[t.Dict[str, t.Any]]] = None,
        max_num_categories: int = 10,
        classes_to_display: t.Optional[t.List[str]] = None,
        min_samples: int = 30,
        **kwargs
    ):
        super().__init__(**kwargs)
        if alternative_image_properties is not None:
            image_properties.validate_properties(alternative_image_properties)
            self.image_properties = alternative_image_properties
        else:
            self.image_properties = image_properties.default_image_properties

        self.max_num_categories = max_num_categories
        self.classes_to_display = set(classes_to_display) if classes_to_display else None
        self.min_samples = min_samples
        self._train_properties = None
        self._test_properties = None
        self._class_to_string = None

    def initialize_run(self, context: Context):
        """Initialize self state, and validate the run context."""
        self._train_properties = defaultdict(list)
        self._test_properties = defaultdict(list)

    def update(
        self,
        context: Context,
        batch: Batch,
        dataset_kind: DatasetKind
    ):
        """Calculate image properties for train or test batch."""
        if dataset_kind == DatasetKind.TRAIN:
            assert self._train_properties is not None
            properties = self._train_properties
        elif dataset_kind == DatasetKind.TEST:
            assert self._test_properties is not None
            properties = self._test_properties
        else:
            raise RuntimeError(
                f'Internal Error - Should not reach here! unknown dataset_kind: {dataset_kind}'
            )

        images = batch.images
<<<<<<< HEAD
        labels = batch.labels
        class_to_string = context.train.label_id_to_name

        if self.classes_to_display is not None:
            # use only images belonging (or containing an annotation belonging)
            # to one of the classes in classes_to_display
            #
            # Iterator[tuple[image-index, set[image-classes]]]
            images_classes = (
                (index, set(map(class_to_string, image_classes)))
                for index, image_classes in enumerate(context.train.get_classes(labels))
            )
=======

        if self.classes_to_display:
            # use only images belonging (or containing an annotation belonging) to one of the classes in
            # classes_to_display
            classes = context.train.get_classes(batch.labels)
>>>>>>> ef7ffa3f
            images = [
                images[index]
                for index, classes in images_classes
                if len(classes & self.classes_to_display) > 0
            ]

        for single_property in self.image_properties:
            calculated_properties = single_property['method'](images)
            properties[single_property['name']].extend(calculated_properties)

    def compute(self, context: Context) -> CheckResult:
        """Calculate drift score between train and test datasets for the collected image properties.

        Returns
        -------
        CheckResult
            value: dictionary containing drift score for each image property.
            display: distribution graph for each image property.
        """
        assert self._train_properties is not None
        assert self._test_properties is not None

        if sorted(self._train_properties.keys()) != sorted(self._test_properties.keys()):
            raise RuntimeError('Internal Error! Vision check was used improperly.')

        # if self.classes_to_display is set, check that it has classes that actually exist
        if self.classes_to_display is not None:
            class_to_string = context.train.label_id_to_name
            train_classes = set(map(class_to_string, context.train.classes_indices.keys()))
            if not self.classes_to_display.issubset(train_classes):
                raise DeepchecksValueError(
                    'Provided list of class ids to display '
                    f'{list(self.classes_to_display)} not found in training dataset.'
                )

        df_train = pd.DataFrame(self._train_properties)
        df_test = pd.DataFrame(self._test_properties)

        if len(df_train) < self.min_samples or len(df_test) < self.min_samples:
            return CheckResult(
                value=None,
                display=f'Not enough samples to calculate drift score, min {self.min_samples} samples required.',
                header='Image Property Drift'
            )

        properties = sorted(self._train_properties.keys())
        figures = {}
        drifts = {}

        for single_property in self.image_properties:
            property_name = single_property['name']

            try:
                score, _, figure = calc_drift_and_plot(
                    train_column=df_train[property_name],
                    test_column=df_test[property_name],
                    value_name=property_name,
                    column_type=image_properties.get_column_type(single_property['output_type']),
                    max_num_categories=self.max_num_categories,
                    min_samples=self.min_samples
                )

                figures[property_name] = figure
                drifts[property_name] = score
            except NotEnoughSamplesError:
                figures[property_name] = '<p>Not enough non-null samples to calculate drift</p>'
                drifts[property_name] = 0

        if len(drifts) == 0:
            drifts = None
            displays = []
        else:
            columns_order = sorted(properties, key=lambda col: drifts[col], reverse=True)

            headnote = '<span>' \
                       'The Drift score is a measure for the difference between two distributions. ' \
                       'In this check, drift is measured ' \
                       f'for the distribution of the following image properties: {properties}.' \
                       '</span>'

            train_samples = df_train.sample(10)
            test_samples = df_test.sample(10)
            train_thumbnail_images, *_ = context.train.sample(*list(train_samples.index))
            test_thumbnail_images, *_ = context.test.sample(*list(train_samples.index))

            thumbnails = self._prepare_thumbnails_block(
                train_properties=train_samples.T,
                test_properties=test_samples.T,
                train_images=train_thumbnail_images,
                test_images=test_thumbnail_images
            )

            displays = [headnote] + [figures[col] for col in columns_order] + [thumbnails]

        return CheckResult(
            value=drifts,
            display=displays,
            header='Image Property Drift'
        )

    def _prepare_thumbnails_block(
        self,
        train_properties: pd.DataFrame,
        test_properties: pd.DataFrame,
        train_images: t.Sequence[pilimage.Image],
        test_images: t.Sequence[pilimage.Image]
    ) -> str:
        thumbnail_size = self._IMAGE_THUMBNAIL_SIZE
        tables = []

        for images, properties in ((train_images, train_properties), (test_images, test_properties),):
            properties_rows = []
            for name, values in properties.iterrows():
                properties_rows.append(f'<h4>{name}</h4>')
                for v in values:
                    properties_rows.append(f'<h4>{format_number(v)}</h4>')

            properties = ''.join(properties_rows)
            thumbnails = ''.join([
                prepare_thumbnail(img, size=thumbnail_size)
                for img in images
            ])

            tables.append(prepare_grid(
                content=f'<h4>Image</h4>{thumbnails}{properties}',
                style={
                    'grid-template-rows': 'auto 1fr 1fr',
                    'grid-template-columns': f'auto repeat({len(images)}, 1fr)'
                }
            ))

        train_table, test_table = tables

        template = dedent("""
        <h4>Train Images</h3>
        <hr>
        {train_thumbnails}
        <h4>Test Images</h4>
        <hr>
        {test_thumbnails}
        """)

        return template.format(
            train_thumbnails=train_table,
            test_thumbnails=test_table,
        )

    def add_condition_drift_score_not_greater_than(
        self: TImagePropertyDrift,
        max_allowed_drift_score: float = 0.1
    ) -> TImagePropertyDrift:
        """
        Add condition - require drift score to not be more than a certain threshold.

        Parameters
        ----------
        max_allowed_drift_score: float ,  default: 0.1
            the max threshold for the Earth Mover's Distance score

        Returns
        -------
        ConditionResult
            False if any column has passed the max threshold, True otherwise
        """

        def condition(result: t.Dict[str, float]) -> ConditionResult:
            failed_properties = [
                (property_name, drift_score)
                for property_name, drift_score in result.items()
                if drift_score > max_allowed_drift_score
            ]
            if len(failed_properties) > 0:
                failed_properties = ';\n'.join(f'{p}={d:.2f}' for p, d in failed_properties)
                return ConditionResult(
                    False,
                    'Earth Mover\'s Distance is above the threshold '
                    f'for the next properties:\n{failed_properties}'
                )
            return ConditionResult(ConditionCategory.PASS)

        return self.add_condition(
            f'Earth Mover\'s Distance <= {max_allowed_drift_score} for image properties drift',
            condition
        )<|MERGE_RESOLUTION|>--- conflicted
+++ resolved
@@ -16,25 +16,12 @@
 import pandas as pd
 import PIL.Image as pilimage
 
-from deepchecks.vision.utils.image_functions import prepare_thumbnail
-from deepchecks.vision.utils.image_functions import prepare_grid
+from deepchecks.vision.utils.image_functions import prepare_thumbnail, prepare_grid
 from deepchecks.utils.distribution.drift import calc_drift_and_plot
 from deepchecks.utils.strings import format_number
-from deepchecks.core import DatasetKind
-from deepchecks.core import CheckResult
-from deepchecks.core import ConditionResult
-<<<<<<< HEAD
-from deepchecks.core.condition import ConditionCategory
-from deepchecks.core.errors import DeepchecksValueError
-=======
-from deepchecks.core import DatasetKind
-from deepchecks.core.errors import NotEnoughSamplesError, DeepchecksValueError
-from deepchecks.core.condition import ConditionCategory
-from deepchecks.utils.distribution.drift import calc_drift_and_plot
->>>>>>> ef7ffa3f
-from deepchecks.vision import Batch
-from deepchecks.vision import Context
-from deepchecks.vision import TrainTestCheck
+from deepchecks.core import DatasetKind, CheckResult, ConditionResult, ConditionCategory
+from deepchecks.core.errors import DeepchecksValueError, NotEnoughSamplesError, DeepchecksValueError
+from deepchecks.vision import Batch, Context, TrainTestCheck
 from deepchecks.vision.utils import image_properties
 
 
@@ -115,26 +102,20 @@
             )
 
         images = batch.images
-<<<<<<< HEAD
         labels = batch.labels
-        class_to_string = context.train.label_id_to_name
-
-        if self.classes_to_display is not None:
-            # use only images belonging (or containing an annotation belonging)
-            # to one of the classes in classes_to_display
-            #
+        dataset = context.get_data_by_kind(dataset_kind)
+
+        if self.classes_to_display:
+            # use only images belonging (or containing an annotation belonging) to one of the classes in
+            # classes_to_display
+            class_to_string = dataset.label_id_to_name
+            images_classes = dataset.get_classes(batch.labels)
+
             # Iterator[tuple[image-index, set[image-classes]]]
             images_classes = (
                 (index, set(map(class_to_string, image_classes)))
                 for index, image_classes in enumerate(context.train.get_classes(labels))
             )
-=======
-
-        if self.classes_to_display:
-            # use only images belonging (or containing an annotation belonging) to one of the classes in
-            # classes_to_display
-            classes = context.train.get_classes(batch.labels)
->>>>>>> ef7ffa3f
             images = [
                 images[index]
                 for index, classes in images_classes
