--- conflicted
+++ resolved
@@ -10,30 +10,21 @@
 #
 """Module for base vision abstractions."""
 # TODO: This file should be completely modified
-<<<<<<< HEAD
 # pylint: disable=broad-except
-=======
 # pylint: disable=broad-except,not-callable
-import abc
 from collections import OrderedDict
->>>>>>> 0b2886fe
 from typing import Tuple, Mapping, Optional
 
 from ignite.metrics import Metric
 from torch import nn
 
 from deepchecks.vision.utils.validation import validate_model
-<<<<<<< HEAD
-from deepchecks.vision.metrics_utils import task_type_check
 from deepchecks.core.check import (
     CheckFailure,
     SingleDatasetBaseCheck,
     TrainTestBaseCheck,
     ModelOnlyBaseCheck,
 )
-=======
-from deepchecks.core.check import CheckResult, BaseCheck, CheckFailure, wrap_run
->>>>>>> 0b2886fe
 from deepchecks.core.suite import BaseSuite, SuiteResult
 from deepchecks.core.display_suite import ProgressBar
 from deepchecks.core.errors import (
@@ -164,26 +155,7 @@
         return True
 
 
-<<<<<<< HEAD
 class SingleDatasetCheck(SingleDatasetBaseCheck):
-=======
-class Check(BaseCheck):
-    """Base class for all computer vision checks."""
-
-    def __init__(self):
-        # pylint: disable=super-init-not-called
-        self._conditions = OrderedDict()
-        self._conditions_index = 0
-        # Replace the run_logic function with wrapped run function
-        setattr(self, 'run_logic', wrap_run(getattr(self, 'run_logic'), self))
-
-    def run_logic(self, context: Context, **kwargs) -> CheckResult:
-        """Run check logic."""
-        raise NotImplementedError()
-
-
-class SingleDatasetBaseCheck(Check):
->>>>>>> 0b2886fe
     """Parent class for checks that only use one dataset."""
     context_type = Context
 
