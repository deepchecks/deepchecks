--- conflicted
+++ resolved
@@ -93,47 +93,30 @@
                                          'initialize it as train')
         if train and test:
             train.validate_shared_label(test)
-
-<<<<<<< HEAD
-        self._device = torch.device(device) if isinstance(device, str) else (device if device else torch.device('cpu'))
-
-        # If no prediction_formatter is passed and model is defined, we will use the default one according to the
-        # dataset task type
-        if model is not None:
-            if prediction_formatter is None:
-                if train:
-                    task_type = train.task_type
-                elif test:
-                    task_type = test.task_type
-                else:
-                    task_type = None
-
-                if task_type == TaskType.CLASSIFICATION:
-                    prediction_formatter = ClassificationPredictionFormatter()
-                elif task_type == TaskType.OBJECT_DETECTION:
-                    prediction_formatter = DetectionPredictionFormatter()
-                else:
-                    raise DeepchecksNotSupportedError(f'No scorers match task_type {task_type}')
-
-            if prediction_formatter is not None:
-                if train:
-                    validate_model(train, model)
-                    prediction_formatter.validate_prediction(next(iter(train)), model, self._device)
-                elif test:
-                    validate_model(train, model)
-                    prediction_formatter.validate_prediction(next(iter(test)), model, self._device)
-=======
         # Set seeds to if possible
         if train and random_state:
             train.set_seed(random_state)
         if test and random_state:
             test.set_seed(random_state)
 
-        self._device = torch.device(device) if isinstance(device, str) else device
-
-        if prediction_formatter:
+        task_type = train.task_type if train else None
+        self._device = torch.device(device) if isinstance(device, str) else (device if device else torch.device('cpu'))
+
+        # If no prediction_formatter is passed and model and train are defined, we will use the default one according
+        # to the dataset task type
+        if model is not None and train is not None and prediction_formatter is None:
+            if task_type == TaskType.CLASSIFICATION:
+                prediction_formatter = ClassificationPredictionFormatter()
+            elif task_type == TaskType.OBJECT_DETECTION:
+                prediction_formatter = DetectionPredictionFormatter()
+            else:
+                # Doing nothing for now in case user wants to implement his own task type
+                pass
+
+        if prediction_formatter is not None:
+            if train is None or model is None:
+                raise DeepchecksValueError('Can\'t pass prediction formatter without model and train data')
             prediction_formatter.validate_prediction(next(iter(train)), model, self._device)
->>>>>>> 5c3f6638
 
         self._train = train
         self._test = test
