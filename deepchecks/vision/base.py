# ----------------------------------------------------------------------------
# Copyright (C) 2021-2022 Deepchecks (https://www.deepchecks.com)
#
# This file is part of Deepchecks.
# Deepchecks is distributed under the terms of the GNU Affero General
# Public License (version 3 or later).
# You should have received a copy of the GNU Affero General Public License
# along with Deepchecks.  If not, see <http://www.gnu.org/licenses/>.
# ----------------------------------------------------------------------------
#
"""Module for base vision abstractions."""
# TODO: This file should be completely modified
# pylint: disable=broad-except,not-callable
<<<<<<< HEAD
from typing import Tuple, Mapping, Optional, Union
=======
import copy
from typing import Tuple, Mapping, Optional, Any
from collections import OrderedDict
>>>>>>> f9b1ef61

import torch
from torch import nn
from ignite.metrics import Metric

from deepchecks.vision.utils.validation import validate_model
from deepchecks.core.check import (
    CheckFailure,
    SingleDatasetBaseCheck,
    TrainTestBaseCheck,
    ModelOnlyBaseCheck, CheckResult, BaseCheck
)
from deepchecks.core.suite import BaseSuite, SuiteResult
from deepchecks.core.display_suite import ProgressBar
from deepchecks.core.errors import (
    DatasetValidationError, ModelValidationError,
    DeepchecksNotSupportedError, DeepchecksValueError
)
from deepchecks.vision.dataset import VisionData, TaskType


__all__ = [
    'Context',
    'Suite',
    'SingleDatasetCheck',
    'TrainTestCheck',
    'ModelOnlyCheck',
]


class Context:
    """Contains all the data + properties the user has passed to a check/suite, and validates it seamlessly.

    Parameters
    ----------
    train : VisionData , default: None
        Dataset or DataFrame object, representing data an estimator was fitted on
    test : VisionData , default: None
        Dataset or DataFrame object, representing data an estimator predicts on
    model : BasicModel , default: None
        A scikit-learn-compatible fitted estimator instance
    model_name: str , default: ''
        The name of the model
    scorers : Mapping[str, Metric] , default: None
        dict of scorers names to a Metric
    scorers_per_class : Mapping[str, Metric] , default: None
        dict of scorers for classification without averaging of the classes.
        See <a href=
        "https://scikit-learn.org/stable/modules/model_evaluation.html#from-binary-to-multiclass-and-multilabel">
        scikit-learn docs</a>
    device : Union[str, torch.device], default: None
        processing unit for use

    """

    def __init__(self,
                 train: VisionData = None,
                 test: VisionData = None,
                 model: nn.Module = None,
                 model_name: str = '',
                 scorers: Mapping[str, Metric] = None,
                 scorers_per_class: Mapping[str, Metric] = None,
                 device: Union[str, torch.device, None] = None
                 ):
        # Validations
        if train is None and test is None and model is None:
            raise DeepchecksValueError('At least one dataset (or model) must be passed to the method!')
        if test and not train:
            raise DatasetValidationError('Can\'t initialize context with only test. if you have single dataset, '
                                         'initialize it as train')
        if train and test:
            train.validate_shared_label(test)

        self._train = train
        self._test = test
        self._model = model
        self._validated_model = False
        self._batch_prediction_cache = None
        self._user_scorers = scorers
        self._user_scorers_per_class = scorers_per_class
        self._model_name = model_name
        self._device = torch.device(device) if isinstance(device, str) else device

    # Properties
    # Validations note: We know train & test fit each other so all validations can be run only on train

    @property
    def train(self) -> VisionData:
        """Return train if exists, otherwise raise error."""
        if self._train is None:
            raise DeepchecksNotSupportedError('Check is irrelevant for Datasets without train dataset')
        return self._train

    @property
    def test(self) -> VisionData:
        """Return test if exists, otherwise raise error."""
        if self._test is None:
            raise DeepchecksNotSupportedError('Check is irrelevant for Datasets without test dataset')
        return self._test

    @property
    def model(self) -> nn.Module:
        """Return & validate model if model exists, otherwise raise error."""
        if self._model is None:
            raise DeepchecksNotSupportedError('Check is irrelevant for Datasets without model')
        if not self._validated_model:
            if self._train:
                validate_model(self._train, self._model)
            self._validated_model = True
        return self._model

    @property
    def model_name(self):
        """Return model name."""
        return self._model_name

<<<<<<< HEAD
    @property
    def train_sample_predictions(self):
        """Return the predictions on the train samples."""
        if self._train_sample_predictions is None:
            self._train_sample_predictions = []
            for tensor, _ in self.train.sample_data_loader:
                self._train_sample_predictions.append(self.model(tensor))
        return self._train_sample_predictions

    @property
    def test_sample_predictions(self):
        """Return the predictions on the test samples."""
        if self._test_sample_predictions is None:
            self._test_sample_predictions = []
            for tensor, _ in self.test.sample_data_loader:
                self._test_sample_predictions.append(self.model(tensor))
        return self._test_sample_predictions

    @property
    def device(self) -> Optional[torch.device]:
        """Return device to use specified by the user."""
        return self._device

=======
>>>>>>> f9b1ef61
    def have_test(self):
        """Return whether there is test dataset defined."""
        return self._test is not None

    def assert_task_type(self, *expected_types: TaskType):
        """Assert task_type matching given types."""
        if self.train.task_type not in expected_types:
            raise ModelValidationError(
                f'Check is irrelevant for task of type {self.train.task_type}')
        return True

    def infer(self, batch: Any) -> Any:
        """Return the predictions on the given batch, and cache them for later."""
        if self._batch_prediction_cache is None:
            self._batch_prediction_cache = self.model(batch)
        return self._batch_prediction_cache

    def flush_cached_inference(self):
        """Flush the cached inference."""
        self._batch_prediction_cache = None


def finalize_check_result(check_result: CheckResult, class_instance: BaseCheck) -> CheckResult:
    """Finalize the check result by adding the check instance and processing the conditions."""
    if not isinstance(check_result, CheckResult):
        raise DeepchecksValueError(f'Check {class_instance.name()} expected to return CheckResult but got: '
                                   + type(check_result).__name__)
    check_result.check = class_instance
    check_result.process_conditions()
    return check_result


class SingleDatasetCheck(SingleDatasetBaseCheck):
    """Parent class for checks that only use one dataset."""

    context_type = Context

    def run(self, dataset, model=None) -> CheckResult:
        """Run check."""
        assert self.context_type is not None
        context = self.context_type(  # pylint: disable=not-callable
            dataset,
            model=model
        )

        self.initialize_run(context)

        for batch in dataset.get_data_loader():
            self.update(context, batch)
            context.flush_cached_inference()

        return finalize_check_result(self.compute(context), self)

    def initialize_run(self, context: Context):
        """Initialize run before starting updating on batches. Optional."""
        pass

    def update(self, context: Context, batch: Any):
        """Update internal check state with given batch."""
        raise NotImplementedError()

    def compute(self, context: Context) -> CheckResult:
        """Compute final check result based on accumulated internal state."""
        raise NotImplementedError()


class TrainTestCheck(TrainTestBaseCheck):
    """Parent class for checks that compare two datasets.

    The class checks train dataset and test dataset for model training and test.
    """

    context_type = Context

    def run(self, train_dataset, test_dataset, model=None) -> CheckResult:
        """Run check."""
        assert self.context_type is not None
        context = self.context_type(  # pylint: disable=not-callable
            train_dataset,
            test_dataset,
            model=model
        )

        self.initialize_run(context)

        for batch in context.train.get_data_loader():
            self.update(context, batch, dataset_name='train')
            context.flush_cached_inference()

        for batch in context.test.get_data_loader():
            self.update(context, batch, dataset_name='test')
            context.flush_cached_inference()

        return finalize_check_result(self.compute(context), self)

    def initialize_run(self, context: Context):
        """Initialize run before starting updating on batches. Optional."""
        pass

    def update(self, context: Context, batch: Any, dataset_name: str = 'train'):
        """Update internal check state with given batch for either train or test."""
        raise NotImplementedError()

    def compute(self, context: Context) -> CheckResult:
        """Compute final check result based on accumulated internal state."""
        raise NotImplementedError()


class ModelOnlyCheck(ModelOnlyBaseCheck):
    """Parent class for checks that only use a model and no datasets."""

    context_type = Context

    def run(self, model) -> CheckResult:
        """Run check."""
        assert self.context_type is not None
        context = self.context_type(model=model)  # pylint: disable=not-callable

        self.initialize_run(context)
        return finalize_check_result(self.compute(context), self)

    def initialize_run(self, context: Context):
        """Initialize run before starting updating on batches. Optional."""
        pass

    def compute(self, context: Context) -> CheckResult:
        """Compute final check result."""
        raise NotImplementedError()


class Suite(BaseSuite):
    """Tabular suite to run checks of types: TrainTestCheck, SingleDatasetCheck, ModelOnlyCheck."""

    @classmethod
    def supported_checks(cls) -> Tuple:
        """Return tuple of supported check types of this suite."""
        return TrainTestCheck, SingleDatasetCheck, ModelOnlyCheck

    def run(
            self,
            train_dataset: Optional[VisionData] = None,
            test_dataset: Optional[VisionData] = None,
            model: nn.Module = None,
            scorers: Mapping[str, Metric] = None,
            scorers_per_class: Mapping[str, Metric] = None,
            device: Union[str, torch.device, None] = None
    ) -> SuiteResult:
        """Run all checks.

        Parameters
        ----------
        train_dataset: Optional[VisionData] , default None
            object, representing data an estimator was fitted on
        test_dataset : Optional[VisionData] , default None
            object, representing data an estimator predicts on
        model : nn.Module , default None
            A scikit-learn-compatible fitted estimator instance
        scorers : Mapping[str, Metric] , default None
            dict of scorers names to scorer sklearn_name/function
        scorers_per_class : Mapping[str, Metric], default None
            dict of scorers for classification without averaging of the classes
            See <a href=
            "https://scikit-learn.org/stable/modules/model_evaluation.html#from-binary-to-multiclass-and-multilabel">
            scikit-learn docs</a>
        device : Union[str, torch.device], default: None
            processing unit for use

        Returns
        -------
        SuiteResult
            All results by all initialized checks
        """
<<<<<<< HEAD
        context = Context(
            train_dataset,
            test_dataset,
            model,
            scorers=scorers,
            scorers_per_class=scorers_per_class,
            device=device
        )
        # Create progress bar
        progress_bar = ProgressBar(self.name, len(self.checks))

        # Run all checks
        results = []
        for check in self.checks.values():
            try:
                progress_bar.set_text(check.name())
                if isinstance(check, TrainTestCheck):
                    if train_dataset is not None and test_dataset is not None:
                        check_result = check.run_logic(context)
                        results.append(check_result)
                    else:
                        msg = 'Check is irrelevant if not supplied with both train and test datasets'
                        results.append(Suite._get_unsupported_failure(check, msg))
                elif isinstance(check, SingleDatasetCheck):
                    if train_dataset is not None:
                        # In case of train & test, doesn't want to skip test if train fails. so have to explicitly
                        # wrap it in try/except
                        try:
                            check_result = check.run_logic(context)
                            # In case of single dataset not need to edit the header
                            if test_dataset is not None:
                                check_result.header = f'{check_result.get_header()} - Train Dataset'
                        except Exception as exp:
                            check_result = CheckFailure(check, exp, ' - Train Dataset')
                        results.append(check_result)
                    if test_dataset is not None:
                        try:
                            check_result = check.run_logic(context, dataset_type='test')
                            # In case of single dataset not need to edit the header
                            if train_dataset is not None:
                                check_result.header = f'{check_result.get_header()} - Test Dataset'
                        except Exception as exp:
                            check_result = CheckFailure(check, exp, ' - Test Dataset')
                        results.append(check_result)
                    if train_dataset is None and test_dataset is None:
                        msg = 'Check is irrelevant if dataset is not supplied'
                        results.append(Suite._get_unsupported_failure(check, msg))
                elif isinstance(check, ModelOnlyCheck):
                    if model is not None:
                        check_result = check.run_logic(context)
                        results.append(check_result)
                    else:
                        msg = 'Check is irrelevant if model is not supplied'
                        results.append(Suite._get_unsupported_failure(check, msg))
                else:
                    raise TypeError(f'Don\'t know how to handle type {check.__class__.__name__} in suite.')
            except Exception as exp:
                results.append(CheckFailure(check, exp))
=======
        context = Context(train_dataset, test_dataset, model,
                          scorers=scorers,
                          scorers_per_class=scorers_per_class)

        # Create instances of SingleDatasetCheck for train and test if train and test exist.
        # This is needed because in the vision package checks update their internal state with update, so it will be
        # easier to iterate and keep the check order if we have an instance for each dataset.
        checks_list = []
        for check_idx, check in list(self.checks.items()):
            if isinstance(check, (TrainTestCheck, ModelOnlyCheck)):
                checks_list.append((check_idx, copy.deepcopy(check)))
            elif isinstance(check, SingleDatasetCheck):
                if context.train is not None:
                    new_check: BaseCheck = copy.deepcopy(check)
                    checks_list.append((str(check_idx) + ' - Train', new_check))
                if context.test is not None:
                    new_check: BaseCheck = copy.deepcopy(check)
                    checks_list.append((str(check_idx) + ' - Test', new_check))
        check_dict = OrderedDict(checks_list)

        # Initialize all checks
        for check in check_dict.values():
            check.initialize_run(context)

        # Create result dict to hold results by check name
        results = OrderedDict({check_idx: None for check_idx, check in check_dict.items()})

        # Loop over training batches
        n_batches = len(context.train.get_data_loader())
        progress_bar = ProgressBar(self.name + ' - Train', n_batches)
        for batch_id, batch in enumerate(context.train.get_data_loader()):
            progress_bar.set_text(f'{100 * batch_id / (1. * n_batches):.0f}%')

            for check_idx, check in check_dict.items():
                if results[check_idx] is None:
                    try:
                        if isinstance(check, TrainTestCheck):
                            if context.train is not None and context.test is not None:
                                check.update(context, batch, dataset_name='train')

                            else:
                                msg = 'Check is irrelevant if not supplied with both train and test datasets'
                                results[check_idx] = Suite._get_unsupported_failure(check, msg)
                        elif isinstance(check, SingleDatasetCheck):
                            if str(check_idx).endswith(' - Train'):
                                check.update(context, batch)
                        elif isinstance(check, ModelOnlyCheck):
                            pass
                        else:
                            raise TypeError(f'Don\'t know how to handle type {check.__class__.__name__} in suite.')
                    except Exception as exp:
                        results[check_idx] = CheckFailure(check, exp)
>>>>>>> f9b1ef61
            progress_bar.inc_progress()
            context.flush_cached_inference()
        progress_bar.close()

        # Loop over test batches
        n_batches = len(context.test.get_data_loader())
        progress_bar = ProgressBar(self.name + ' - Test', n_batches)
        for batch_id, batch in enumerate(context.test.get_data_loader()):
            progress_bar.set_text(f'{100 * batch_id / (1. * n_batches):.0f}%')

            for check_idx, check in check_dict.items():
                if results[check_idx] is None:
                    try:
                        if isinstance(check, TrainTestCheck):
                            if context.train is not None and context.test is not None:
                                check.update(context, batch, dataset_name='test')
                            else:
                                msg = 'Check is irrelevant if not supplied with both train and test datasets'
                                results[check_idx] = Suite._get_unsupported_failure(check, msg)
                        elif isinstance(check, SingleDatasetCheck):
                            if str(check_idx).endswith(' - Test'):
                                check.update(context, batch)
                        elif isinstance(check, ModelOnlyCheck):
                            pass
                        else:
                            raise TypeError(f'Don\'t know how to handle type {check.__class__.__name__} in suite.')
                    except Exception as exp:
                        results[check_idx] = CheckFailure(check, exp)
            progress_bar.inc_progress()
            context.flush_cached_inference()
        progress_bar.close()

        # Perform the computation stage
        for check_idx, check in check_dict.items():
            if results[check_idx] is None:
                try:
                    results[check_idx] = check.compute(context)
                except Exception as exp:
                    results[check_idx] = CheckFailure(check, exp)

        # Update check result names for SingleDatasetChecks and finalize results
        for check_idx, result in results.items():
            if str(check_idx).endswith(' - Train'):
                result.header = f'{result.get_header()} - Train Dataset'
            elif str(check_idx).endswith(' - Test'):
                result.header = f'{result.get_header()} - Test Dataset'
            results[check_idx] = finalize_check_result(result, check_dict[check_idx])

        return SuiteResult(self.name, list(results.values()))

    @classmethod
    def _get_unsupported_failure(cls, check, msg):
        return CheckFailure(check, DeepchecksNotSupportedError(msg))<|MERGE_RESOLUTION|>--- conflicted
+++ resolved
@@ -11,13 +11,9 @@
 """Module for base vision abstractions."""
 # TODO: This file should be completely modified
 # pylint: disable=broad-except,not-callable
-<<<<<<< HEAD
-from typing import Tuple, Mapping, Optional, Union
-=======
 import copy
-from typing import Tuple, Mapping, Optional, Any
+from typing import Tuple, Mapping, Optional, Any, Union
 from collections import OrderedDict
->>>>>>> f9b1ef61
 
 import torch
 from torch import nn
@@ -133,33 +129,12 @@
     def model_name(self):
         """Return model name."""
         return self._model_name
-
-<<<<<<< HEAD
-    @property
-    def train_sample_predictions(self):
-        """Return the predictions on the train samples."""
-        if self._train_sample_predictions is None:
-            self._train_sample_predictions = []
-            for tensor, _ in self.train.sample_data_loader:
-                self._train_sample_predictions.append(self.model(tensor))
-        return self._train_sample_predictions
-
-    @property
-    def test_sample_predictions(self):
-        """Return the predictions on the test samples."""
-        if self._test_sample_predictions is None:
-            self._test_sample_predictions = []
-            for tensor, _ in self.test.sample_data_loader:
-                self._test_sample_predictions.append(self.model(tensor))
-        return self._test_sample_predictions
-
+    
     @property
     def device(self) -> Optional[torch.device]:
-        """Return device to use specified by the user."""
+        """Return device specified by the user."""
         return self._device
 
-=======
->>>>>>> f9b1ef61
     def have_test(self):
         """Return whether there is test dataset defined."""
         return self._test is not None
@@ -197,13 +172,15 @@
 
     context_type = Context
 
-    def run(self, dataset, model=None) -> CheckResult:
+    def run(
+        self, 
+        dataset: VisionData, 
+        model: Optional[nn.Module] = None, 
+        device: Union[str, torch.device, None] = None
+    ) -> CheckResult:
         """Run check."""
         assert self.context_type is not None
-        context = self.context_type(  # pylint: disable=not-callable
-            dataset,
-            model=model
-        )
+        context = self.context_type(dataset, model=model, device=device)
 
         self.initialize_run(context)
 
@@ -234,14 +211,16 @@
 
     context_type = Context
 
-    def run(self, train_dataset, test_dataset, model=None) -> CheckResult:
+    def run(
+        self, 
+        train_dataset: VisionData, 
+        test_dataset: VisionData, 
+        model: Optional[nn.Module] = None, 
+        device: Union[str, torch.device, None] = None
+    ) -> CheckResult:
         """Run check."""
         assert self.context_type is not None
-        context = self.context_type(  # pylint: disable=not-callable
-            train_dataset,
-            test_dataset,
-            model=model
-        )
+        context = self.context_type(train_dataset, test_dataset,model=model, device=device)
 
         self.initialize_run(context)
 
@@ -273,10 +252,14 @@
 
     context_type = Context
 
-    def run(self, model) -> CheckResult:
+    def run(
+        self, 
+        model: nn.Module,
+        device: Union[str, torch.device, None] = None
+    ) -> CheckResult:
         """Run check."""
         assert self.context_type is not None
-        context = self.context_type(model=model)  # pylint: disable=not-callable
+        context = self.context_type(model=model, device=device)
 
         self.initialize_run(context)
         return finalize_check_result(self.compute(context), self)
@@ -332,69 +315,14 @@
         SuiteResult
             All results by all initialized checks
         """
-<<<<<<< HEAD
         context = Context(
-            train_dataset,
-            test_dataset,
+            train_dataset, 
+            test_dataset, 
             model,
             scorers=scorers,
             scorers_per_class=scorers_per_class,
             device=device
         )
-        # Create progress bar
-        progress_bar = ProgressBar(self.name, len(self.checks))
-
-        # Run all checks
-        results = []
-        for check in self.checks.values():
-            try:
-                progress_bar.set_text(check.name())
-                if isinstance(check, TrainTestCheck):
-                    if train_dataset is not None and test_dataset is not None:
-                        check_result = check.run_logic(context)
-                        results.append(check_result)
-                    else:
-                        msg = 'Check is irrelevant if not supplied with both train and test datasets'
-                        results.append(Suite._get_unsupported_failure(check, msg))
-                elif isinstance(check, SingleDatasetCheck):
-                    if train_dataset is not None:
-                        # In case of train & test, doesn't want to skip test if train fails. so have to explicitly
-                        # wrap it in try/except
-                        try:
-                            check_result = check.run_logic(context)
-                            # In case of single dataset not need to edit the header
-                            if test_dataset is not None:
-                                check_result.header = f'{check_result.get_header()} - Train Dataset'
-                        except Exception as exp:
-                            check_result = CheckFailure(check, exp, ' - Train Dataset')
-                        results.append(check_result)
-                    if test_dataset is not None:
-                        try:
-                            check_result = check.run_logic(context, dataset_type='test')
-                            # In case of single dataset not need to edit the header
-                            if train_dataset is not None:
-                                check_result.header = f'{check_result.get_header()} - Test Dataset'
-                        except Exception as exp:
-                            check_result = CheckFailure(check, exp, ' - Test Dataset')
-                        results.append(check_result)
-                    if train_dataset is None and test_dataset is None:
-                        msg = 'Check is irrelevant if dataset is not supplied'
-                        results.append(Suite._get_unsupported_failure(check, msg))
-                elif isinstance(check, ModelOnlyCheck):
-                    if model is not None:
-                        check_result = check.run_logic(context)
-                        results.append(check_result)
-                    else:
-                        msg = 'Check is irrelevant if model is not supplied'
-                        results.append(Suite._get_unsupported_failure(check, msg))
-                else:
-                    raise TypeError(f'Don\'t know how to handle type {check.__class__.__name__} in suite.')
-            except Exception as exp:
-                results.append(CheckFailure(check, exp))
-=======
-        context = Context(train_dataset, test_dataset, model,
-                          scorers=scorers,
-                          scorers_per_class=scorers_per_class)
 
         # Create instances of SingleDatasetCheck for train and test if train and test exist.
         # This is needed because in the vision package checks update their internal state with update, so it will be
@@ -444,7 +372,6 @@
                             raise TypeError(f'Don\'t know how to handle type {check.__class__.__name__} in suite.')
                     except Exception as exp:
                         results[check_idx] = CheckFailure(check, exp)
->>>>>>> f9b1ef61
             progress_bar.inc_progress()
             context.flush_cached_inference()
         progress_bar.close()
