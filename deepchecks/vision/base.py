# ----------------------------------------------------------------------------
# Copyright (C) 2021-2022 Deepchecks (https://www.deepchecks.com)
#
# This file is part of Deepchecks.
# Deepchecks is distributed under the terms of the GNU Affero General
# Public License (version 3 or later).
# You should have received a copy of the GNU Affero General Public License
# along with Deepchecks.  If not, see <http://www.gnu.org/licenses/>.
# ----------------------------------------------------------------------------
#
"""Module for base vision abstractions."""
# pylint: disable=broad-except,not-callable
import copy
from typing import Tuple, Mapping, Optional, Any, Union
from collections import OrderedDict

import torch
from torch import nn
from ignite.metrics import Metric

from deepchecks.vision.utils.validation import validate_model
from deepchecks.core.check import (
    CheckFailure,
    SingleDatasetBaseCheck,
    TrainTestBaseCheck,
    ModelOnlyBaseCheck, CheckResult, BaseCheck, DatasetKind
)
from deepchecks.core.suite import BaseSuite, SuiteResult
from deepchecks.core.display_suite import ProgressBar
from deepchecks.core.errors import (
    DatasetValidationError, ModelValidationError,
    DeepchecksNotSupportedError, DeepchecksValueError
)
from deepchecks.vision.dataset import VisionData, TaskType
from deepchecks.vision.utils.validation import apply_to_tensor


__all__ = [
    'Context',
    'Suite',
    'SingleDatasetCheck',
    'TrainTestCheck',
    'ModelOnlyCheck',
]


class Context:
    """Contains all the data + properties the user has passed to a check/suite, and validates it seamlessly.

    Parameters
    ----------
    train : VisionData , default: None
        Dataset or DataFrame object, representing data an estimator was fitted on
    test : VisionData , default: None
        Dataset or DataFrame object, representing data an estimator predicts on
    model : BasicModel , default: None
        A scikit-learn-compatible fitted estimator instance
    model_name: str , default: ''
        The name of the model
    scorers : Mapping[str, Metric] , default: None
        dict of scorers names to a Metric
    scorers_per_class : Mapping[str, Metric] , default: None
        dict of scorers for classification without averaging of the classes.
        See <a href=
        "https://scikit-learn.org/stable/modules/model_evaluation.html#from-binary-to-multiclass-and-multilabel">
        scikit-learn docs</a>
    device : Union[str, torch.device], default: None
        processing unit for use

    """

    def __init__(self,
                 train: VisionData = None,
                 test: VisionData = None,
                 model: nn.Module = None,
                 model_name: str = '',
                 scorers: Mapping[str, Metric] = None,
                 scorers_per_class: Mapping[str, Metric] = None,
                 device: Union[str, torch.device, None] = None
                 ):
        # Validations
        if train is None and test is None and model is None:
            raise DeepchecksValueError('At least one dataset (or model) must be passed to the method!')
        if test and not train:
            raise DatasetValidationError('Can\'t initialize context with only test. if you have single dataset, '
                                         'initialize it as train')
        if train and test:
            train.validate_shared_properties(test)

        self._train = train
        self._test = test
        self._model = model
        self._validated_model = False
        self._batch_prediction_cache = None
        self._user_scorers = scorers
        self._user_scorers_per_class = scorers_per_class
        self._model_name = model_name
        self._device = torch.device(device) if isinstance(device, str) else device

    # Properties
    # Validations note: We know train & test fit each other so all validations can be run only on train

    @property
    def train(self) -> VisionData:
        """Return train if exists, otherwise raise error."""
        if self._train is None:
            raise DeepchecksNotSupportedError('Check is irrelevant for Datasets without train dataset')
        return self._train

    @property
    def test(self) -> VisionData:
        """Return test if exists, otherwise raise error."""
        if self._test is None:
            raise DeepchecksNotSupportedError('Check is irrelevant for Datasets without test dataset')
        return self._test

    @property
    def model(self) -> nn.Module:
        """Return & validate model if model exists, otherwise raise error."""
        if self._model is None:
            raise DeepchecksNotSupportedError('Check is irrelevant for Datasets without model')
        if not self._validated_model:
            if self._train:
                validate_model(self._train, self._model)
            self._validated_model = True
        return self._model

    @property
    def model_name(self):
        """Return model name."""
        return self._model_name

    @property
    def device(self) -> Optional[torch.device]:
        """Return device specified by the user."""
        return self._device

    def have_test(self):
        """Return whether there is test dataset defined."""
        return self._test is not None

    def assert_task_type(self, *expected_types: TaskType):
        """Assert task_type matching given types."""
        if self.train.task_type not in expected_types:
            raise ModelValidationError(
                f'Check is irrelevant for task of type {self.train.task_type}')
        return True

    def infer(self, batch: Any) -> Any:
        """Return the predictions on the given batch, and cache them for later."""
        if self._batch_prediction_cache is None:
            self._batch_prediction_cache = self.model(batch)
        return self._batch_prediction_cache

    def flush_cached_inference(self):
        """Flush the cached inference."""
        self._batch_prediction_cache = None

    def get_data_by_kind(self, kind: DatasetKind):
        """Return the relevant VisionData by given kind."""
        if kind == DatasetKind.TRAIN:
            return self.train
        elif kind == DatasetKind.TEST:
            return self.test
        else:
            raise DeepchecksValueError(f'Unexpected dataset kind {kind}')


def finalize_check_result(check_result: CheckResult, class_instance: BaseCheck) -> CheckResult:
    """Finalize the check result by adding the check instance and processing the conditions."""
    if not isinstance(check_result, CheckResult):
        raise DeepchecksValueError(f'Check {class_instance.name()} expected to return CheckResult but got: '
                                   + type(check_result).__name__)
    check_result.check = class_instance
    check_result.process_conditions()
    return check_result


class SingleDatasetCheck(SingleDatasetBaseCheck):
    """Parent class for checks that only use one dataset."""

    context_type = Context

    def run(
        self,
        dataset: VisionData,
        model: Optional[nn.Module] = None,
        device: Union[str, torch.device, None] = None
    ) -> CheckResult:
        """Run check."""
        assert self.context_type is not None
        context = self.context_type(dataset, model=model, device=device)

        self.initialize_run(context, DatasetKind.TRAIN)

        for batch in dataset.get_data_loader():
<<<<<<< HEAD
            self.update(context, batch, DatasetKind.TRAIN)
=======
            batch = apply_to_tensor(batch, lambda x: x.to(device))
            self.update(context, batch)
>>>>>>> 1f9f6b47
            context.flush_cached_inference()

        return finalize_check_result(self.compute(context, DatasetKind.TRAIN), self)

    def initialize_run(self, context: Context, dataset_kind: DatasetKind):
        """Initialize run before starting updating on batches. Optional."""
        pass

    def update(self, context: Context, batch: Any, dataset_kind: DatasetKind):
        """Update internal check state with given batch."""
        raise NotImplementedError()

    def compute(self, context: Context, dataset_kind: DatasetKind) -> CheckResult:
        """Compute final check result based on accumulated internal state."""
        raise NotImplementedError()


class TrainTestCheck(TrainTestBaseCheck):
    """Parent class for checks that compare two datasets.

    The class checks train dataset and test dataset for model training and test.
    """

    context_type = Context

    def run(
        self,
        train_dataset: VisionData,
        test_dataset: VisionData,
        model: Optional[nn.Module] = None,
        device: Union[str, torch.device, None] = None
    ) -> CheckResult:
        """Run check."""
        assert self.context_type is not None
        context = self.context_type(train_dataset, test_dataset, model=model, device=device)

        self.initialize_run(context)

        for batch in context.train.get_data_loader():
<<<<<<< HEAD
            self.update(context, batch, DatasetKind.TRAIN)
            context.flush_cached_inference()

        for batch in context.test.get_data_loader():
            self.update(context, batch, DatasetKind.TEST)
=======
            batch = apply_to_tensor(batch, lambda x: x.to(device))
            self.update(context, batch, dataset_name='train')
            context.flush_cached_inference()

        for batch in context.test.get_data_loader():
            batch = apply_to_tensor(batch, lambda x: x.to(device))
            self.update(context, batch, dataset_name='test')
>>>>>>> 1f9f6b47
            context.flush_cached_inference()

        return finalize_check_result(self.compute(context), self)

    def initialize_run(self, context: Context):
        """Initialize run before starting updating on batches. Optional."""
        pass

    def update(self, context: Context, batch: Any, dataset_kind: DatasetKind):
        """Update internal check state with given batch for either train or test."""
        raise NotImplementedError()

    def compute(self, context: Context) -> CheckResult:
        """Compute final check result based on accumulated internal state."""
        raise NotImplementedError()


class ModelOnlyCheck(ModelOnlyBaseCheck):
    """Parent class for checks that only use a model and no datasets."""

    context_type = Context

    def run(
        self,
        model: nn.Module,
        device: Union[str, torch.device, None] = None
    ) -> CheckResult:
        """Run check."""
        assert self.context_type is not None
        context = self.context_type(model=model, device=device)

        self.initialize_run(context)
        return finalize_check_result(self.compute(context), self)

    def initialize_run(self, context: Context):
        """Initialize run before starting updating on batches. Optional."""
        pass

    def compute(self, context: Context) -> CheckResult:
        """Compute final check result."""
        raise NotImplementedError()


class Suite(BaseSuite):
    """Tabular suite to run checks of types: TrainTestCheck, SingleDatasetCheck, ModelOnlyCheck."""

    @classmethod
    def supported_checks(cls) -> Tuple:
        """Return tuple of supported check types of this suite."""
        return TrainTestCheck, SingleDatasetCheck, ModelOnlyCheck

    def run(
            self,
            train_dataset: Optional[VisionData] = None,
            test_dataset: Optional[VisionData] = None,
            model: nn.Module = None,
            scorers: Mapping[str, Metric] = None,
            scorers_per_class: Mapping[str, Metric] = None,
            device: Union[str, torch.device, None] = None
    ) -> SuiteResult:
        """Run all checks.

        Parameters
        ----------
        train_dataset: Optional[VisionData] , default None
            object, representing data an estimator was fitted on
        test_dataset : Optional[VisionData] , default None
            object, representing data an estimator predicts on
        model : nn.Module , default None
            A scikit-learn-compatible fitted estimator instance
        scorers : Mapping[str, Metric] , default None
            dict of scorers names to scorer sklearn_name/function
        scorers_per_class : Mapping[str, Metric], default None
            dict of scorers for classification without averaging of the classes
            See <a href=
            "https://scikit-learn.org/stable/modules/model_evaluation.html#from-binary-to-multiclass-and-multilabel">
            scikit-learn docs</a>
        device : Union[str, torch.device], default: None
            processing unit for use

        Returns
        -------
        SuiteResult
            All results by all initialized checks
        """
        context = Context(
            train_dataset,
            test_dataset,
            model,
            scorers=scorers,
            scorers_per_class=scorers_per_class,
            device=device
        )

        # Create instances of SingleDatasetCheck for train and test if train and test exist.
        # This is needed because in the vision package checks update their internal state with update, so it will be
        # easier to iterate and keep the check order if we have an instance for each dataset.
        checks_list = []
        for check_idx, check in list(self.checks.items()):
            if isinstance(check, (TrainTestCheck, ModelOnlyCheck)):
                checks_list.append((check_idx, copy.deepcopy(check)))
            elif isinstance(check, SingleDatasetCheck):
                if context.train is not None:
                    new_check: BaseCheck = copy.deepcopy(check)
                    checks_list.append((str(check_idx) + ' - Train', new_check))
                if context.test is not None:
                    new_check: BaseCheck = copy.deepcopy(check)
                    checks_list.append((str(check_idx) + ' - Test', new_check))
        check_dict = OrderedDict(checks_list)

        # Initialize all checks
        for check in check_dict.values():
            check.initialize_run(context)

        # Create result dict to hold results by check name
        results = OrderedDict({check_idx: None for check_idx, check in check_dict.items()})

        # Loop over training batches
        n_batches = len(context.train.get_data_loader())
        progress_bar = ProgressBar(self.name + ' - Train', n_batches)
        for batch_id, batch in enumerate(context.train.get_data_loader()):
            progress_bar.set_text(f'{100 * batch_id / (1. * n_batches):.0f}%')

            for check_idx, check in check_dict.items():
                if results[check_idx] is None:
                    try:
                        if isinstance(check, TrainTestCheck):
                            if context.train is not None and context.test is not None:
                                check.update(context, batch, dataset_name='train')

                            else:
                                msg = 'Check is irrelevant if not supplied with both train and test datasets'
                                results[check_idx] = Suite._get_unsupported_failure(check, msg)
                        elif isinstance(check, SingleDatasetCheck):
                            if str(check_idx).endswith(' - Train'):
                                check.update(context, batch)
                        elif isinstance(check, ModelOnlyCheck):
                            pass
                        else:
                            raise TypeError(f'Don\'t know how to handle type {check.__class__.__name__} in suite.')
                    except Exception as exp:
                        results[check_idx] = CheckFailure(check, exp)
            progress_bar.inc_progress()
            context.flush_cached_inference()
        progress_bar.close()

        # Loop over test batches
        n_batches = len(context.test.get_data_loader())
        progress_bar = ProgressBar(self.name + ' - Test', n_batches)
        for batch_id, batch in enumerate(context.test.get_data_loader()):
            progress_bar.set_text(f'{100 * batch_id / (1. * n_batches):.0f}%')

            for check_idx, check in check_dict.items():
                if results[check_idx] is None:
                    try:
                        if isinstance(check, TrainTestCheck):
                            if context.train is not None and context.test is not None:
                                check.update(context, batch, dataset_name='test')
                            else:
                                msg = 'Check is irrelevant if not supplied with both train and test datasets'
                                results[check_idx] = Suite._get_unsupported_failure(check, msg)
                        elif isinstance(check, SingleDatasetCheck):
                            if str(check_idx).endswith(' - Test'):
                                check.update(context, batch)
                        elif isinstance(check, ModelOnlyCheck):
                            pass
                        else:
                            raise TypeError(f'Don\'t know how to handle type {check.__class__.__name__} in suite.')
                    except Exception as exp:
                        results[check_idx] = CheckFailure(check, exp)
            progress_bar.inc_progress()
            context.flush_cached_inference()
        progress_bar.close()

        # Perform the computation stage
        for check_idx, check in check_dict.items():
            if results[check_idx] is None:
                try:
                    results[check_idx] = check.compute(context)
                except Exception as exp:
                    results[check_idx] = CheckFailure(check, exp)

        # Update check result names for SingleDatasetChecks and finalize results
        for check_idx, result in results.items():
            if str(check_idx).endswith(' - Train'):
                result.header = f'{result.get_header()} - Train Dataset'
            elif str(check_idx).endswith(' - Test'):
                result.header = f'{result.get_header()} - Test Dataset'
            results[check_idx] = finalize_check_result(result, check_dict[check_idx])

        return SuiteResult(self.name, list(results.values()))

    @classmethod
    def _get_unsupported_failure(cls, check, msg):
        return CheckFailure(check, DeepchecksNotSupportedError(msg))<|MERGE_RESOLUTION|>--- conflicted
+++ resolved
@@ -194,12 +194,8 @@
         self.initialize_run(context, DatasetKind.TRAIN)
 
         for batch in dataset.get_data_loader():
-<<<<<<< HEAD
+            batch = apply_to_tensor(batch, lambda x: x.to(device))
             self.update(context, batch, DatasetKind.TRAIN)
-=======
-            batch = apply_to_tensor(batch, lambda x: x.to(device))
-            self.update(context, batch)
->>>>>>> 1f9f6b47
             context.flush_cached_inference()
 
         return finalize_check_result(self.compute(context, DatasetKind.TRAIN), self)
@@ -239,21 +235,13 @@
         self.initialize_run(context)
 
         for batch in context.train.get_data_loader():
-<<<<<<< HEAD
+            batch = apply_to_tensor(batch, lambda x: x.to(device))
             self.update(context, batch, DatasetKind.TRAIN)
             context.flush_cached_inference()
 
         for batch in context.test.get_data_loader():
+            batch = apply_to_tensor(batch, lambda x: x.to(device))
             self.update(context, batch, DatasetKind.TEST)
-=======
-            batch = apply_to_tensor(batch, lambda x: x.to(device))
-            self.update(context, batch, dataset_name='train')
-            context.flush_cached_inference()
-
-        for batch in context.test.get_data_loader():
-            batch = apply_to_tensor(batch, lambda x: x.to(device))
-            self.update(context, batch, dataset_name='test')
->>>>>>> 1f9f6b47
             context.flush_cached_inference()
 
         return finalize_check_result(self.compute(context), self)
