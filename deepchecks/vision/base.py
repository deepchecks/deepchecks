--- conflicted
+++ resolved
@@ -94,7 +94,12 @@
         if train and test:
             train.validate_shared_label(test)
 
-<<<<<<< HEAD
+        # Set seeds to if possible
+        if train and random_state:
+            train.set_seed(random_state)
+        if test and random_state:
+            test.set_seed(random_state)
+
         self._device = torch.device(device) if isinstance(device, str) else (device if device else torch.device('cpu'))
 
         # If no prediction_formatter is passed and model is defined, we will use the default one according to the
@@ -122,18 +127,6 @@
                 elif test:
                     validate_model(train, model)
                     prediction_formatter.validate_prediction(next(iter(test)), model, self._device)
-=======
-        # Set seeds to if possible
-        if train and random_state:
-            train.set_seed(random_state)
-        if test and random_state:
-            test.set_seed(random_state)
-
-        self._device = torch.device(device) if isinstance(device, str) else device
-
-        if prediction_formatter:
-            prediction_formatter.validate_prediction(next(iter(train)), model, self._device)
->>>>>>> b68f44ed
 
         self._train = train
         self._test = test
