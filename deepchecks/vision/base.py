--- conflicted
+++ resolved
@@ -14,7 +14,6 @@
 from collections import OrderedDict
 
 import torch
-from deepchecks.vision.utils import ClassificationPredictionFormatter, DetectionPredictionFormatter
 from torch import nn
 from torch.utils.data import DataLoader
 from ignite.metrics import Metric
@@ -94,13 +93,13 @@
                                          'initialize it as train')
         if train and test:
             train.validate_shared_label(test)
+
         # Set seeds to if possible
         if train and random_state:
             train.set_seed(random_state)
         if test and random_state:
             test.set_seed(random_state)
 
-<<<<<<< HEAD
         task_type = train.task_type if train else None
         self._device = torch.device(device) if isinstance(device, str) else (device if device else torch.device('cpu'))
 
@@ -119,33 +118,6 @@
             if train is None or model is None:
                 raise DeepchecksValueError('Can\'t pass prediction formatter without model and train data')
             prediction_formatter.validate_prediction(next(iter(train)), model, self._device)
-=======
-        self._device = torch.device(device) if isinstance(device, str) else (device if device else torch.device('cpu'))
-
-        # If no prediction_formatter is passed and model is defined, we will use the default one according to the
-        # dataset task type
-        if model is not None:
-            if prediction_formatter is None:
-                if train:
-                    task_type = train.task_type
-                elif test:
-                    task_type = test.task_type
-                else:
-                    task_type = None
-
-                if task_type == TaskType.CLASSIFICATION:
-                    prediction_formatter = ClassificationPredictionFormatter()
-                elif task_type == TaskType.OBJECT_DETECTION:
-                    prediction_formatter = DetectionPredictionFormatter()
-
-            if prediction_formatter is not None:
-                if train:
-                    validate_model(train, model)
-                    prediction_formatter.validate_prediction(next(iter(train)), model, self._device)
-                elif test:
-                    validate_model(train, model)
-                    prediction_formatter.validate_prediction(next(iter(test)), model, self._device)
->>>>>>> 786a3d33
 
         self._train = train
         self._test = test
