"""Module representing the MNIST dataset."""
import os.path

from torch import nn
import torch.nn.functional as F
import torch
import torchvision


import pathlib
current_path = pathlib.Path(__file__).parent.resolve()
model_path = str(current_path).replace('\\', '/') + '/models/mnist.pth'


class MNistNet(nn.Module):
<<<<<<< HEAD
    """Defines NN to run on MNist data"""
=======
    """Represent a simple MNIST network."""
>>>>>>> b63af4c8

    def __init__(self):
        super().__init__()
        self.conv1 = nn.Conv2d(1, 10, kernel_size=5)
        self.conv2 = nn.Conv2d(10, 20, kernel_size=5)
        self.conv2_drop = nn.Dropout2d()
        self.fc1 = nn.Linear(320, 50)
        self.fc2 = nn.Linear(50, 10)

    def forward(self, x):
<<<<<<< HEAD
        """Forward propagation"""

=======
        """Run a forward step on the network."""
>>>>>>> b63af4c8
        x = F.relu(F.max_pool2d(self.conv1(x), 2))
        x = F.relu(F.max_pool2d(self.conv2_drop(self.conv2(x)), 2))
        x = x.view(-1, 320)
        x = F.relu(self.fc1(x))
        x = F.dropout(x, training=self.training)
        x = self.fc2(x)
        return F.log_softmax(x)


batch_size_train = 64
batch_size_test = 1000

mnist_data_path = os.path.join(current_path, '../../../datasets/classification/mnist')

mnist_data = torchvision.datasets.MNIST(mnist_data_path, download=True)
mnist_train_loader = torch.utils.data.DataLoader(
  torchvision.datasets.MNIST(mnist_data_path, train=True, download=True,
                             transform=torchvision.transforms.Compose([
                               torchvision.transforms.ToTensor(),
                               torchvision.transforms.Normalize(
                                 (0.1307,), (0.3081,))
                             ])),
  batch_size=batch_size_train, shuffle=True, pin_memory=True)

mnist_test_loader = torch.utils.data.DataLoader(
  torchvision.datasets.MNIST(mnist_data_path, train=False, download=True,
                             transform=torchvision.transforms.Compose([
                               torchvision.transforms.ToTensor(),
                               torchvision.transforms.Normalize(
                                 (0.1307,), (0.3081,))
                             ])),
  batch_size=batch_size_test, shuffle=True, pin_memory=True)


def load_mnist():
    """Load the mnist model."""
    model = torch.load(model_path)
    model.eval()

    return model<|MERGE_RESOLUTION|>--- conflicted
+++ resolved
@@ -13,11 +13,7 @@
 
 
 class MNistNet(nn.Module):
-<<<<<<< HEAD
-    """Defines NN to run on MNist data"""
-=======
     """Represent a simple MNIST network."""
->>>>>>> b63af4c8
 
     def __init__(self):
         super().__init__()
@@ -28,12 +24,7 @@
         self.fc2 = nn.Linear(50, 10)
 
     def forward(self, x):
-<<<<<<< HEAD
-        """Forward propagation"""
-
-=======
         """Run a forward step on the network."""
->>>>>>> b63af4c8
         x = F.relu(F.max_pool2d(self.conv1(x), 2))
         x = F.relu(F.max_pool2d(self.conv2_drop(self.conv2(x)), 2))
         x = x.view(-1, 320)
