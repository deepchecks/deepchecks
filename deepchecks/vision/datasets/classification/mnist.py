# ----------------------------------------------------------------------------
# Copyright (C) 2021-2022 Deepchecks (https://www.deepchecks.com)
#
# This file is part of Deepchecks.
# Deepchecks is distributed under the terms of the GNU Affero General
# Public License (version 3 or later).
# You should have received a copy of the GNU Affero General Public License
# along with Deepchecks.  If not, see <http://www.gnu.org/licenses/>.
# ----------------------------------------------------------------------------
#
"""Module representing the MNIST dataset."""
import logging
import pathlib
import typing as t
import warnings
from typing import Iterable, List, Union

import albumentations as A
import numpy as np
import torch
import torch.nn.functional as F
from albumentations.pytorch import ToTensorV2
from torch import nn
from torch.utils.data import DataLoader
<<<<<<< HEAD
import torchvision.transforms as T
=======
from torchvision import datasets
>>>>>>> 3e19f638
from typing_extensions import Literal

from deepchecks.vision.classification_data import ClassificationData
from deepchecks.vision.utils.transformations import un_normalize_batch

__all__ = ['load_dataset', 'load_model', 'MNistNet', 'MNIST', 'MNISTData']


MODELS_DIR = pathlib.Path(__file__).absolute().parent / 'models'

LOGGER = logging.getLogger(__name__)
MODULE_DIR = pathlib.Path(__file__).absolute().parent
DATA_PATH = MODULE_DIR / 'MNIST'
MODEL_PATH = MODELS_DIR / 'mnist.pth'


def load_dataset(
    train: bool = True,
    batch_size: t.Optional[int] = None,
    shuffle: bool = True,
    pin_memory: bool = True,
    object_type: Literal['VisionData', 'DataLoader'] = 'DataLoader',
    is_torch_transform: bool = False,
) -> t.Union[DataLoader, ClassificationData]:
    """Download MNIST dataset.

    Parameters
    ----------
    train : bool, default True
        Train or Test dataset
    batch_size: int, optional
        how many samples per batch to load
    shuffle : bool, default ``True``
        to reshuffled data at every epoch or not
    pin_memory : bool, default ``True``
        If ``True``, the data loader will copy Tensors
        into CUDA pinned memory before returning them.
    object_type : Literal[Dataset, DataLoader], default 'DataLoader'
        object type to return. if `'VisionData'` then :obj:`deepchecks.vision.VisionData`
        will be returned, if `'DataLoader'` then :obj:`torch.utils.data.DataLoader`

    Returns
    -------
    Union[:obj:`deepchecks.vision.VisionData`, :obj:`torch.utils.data.DataLoader`]

        depending on the ``object_type`` parameter value, instance of
        :obj:`deepchecks.vision.VisionData` or :obj:`torch.utils.data.DataLoader`
        will be returned

    """
    batch_size = batch_size or (64 if train else 1000)

    mean = (0.1307,)
    std = (0.3081,)

    if is_torch_transform:
        dataset = datasets.MNIST(
            str(MODULE_DIR),
            train=train,
            download=True,
            transform=T.Compose([
                T.ToTensor(),
                T.Normalize(mean, std),
            ]),
        )
    else:
        dataset = MNIST(
                    str(MODULE_DIR),
                    train=train,
                    download=True,
                    transform=A.Compose([
                        A.Normalize(mean, std),
                        ToTensorV2(),
                    ]),
                )

    loader = DataLoader(
        dataset,
        batch_size=batch_size,
        shuffle=shuffle,
        pin_memory=pin_memory,
        generator=torch.Generator()
    )

    if object_type == 'DataLoader':
        return loader
    elif object_type == 'VisionData':
        return MNISTData(loader, num_classes=len(datasets.MNIST.classes), transform_field='transform')
    else:
        raise TypeError(f'Unknown value of object_type - {object_type}')


class MNISTData(ClassificationData):
    """Class for loading MNIST dataset, inherits from :obj:`deepchecks.vision.classification_data.ClassificationData`.

    Implement the necessary methods for the :obj:`deepchecks.vision.classification_data.ClassificationData` interface.
    """

    def batch_to_labels(self, batch) -> Union[List[torch.Tensor], torch.Tensor]:
        """Convert a batch of mnist data to labels."""
        return batch[1]

    def infer_on_batch(self, batch, model, device) -> Union[List[torch.Tensor], torch.Tensor]:
        """Infer on a batch of mnist data."""
        preds = model.to(device)(batch[0].to(device))
        return nn.Softmax(dim=1)(preds)

    def batch_to_images(self, batch) -> Iterable[np.ndarray]:
        """Convert a batch of mnist data to images."""
        mean = (0.1307,)
        std = (0.3081,)
        tensor = batch[0]
        tensor = tensor.permute(0, 2, 3, 1)
        return un_normalize_batch(tensor, mean, std)


def load_model(pretrained: bool = True, path: pathlib.Path = None) -> 'MNistNet':
    """Load MNIST model.

    Returns
    -------
    MNistNet
    """
    # TODO: should we put downloadable pre-trained model into our repo?
    if path and not path.exists():
        LOGGER.warning('Path for MNIST model not found: %s', str(path))

    path = path or MODEL_PATH

    if pretrained and path.exists():
        model = MNistNet()
        model.load_state_dict(torch.load(path))
        model.eval()
        return model

    model = MNistNet()

    dataloader = t.cast(DataLoader, load_dataset(train=True, object_type='DataLoader'))
    datasize = len(dataloader.dataset)

    loss_fn = nn.CrossEntropyLoss()
    optimizer = torch.optim.Adam(model.parameters())
    epochs = 5

    model.train()

    LOGGER.info('== Starting model training ==')

    for epoch in range(epochs):
        for batch, (X, y) in enumerate(dataloader):  # pylint: disable=invalid-name
            X, y = X.to('cpu'), y.to('cpu')  # pylint: disable=invalid-name

            pred = model(X)
            loss = loss_fn(pred, y)

            optimizer.zero_grad()
            loss.backward()
            optimizer.step()

            if batch % 100 == 0:
                loss, current = loss.item(), batch * len(X)
                LOGGER.info(
                    'Epoch: %f; loss=%f, %d/%d',
                    epoch, loss, current, datasize
                )

    if not path.parent.exists():
        path.parent.mkdir()

    torch.save(model.state_dict(), path)
    model.eval()
    return model


class MNIST(datasets.MNIST):
    """MNIST Dataset."""

    def __getitem__(self, index: int) -> t.Tuple[t.Any, t.Any]:
        """Get sample."""
        # NOTE:
        # we use albumentations for an image augmentation
        # which requires the image to be passed to the transform function as
        # an numpy array, because of this we overridded this method

        img, target = self.data[index].numpy(), int(self.targets[index])

        if self.transform is not None:
            img = self.transform(image=img)['image']

        if self.target_transform is not None:
            target = self.target_transform(target)

        return img, target


class MNistNet(nn.Module):
    """Represent a simple MNIST network."""

    def __init__(self):
        super().__init__()
        self.conv1 = nn.Conv2d(1, 10, kernel_size=5)
        self.conv2 = nn.Conv2d(10, 20, kernel_size=5)
        self.conv2_drop = nn.Dropout2d()
        self.fc1 = nn.Linear(320, 50)
        self.fc2 = nn.Linear(50, 10)

    def forward(self, x):
        """Run a forward step on the network."""
        x = F.relu(F.max_pool2d(self.conv1(x), 2))
        x = F.relu(F.max_pool2d(self.conv2_drop(self.conv2(x)), 2))
        x = x.view(-1, 320)
        x = F.relu(self.fc1(x))
        x = F.dropout(x, training=self.training)
        x = self.fc2(x)
        with warnings.catch_warnings():
            warnings.simplefilter(action='ignore', category=UserWarning)
            return F.log_softmax(x, dim=1)<|MERGE_RESOLUTION|>--- conflicted
+++ resolved
@@ -22,11 +22,8 @@
 from albumentations.pytorch import ToTensorV2
 from torch import nn
 from torch.utils.data import DataLoader
-<<<<<<< HEAD
 import torchvision.transforms as T
-=======
 from torchvision import datasets
->>>>>>> 3e19f638
 from typing_extensions import Literal
 
 from deepchecks.vision.classification_data import ClassificationData
