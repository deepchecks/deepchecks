# ----------------------------------------------------------------------------
# Copyright (C) 2021-2022 Deepchecks (https://www.deepchecks.com)
#
# This file is part of Deepchecks.
# Deepchecks is distributed under the terms of the GNU Affero General
# Public License (version 3 or later).
# You should have received a copy of the GNU Affero General Public License
# along with Deepchecks.  If not, see <http://www.gnu.org/licenses/>.
# ----------------------------------------------------------------------------
#
"""Module for loading a sample of the COCO dataset and the yolov5s model."""
import contextlib
import logging
import os
import typing as t
import warnings
from pathlib import Path

import numpy as np
import torch
import albumentations as A
from PIL import Image
from torch import nn
from torch.utils.data import DataLoader
from torchvision.datasets import VisionDataset
from torchvision.datasets.utils import download_and_extract_archive
from typing_extensions import Literal

from deepchecks import vision
from deepchecks.vision.utils.detection_formatters import DetectionLabelFormatter
from deepchecks.vision.utils import ImageFormatter


__all__ = ['load_dataset', 'load_model', 'yolo_prediction_formatter', 'yolo_label_formatter', 'yolo_image_formatter']


DATA_DIR = Path(__file__).absolute().parent


def load_model(pretrained: bool = True) -> nn.Module:
    """Load the yolov5s model and return it."""
    logger = logging.getLogger('yolov5')
    logger.disabled = True
    model = torch.hub.load('ultralytics/yolov5', 'yolov5s',
                           pretrained=pretrained,
                           verbose=False,
                           device='cpu')
    model.eval()
    model.cpu()
    logger.disabled = False
    return model


def load_dataset(
        train: bool = True,
        batch_size: int = 32,
        num_workers: int = 0,
        shuffle: bool = False,
        pin_memory: bool = True,
        object_type: Literal['VisionData', 'DataLoader'] = 'DataLoader'
) -> t.Union[DataLoader, vision.VisionData]:
    """Get the COCO128 dataset and return a dataloader.

    Parameters
    ----------
    train : bool
        if `True` train dataset, otherwise test dataset
    batch_size : int, default: 32
        Batch size for the dataloader.
    num_workers : int, default: 0
        Number of workers for the dataloader.
    shuffle : bool, default: False
        Whether to shuffle the dataset.
    pin_memory : bool, default: True
        If ``True``, the data loader will copy Tensors
        into CUDA pinned memory before returning them.
    object_type : Literal['Dataset', 'DataLoader'], default: 'DataLoader'
        type of the return value. If 'Dataset', :obj:`deepchecks.vision.VisionDataset`
        will be returned, otherwise :obj:`torch.utils.data.DataLoader`

    Returns
    -------
    Union[DataLoader, VisionDataset]

        A DataLoader or VisionDataset instance representing COCO128 dataset
    """
    root = DATA_DIR
    coco_dir, dataset_name = CocoDataset.download_coco128(root)

    def batch_collate(batch):
        imgs, labels = zip(*batch)
        return list(imgs), list(labels)

    dataloader = DataLoader(
        dataset=CocoDataset(
            root=str(coco_dir),
            name=dataset_name,
            train=train,
            transforms=A.Compose([
                A.NoOp()
            ],
                bbox_params=A.BboxParams(format='coco')
            )
        ),
        batch_size=batch_size,
        shuffle=shuffle,
        num_workers=num_workers,
        collate_fn=batch_collate,
        pin_memory=pin_memory,
    )

    if object_type == 'DataLoader':
        return dataloader
    elif object_type == 'VisionData':
        return vision.VisionData(
            data_loader=dataloader,
            label_formatter=DetectionLabelFormatter(yolo_label_formatter),
            # To display images we need them as numpy array
<<<<<<< HEAD
            image_formatter=ImageFormatter(lambda batch: [np.array(x) for x in batch[0]]),
            num_classes=80
=======
            image_transformer=ImageFormatter(lambda batch: [np.array(x) for x in batch[0]]),
            num_classes=80,
            label_map=LABEL_MAP
>>>>>>> 148e0dfa
        )
    else:
        raise TypeError(f'Unknown value of object_type - {object_type}')


class CocoDataset(VisionDataset):
    """An instance of PyTorch VisionData the represents the COCO128 dataset.

    Parameters
    ----------
    root : str
        Path to the root directory of the dataset.
    name : str
        Name of the dataset.
    train : bool
        if `True` train dataset, otherwise test dataset
    transform : Callable, optional
        A function/transforms that takes in an image and a label and returns the
        transformed versions of both.
        E.g, ``transforms.Rotate``
    target_transform : Callable, optional
        A function/transform that takes in the target and transforms it.
    transforms : Callable, optional
        A function/transform that takes in an PIL image and returns a transformed version.
        E.g, transforms.RandomCrop
    """

    TRAIN_FRACTION = 0.5

    def __init__(
            self,
            root: str,
            name: str,
            train: bool = True,
            transform: t.Optional[t.Callable] = None,
            target_transform: t.Optional[t.Callable] = None,
            transforms: t.Optional[t.Callable] = None,
    ) -> None:
        super().__init__(root, transforms, transform, target_transform)

        self.train = train
        self.root = Path(root).absolute()
        self.images_dir = Path(root) / 'images' / name
        self.labels_dir = Path(root) / 'labels' / name

        images: t.List[Path] = sorted(self.images_dir.glob('./*.jpg'))
        labels: t.List[t.Optional[Path]] = []

        for image in images:
            label = self.labels_dir / f'{image.stem}.txt'
            labels.append(label if label.exists() else None)

        assert \
            len(images) != 0, \
            'Did not find folder with images or it was empty'
        assert \
            not all(l is None for l in labels), \
            'Did not find folder with labels or it was empty'

        train_len = int(self.TRAIN_FRACTION * len(images))

        if self.train is True:
            self.images = images[0:train_len]
            self.labels = labels[0:train_len]
        else:
            self.images = images[train_len:]
            self.labels = labels[train_len:]

    def __getitem__(self, idx: int) -> t.Tuple[Image.Image, np.ndarray]:
        """Get the image and label at the given index."""
        img = Image.open(self.images[idx]).convert('RGB')
        label_file = self.labels[idx]

        if label_file is not None:
            img_labels = [l.split() for l in label_file.open('r').read().strip().splitlines()]
            img_labels = np.array(img_labels, dtype=np.float32)
        else:
            img_labels = np.zeros((0, 5), dtype=np.float32)

        # Transform x,y,w,h in yolo format (x, y are of the image center, and coordinates are normalized) to standard
        # x,y,w,h format, where x,y are of the top left corner of the bounding box and coordinates are absolute.
        bboxes = []
        for label in img_labels:
            x, y, w, h = label[1:]
            # Note: probably the normalization loses some accuracy in the coordinates as it truncates the number,
            # leading in some cases to `y - h / 2` or `x - w / 2` to be negative
            bboxes.append(np.array([
                max((x - w / 2) * img.width, 0),
                max((y - h / 2) * img.height, 0),
                w * img.width,
                h * img.height,
                label[0]
            ]))

        img, bboxes = self.apply_transform(img, bboxes)

        # Return tensor of bboxes
        if bboxes:
            bboxes = torch.stack([torch.tensor(x) for x in bboxes])
        else:
            bboxes = torch.tensor([])
        return img, bboxes

    def apply_transform(self, img, bboxes):
        """Implement the transform in a function to be able to override it in tests."""
        if self.transforms is not None:
            # Albumentations accepts images as numpy and bboxes in defined format + class at the end
            transformed = self.transforms(image=np.array(img), bboxes=bboxes)
            img = Image.fromarray(transformed['image'])
            bboxes = transformed['bboxes']
        return img, bboxes

    def __len__(self) -> int:
        """Return the number of images in the dataset."""
        return len(self.images)

    @classmethod
    def download_coco128(cls, root: t.Union[str, Path]) -> t.Tuple[Path, str]:
        root = root if isinstance(root, Path) else Path(root)
        coco_dir = root / 'coco128'
        images_dir = root / 'images' / 'train2017'
        labels_dir = root / 'labels' / 'train2017'

        if not (root.exists() and root.is_dir()):
            raise RuntimeError(f'root path does not exist or is not a dir - {root}')

        if images_dir.exists() and labels_dir.exists():
            return coco_dir, 'train2017'

        url = 'https://ultralytics.com/assets/coco128.zip'
        md5 = '90faf47c90d1cfa5161c4298d890df55'

        with open(os.devnull, 'w', encoding='utf8') as f, contextlib.redirect_stdout(f):
            download_and_extract_archive(
                url,
                download_root=str(root),
                extract_root=str(root),
                md5=md5
            )

        return coco_dir, 'train2017'


def yolo_prediction_formatter(batch, model, device) -> t.List[torch.Tensor]:
    """Convert from yolo Detections object to List (per image) of Tensors of the shape [N, 6] with each row being \
    [x, y, w, h, confidence, class] for each bbox in the image."""
    return_list = []

    with warnings.catch_warnings():
        warnings.simplefilter(action='ignore', category=UserWarning)

        predictions: 'ultralytics.models.common.Detections' = model.to(device)(batch[0])  # noqa: F821

        # yolo Detections objects have List[torch.Tensor] xyxy output in .pred
        for single_image_tensor in predictions.pred:
            pred_modified = torch.clone(single_image_tensor)
            pred_modified[:, 2] = pred_modified[:, 2] - pred_modified[:, 0]  # w = x_right - x_left
            pred_modified[:, 3] = pred_modified[:, 3] - pred_modified[:, 1]  # h = y_bottom - y_top
            return_list.append(pred_modified)

    return return_list


def yolo_label_formatter(batch):
    """Translate yolo label to deepchecks format."""
    # our labels return at the end, and the VisionDataset expect it at the start
    def move_class(tensor):
        return torch.index_select(tensor, 1, torch.LongTensor([4, 0, 1, 2, 3])) if len(tensor) > 0 else tensor
    return [move_class(tensor) for tensor in batch[1]]


def yolo_image_formatter(batch):
    """Convert list of PIL images to deepchecks image format."""
    # Yolo works on PIL and VisionDataset expects images as numpy arrays
    return [np.array(x) for x in batch[0]]


LABEL_MAP = {
    1: 'person',
    2: 'bicycle',
    3: 'car',
    4: 'motorcycle',
    5: 'airplane',
    6: 'bus',
    7: 'train',
    8: 'truck',
    9: 'boat',
    10: 'traffic light',
    11: 'fire hydrant',
    13: 'stop sign',
    14: 'parking meter',
    15: 'bench',
    16: 'bird',
    17: 'cat',
    18: 'dog',
    19: 'horse',
    20: 'sheep',
    21: 'cow',
    22: 'elephant',
    23: 'bear',
    24: 'zebra',
    25: 'giraffe',
    27: 'backpack',
    28: 'umbrella',
    31: 'handbag',
    32: 'tie',
    33: 'suitcase',
    34: 'frisbee',
    35: 'skis',
    36: 'snowboard',
    37: 'sports ball',
    38: 'kite',
    39: 'baseball bat',
    40: 'baseball glove',
    41: 'skateboard',
    42: 'surfboard',
    43: 'tennis racket',
    44: 'bottle',
    46: 'wine glass',
    47: 'cup',
    48: 'fork',
    49: 'knife',
    50: 'spoon',
    51: 'bowl',
    52: 'banana',
    53: 'apple',
    54: 'sandwich',
    55: 'orange',
    56: 'broccoli',
    57: 'carrot',
    58: 'hot dog',
    59: 'pizza',
    60: 'donut',
    61: 'cake',
    62: 'chair',
    63: 'couch',
    64: 'potted plant',
    65: 'bed',
    67: 'dining table',
    70: 'toilet',
    72: 'tv',
    73: 'laptop',
    74: 'mouse',
    75: 'remote',
    76: 'keyboard',
    77: 'cell phone',
    78: 'microwave',
    79: 'oven',
    80: 'toaster',
    81: 'sink',
    82: 'refrigerator',
    84: 'book',
    85: 'clock',
    86: 'vase',
    87: 'scissors',
    88: 'teddy bear',
    89: 'hair drier',
    90: 'toothbrush'
}<|MERGE_RESOLUTION|>--- conflicted
+++ resolved
@@ -116,14 +116,9 @@
             data_loader=dataloader,
             label_formatter=DetectionLabelFormatter(yolo_label_formatter),
             # To display images we need them as numpy array
-<<<<<<< HEAD
             image_formatter=ImageFormatter(lambda batch: [np.array(x) for x in batch[0]]),
-            num_classes=80
-=======
-            image_transformer=ImageFormatter(lambda batch: [np.array(x) for x in batch[0]]),
             num_classes=80,
             label_map=LABEL_MAP
->>>>>>> 148e0dfa
         )
     else:
         raise TypeError(f'Unknown value of object_type - {object_type}')
