# ----------------------------------------------------------------------------
# Copyright (C) 2021-2022 Deepchecks (https://www.deepchecks.com)
#
# This file is part of Deepchecks.
# Deepchecks is distributed under the terms of the GNU Affero General
# Public License (version 3 or later).
# You should have received a copy of the GNU Affero General Public License
# along with Deepchecks.  If not, see <http://www.gnu.org/licenses/>.
# ----------------------------------------------------------------------------
#
"""Module for loading a sample of the COCO dataset and the yolov5s model."""
import typing as t
from pathlib import Path

import numpy as np
import torch
# import albumentations as A
from PIL import Image
from torch import nn
from torch.utils.data import DataLoader
from torchvision.datasets import VisionDataset
from torchvision.datasets.utils import download_and_extract_archive
from typing_extensions import Literal

from deepchecks import vision
from deepchecks.vision.utils.detection_formatters import DetectionLabelFormatter


__all__ = ['load_dataset']


DATA_DIR = Path(__file__).absolute().parent


def load_model(pretrained: bool = True) -> nn.Module:
    """Load the yolov5s model and return it."""
    model = torch.hub.load('ultralytics/yolov5', 'yolov5s', pretrained=pretrained)
    model.eval()
    model.cpu()
    return model


def load_dataset(
    train: bool = True,
    batch_size: int = 32,
    num_workers: int = 0,
    shuffle: bool = False,
    pin_memory: bool = True,
    object_type: Literal['Dataset', 'DataLoader'] = 'DataLoader'
) -> t.Union[DataLoader, vision.VisionDataset]:
    """Get the COCO128 dataset and return a dataloader.

    Parameters
    ----------
    train : bool
        if `True` train dataset, otherwise test dataset
    batch_size : int, default: 32
        Batch size for the dataloader.
    num_workers : int, default: 0
        Number of workers for the dataloader.
    shuffle : bool, default: False
        Whether to shuffle the dataset.
    pin_memory : bool, default: True
        If ``True``, the data loader will copy Tensors
        into CUDA pinned memory before returning them.
    object_type : Literal['Dataset', 'DataLoader'], default: 'DataLoader'
        type of the return value. If 'Dataset', :obj:`deepchecks.vision.VisionDataset`
        will be returned, otherwise :obj:`torch.utils.data.DataLoader`

    Returns
    -------
    Union[DataLoader, VisionDataset]

        A DataLoader or VisionDataset instance representing COCO128 dataset
    """
    root = DATA_DIR
    coco_dir, dataset_name = CocoDataset.download_coco128(root)

    def batch_collate(batch):
        imgs, labels = zip(*batch)
        return list(imgs), list(labels)

    dataloader = DataLoader(
        dataset=CocoDataset(
            root=str(coco_dir),
            name=dataset_name,
            train=train,
            # transform=A.Compose([
            #     # TODO: what transformations we need to apply
            # ])
        ),
        batch_size=batch_size,
        shuffle=shuffle,
        num_workers=num_workers,
        collate_fn=batch_collate,
        pin_memory=pin_memory,
    )

    if object_type == 'DataLoader':
        return dataloader
    elif object_type == 'Dataset':
        return vision.VisionDataset(
            data_loader=dataloader,
            label_transformer=DetectionLabelFormatter(lambda x: x),
            num_classes=80
        )
    else:
        raise TypeError(f'Unknown value of object_type - {object_type}')


class CocoDataset(VisionDataset):
<<<<<<< HEAD
    """An instance of PyTorch VisionDataset that represents the COCO128 dataset.
=======
    """An instance of PyTorch VisionData the represents the COCO dataset.
>>>>>>> b3bf9541

    Parameters
    ----------
    root : str
        Path to the root directory of the dataset.
    name : str
        Name of the dataset.
    train : bool
        if `True` train dataset, otherwise test dataset
    transform : Callable, optional
        A function/transforms that takes in an image and a label and returns the
        transformed versions of both.
        E.g, ``transforms.Rotate``
    target_transform : Callable, optional
        A function/transform that takes in the target and transforms it.
    transforms : Callable, optional
        A function/transform that takes in an PIL image and returns a transformed version.
        E.g, transforms.RandomCrop
    """

    TRAIN_FRACTION = 0.5

    def __init__(
        self,
        root: str,
        name: str,
        train: bool = True,
        transform: t.Optional[t.Callable] = None,
        target_transform: t.Optional[t.Callable] = None,
        transforms: t.Optional[t.Callable] = None,
    ) -> None:
        super().__init__(root, transforms, transform, target_transform)

        self.train = train
        self.root = Path(root).absolute()
        self.images_dir = Path(root) / 'images' / name
        self.labels_dir = Path(root) / 'labels' / name

        images: t.List[Path] = list(self.images_dir.glob('./*.jpg'))
        labels: t.List[t.Optional[Path]] = []

        for image in images:
            label = self.labels_dir / f'{image.stem}.txt'
            labels.append(label if label.exists() else None)

        assert \
            len(images) != 0, \
            'Did not find folder with images or it was empty'
        assert \
            not all(l is None for l in labels), \
            'Did not find folder with labels or it was empty'

        train_len = int(self.TRAIN_FRACTION * len(images))

        if self.train is True:
            self.images = images[0:train_len]
            self.labels = labels[0:train_len]
        else:
            self.images = images[train_len:]
            self.labels = labels[train_len:]

    def __getitem__(self, idx: int) -> t.Tuple[Image.Image, np.ndarray]:
        """Get the image and label at the given index."""
        img = Image.open(self.images[idx]).convert('RGB')
        label_file = self.labels[idx]

        if label_file is not None:
            img_labels = [l.split() for l in label_file.open('r').read().strip().splitlines()]
            img_labels = np.array(img_labels, dtype=np.float32)
        else:
            img_labels = np.zeros((0, 5), dtype=np.float32)

        # Transform x,y,w,h in yolo format (x, y are of the image center, and coordinates are normalized) to standard
        # x,y,w,h format, where x,y are of the top left corner of the bounding box and coordinates are absolute.
        for i in range(len(img_labels)):
            x, y, w, h = img_labels[i, 1:]
            img_labels[i, 1:] = np.array([
                (x - w / 2) * img.width,
                (y - h / 2) * img.height,
                w * img.width,
                h * img.height
            ])

        if self.transforms is not None:
            img, img_labels = self.transforms(img, img_labels)

        return img, img_labels

    def __len__(self) -> int:
        """Return the number of images in the dataset."""
        return len(self.images)

    @classmethod
    def download_coco128(cls, root: t.Union[str, Path]) -> t.Tuple[Path, str]:
        root = root if isinstance(root, Path) else Path(root)
        coco_dir = root / 'coco128'
        images_dir = root / 'images' / 'train2017'
        labels_dir = root / 'labels' / 'train2017'

        if not (root.exists() and root.is_dir()):
            raise RuntimeError(f'root path does not exist or is not a dir - {root}')

        if images_dir.exists() and labels_dir.exists():
            return coco_dir, 'train2017'

        url = 'https://ultralytics.com/assets/coco128.zip'
        md5 = '90faf47c90d1cfa5161c4298d890df55'

        download_and_extract_archive(
            url,
            download_root=str(root),
            extract_root=str(root),
            md5=md5
        )

        return coco_dir, 'train2017'


def yolo_wrapper(
    predictions: 'ultralytics.models.common.Detections'  # noqa: F821
) -> t.List[torch.Tensor]:
    """Convert from yolo Detections object to List (per image) of Tensors of the shape [N, 6] with each row being \
    [x, y, w, h, confidence, class] for each bbox in the image."""
    return_list = []

    # yolo Detections objects have List[torch.Tensor] xyxy output in .pred
    for single_image_tensor in predictions.pred:
        pred_modified = torch.clone(single_image_tensor)
        pred_modified[:, 2] = pred_modified[:, 2] - pred_modified[:, 0]  # w = x_right - x_left
        pred_modified[:, 3] = pred_modified[:, 3] - pred_modified[:, 1]  # h = y_bottom - y_top
        return_list.append(pred_modified)

    return return_list<|MERGE_RESOLUTION|>--- conflicted
+++ resolved
@@ -47,7 +47,7 @@
     shuffle: bool = False,
     pin_memory: bool = True,
     object_type: Literal['Dataset', 'DataLoader'] = 'DataLoader'
-) -> t.Union[DataLoader, vision.VisionDataset]:
+) -> t.Union[DataLoader, vision.VisionData]:
     """Get the COCO128 dataset and return a dataloader.
 
     Parameters
@@ -99,7 +99,7 @@
     if object_type == 'DataLoader':
         return dataloader
     elif object_type == 'Dataset':
-        return vision.VisionDataset(
+        return vision.VisionData(
             data_loader=dataloader,
             label_transformer=DetectionLabelFormatter(lambda x: x),
             num_classes=80
@@ -109,11 +109,7 @@
 
 
 class CocoDataset(VisionDataset):
-<<<<<<< HEAD
-    """An instance of PyTorch VisionDataset that represents the COCO128 dataset.
-=======
-    """An instance of PyTorch VisionData the represents the COCO dataset.
->>>>>>> b3bf9541
+    """An instance of PyTorch VisionData the represents the COCO128 dataset.
 
     Parameters
     ----------
