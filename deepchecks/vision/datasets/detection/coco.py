# ----------------------------------------------------------------------------
# Copyright (C) 2021-2022 Deepchecks (https://www.deepchecks.com)
#
# This file is part of Deepchecks.
# Deepchecks is distributed under the terms of the GNU Affero General
# Public License (version 3 or later).
# You should have received a copy of the GNU Affero General Public License
# along with Deepchecks.  If not, see <http://www.gnu.org/licenses/>.
# ----------------------------------------------------------------------------
#
"""Module for loading a sample of the COCO dataset and the yolov5s model."""
import contextlib
import logging
import os
import typing as t
import warnings
from pathlib import Path

import numpy as np
import torch
import albumentations as A
from PIL import Image
from torch import nn
from torch.utils.data import DataLoader
from torchvision.datasets import VisionDataset
from torchvision.datasets.utils import download_and_extract_archive
from typing_extensions import Literal

from deepchecks import vision
from deepchecks.vision.utils.detection_formatters import DetectionLabelFormatter
from deepchecks.vision.utils import ImageFormatter


__all__ = ['load_dataset', 'load_model', 'yolo_prediction_formatter', 'yolo_label_formatter', 'yolo_image_formatter']


DATA_DIR = Path(__file__).absolute().parent


def load_model(pretrained: bool = True) -> nn.Module:
    """Load the yolov5s model and return it."""
    logger = logging.getLogger('yolov5')
    logger.disabled = True
    model = torch.hub.load('ultralytics/yolov5', 'yolov5s',
                           pretrained=pretrained,
                           verbose=False,
                           device='cpu')
    model.eval()
    model.cpu()
    logger.disabled = False
    return model


def load_dataset(
        train: bool = True,
        batch_size: int = 32,
        num_workers: int = 0,
        shuffle: bool = False,
        pin_memory: bool = True,
        object_type: Literal['VisionData', 'DataLoader'] = 'DataLoader'
) -> t.Union[DataLoader, vision.VisionData]:
    """Get the COCO128 dataset and return a dataloader.

    Parameters
    ----------
    train : bool
        if `True` train dataset, otherwise test dataset
    batch_size : int, default: 32
        Batch size for the dataloader.
    num_workers : int, default: 0
        Number of workers for the dataloader.
    shuffle : bool, default: False
        Whether to shuffle the dataset.
    pin_memory : bool, default: True
        If ``True``, the data loader will copy Tensors
        into CUDA pinned memory before returning them.
    object_type : Literal['Dataset', 'DataLoader'], default: 'DataLoader'
        type of the return value. If 'Dataset', :obj:`deepchecks.vision.VisionDataset`
        will be returned, otherwise :obj:`torch.utils.data.DataLoader`

    Returns
    -------
    Union[DataLoader, VisionDataset]

        A DataLoader or VisionDataset instance representing COCO128 dataset
    """
    root = DATA_DIR
    coco_dir, dataset_name = CocoDataset.download_coco128(root)

    def batch_collate(batch):
        imgs, labels = zip(*batch)
        return list(imgs), list(labels)

    dataloader = DataLoader(
        dataset=CocoDataset(
            root=str(coco_dir),
            name=dataset_name,
            train=train,
            transforms=A.Compose([
                A.NoOp()
            ],
                bbox_params=A.BboxParams(format='coco')
            )
        ),
        batch_size=batch_size,
        shuffle=shuffle,
        num_workers=num_workers,
        collate_fn=batch_collate,
        pin_memory=pin_memory,
    )

    if object_type == 'DataLoader':
        return dataloader
    elif object_type == 'VisionData':
        return vision.VisionData(
            data_loader=dataloader,
            label_transformer=DetectionLabelFormatter(yolo_label_formatter),
            # To display images we need them as numpy array
<<<<<<< HEAD
            image_transformer=ImageFormatter(lambda pil_list: [np.array(x) for x in pil_list]),
            num_classes=80,
            label_map=LABEL_MAP
=======
            image_transformer=ImageFormatter(lambda batch: [np.array(x) for x in batch[0]]),
            num_classes=80
>>>>>>> dccb1987
        )
    else:
        raise TypeError(f'Unknown value of object_type - {object_type}')


class CocoDataset(VisionDataset):
    """An instance of PyTorch VisionData the represents the COCO128 dataset.

    Parameters
    ----------
    root : str
        Path to the root directory of the dataset.
    name : str
        Name of the dataset.
    train : bool
        if `True` train dataset, otherwise test dataset
    transform : Callable, optional
        A function/transforms that takes in an image and a label and returns the
        transformed versions of both.
        E.g, ``transforms.Rotate``
    target_transform : Callable, optional
        A function/transform that takes in the target and transforms it.
    transforms : Callable, optional
        A function/transform that takes in an PIL image and returns a transformed version.
        E.g, transforms.RandomCrop
    """

    TRAIN_FRACTION = 0.5

    def __init__(
            self,
            root: str,
            name: str,
            train: bool = True,
            transform: t.Optional[t.Callable] = None,
            target_transform: t.Optional[t.Callable] = None,
            transforms: t.Optional[t.Callable] = None,
    ) -> None:
        super().__init__(root, transforms, transform, target_transform)

        self.train = train
        self.root = Path(root).absolute()
        self.images_dir = Path(root) / 'images' / name
        self.labels_dir = Path(root) / 'labels' / name

        images: t.List[Path] = sorted(self.images_dir.glob('./*.jpg'))
        labels: t.List[t.Optional[Path]] = []

        for image in images:
            label = self.labels_dir / f'{image.stem}.txt'
            labels.append(label if label.exists() else None)

        assert \
            len(images) != 0, \
            'Did not find folder with images or it was empty'
        assert \
            not all(l is None for l in labels), \
            'Did not find folder with labels or it was empty'

        train_len = int(self.TRAIN_FRACTION * len(images))

        if self.train is True:
            self.images = images[0:train_len]
            self.labels = labels[0:train_len]
        else:
            self.images = images[train_len:]
            self.labels = labels[train_len:]

    def __getitem__(self, idx: int) -> t.Tuple[Image.Image, np.ndarray]:
        """Get the image and label at the given index."""
        img = Image.open(self.images[idx]).convert('RGB')
        label_file = self.labels[idx]

        if label_file is not None:
            img_labels = [l.split() for l in label_file.open('r').read().strip().splitlines()]
            img_labels = np.array(img_labels, dtype=np.float32)
        else:
            img_labels = np.zeros((0, 5), dtype=np.float32)

        # Transform x,y,w,h in yolo format (x, y are of the image center, and coordinates are normalized) to standard
        # x,y,w,h format, where x,y are of the top left corner of the bounding box and coordinates are absolute.
        bboxes = []
        for label in img_labels:
            x, y, w, h = label[1:]
            # Note: probably the normalization loses some accuracy in the coordinates as it truncates the number,
            # leading in some cases to `y - h / 2` or `x - w / 2` to be negative
            bboxes.append(np.array([
                max((x - w / 2) * img.width, 0),
                max((y - h / 2) * img.height, 0),
                w * img.width,
                h * img.height,
                label[0]
            ]))

        img, bboxes = self.apply_transform(img, bboxes)

        # Return tensor of bboxes
        if bboxes:
            bboxes = torch.stack([torch.tensor(x) for x in bboxes])
        else:
            bboxes = torch.tensor([])
        return img, bboxes

    def apply_transform(self, img, bboxes):
        """Implement the transform in a function to be able to override it in tests."""
        if self.transforms is not None:
            # Albumentations accepts images as numpy and bboxes in defined format + class at the end
            transformed = self.transforms(image=np.array(img), bboxes=bboxes)
            img = Image.fromarray(transformed['image'])
            bboxes = transformed['bboxes']
        return img, bboxes

    def __len__(self) -> int:
        """Return the number of images in the dataset."""
        return len(self.images)

    @classmethod
    def download_coco128(cls, root: t.Union[str, Path]) -> t.Tuple[Path, str]:
        root = root if isinstance(root, Path) else Path(root)
        coco_dir = root / 'coco128'
        images_dir = root / 'images' / 'train2017'
        labels_dir = root / 'labels' / 'train2017'

        if not (root.exists() and root.is_dir()):
            raise RuntimeError(f'root path does not exist or is not a dir - {root}')

        if images_dir.exists() and labels_dir.exists():
            return coco_dir, 'train2017'

        url = 'https://ultralytics.com/assets/coco128.zip'
        md5 = '90faf47c90d1cfa5161c4298d890df55'

        with open(os.devnull, 'w', encoding='utf8') as f, contextlib.redirect_stdout(f):
            download_and_extract_archive(
                url,
                download_root=str(root),
                extract_root=str(root),
                md5=md5
            )

        return coco_dir, 'train2017'


def yolo_prediction_formatter(batch, model, device) -> t.List[torch.Tensor]:
    """Convert from yolo Detections object to List (per image) of Tensors of the shape [N, 6] with each row being \
    [x, y, w, h, confidence, class] for each bbox in the image."""
    return_list = []

    with warnings.catch_warnings():
        warnings.simplefilter(action='ignore', category=UserWarning)

        predictions: 'ultralytics.models.common.Detections' = model.to(device)(batch[0])  # noqa: F821

        # yolo Detections objects have List[torch.Tensor] xyxy output in .pred
        for single_image_tensor in predictions.pred:
            pred_modified = torch.clone(single_image_tensor)
            pred_modified[:, 2] = pred_modified[:, 2] - pred_modified[:, 0]  # w = x_right - x_left
            pred_modified[:, 3] = pred_modified[:, 3] - pred_modified[:, 1]  # h = y_bottom - y_top
            return_list.append(pred_modified)

    return return_list


def yolo_label_formatter(batch):
    """Translate yolo label to deepchecks format."""
    # our labels return at the end, and the VisionDataset expect it at the start
    def move_class(tensor):
        return torch.index_select(tensor, 1, torch.LongTensor([4, 0, 1, 2, 3])) if len(tensor) > 0 else tensor
    return [move_class(tensor) for tensor in batch[1]]


def yolo_image_formatter(batch):
    """Convert list of PIL images to deepchecks image format."""
    # Yolo works on PIL and VisionDataset expects images as numpy arrays
<<<<<<< HEAD
    return [np.array(x) for x in pil_list]


LABEL_MAP = {
    1: 'person',
    2: 'bicycle',
    3: 'car',
    4: 'motorcycle',
    5: 'airplane',
    6: 'bus',
    7: 'train',
    8: 'truck',
    9: 'boat',
    10: 'traffic light',
    11: 'fire hydrant',
    13: 'stop sign',
    14: 'parking meter',
    15: 'bench',
    16: 'bird',
    17: 'cat',
    18: 'dog',
    19: 'horse',
    20: 'sheep',
    21: 'cow',
    22: 'elephant',
    23: 'bear',
    24: 'zebra',
    25: 'giraffe',
    27: 'backpack',
    28: 'umbrella',
    31: 'handbag',
    32: 'tie',
    33: 'suitcase',
    34: 'frisbee',
    35: 'skis',
    36: 'snowboard',
    37: 'sports ball',
    38: 'kite',
    39: 'baseball bat',
    40: 'baseball glove',
    41: 'skateboard',
    42: 'surfboard',
    43: 'tennis racket',
    44: 'bottle',
    46: 'wine glass',
    47: 'cup',
    48: 'fork',
    49: 'knife',
    50: 'spoon',
    51: 'bowl',
    52: 'banana',
    53: 'apple',
    54: 'sandwich',
    55: 'orange',
    56: 'broccoli',
    57: 'carrot',
    58: 'hot dog',
    59: 'pizza',
    60: 'donut',
    61: 'cake',
    62: 'chair',
    63: 'couch',
    64: 'potted plant',
    65: 'bed',
    67: 'dining table',
    70: 'toilet',
    72: 'tv',
    73: 'laptop',
    74: 'mouse',
    75: 'remote',
    76: 'keyboard',
    77: 'cell phone',
    78: 'microwave',
    79: 'oven',
    80: 'toaster',
    81: 'sink',
    82: 'refrigerator',
    84: 'book',
    85: 'clock',
    86: 'vase',
    87: 'scissors',
    88: 'teddy bear',
    89: 'hair drier',
    90: 'toothbrush'
}
=======
    return [np.array(x) for x in batch[0]]
>>>>>>> dccb1987
<|MERGE_RESOLUTION|>--- conflicted
+++ resolved
@@ -116,14 +116,9 @@
             data_loader=dataloader,
             label_transformer=DetectionLabelFormatter(yolo_label_formatter),
             # To display images we need them as numpy array
-<<<<<<< HEAD
-            image_transformer=ImageFormatter(lambda pil_list: [np.array(x) for x in pil_list]),
+            image_transformer=ImageFormatter(lambda batch: [np.array(x) for x in batch[0]]),
             num_classes=80,
             label_map=LABEL_MAP
-=======
-            image_transformer=ImageFormatter(lambda batch: [np.array(x) for x in batch[0]]),
-            num_classes=80
->>>>>>> dccb1987
         )
     else:
         raise TypeError(f'Unknown value of object_type - {object_type}')
@@ -298,8 +293,7 @@
 def yolo_image_formatter(batch):
     """Convert list of PIL images to deepchecks image format."""
     # Yolo works on PIL and VisionDataset expects images as numpy arrays
-<<<<<<< HEAD
-    return [np.array(x) for x in pil_list]
+    return [np.array(x) for x in batch[0]]
 
 
 LABEL_MAP = {
@@ -383,7 +377,4 @@
     88: 'teddy bear',
     89: 'hair drier',
     90: 'toothbrush'
-}
-=======
-    return [np.array(x) for x in batch[0]]
->>>>>>> dccb1987
+}