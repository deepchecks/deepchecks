--- conflicted
+++ resolved
@@ -21,10 +21,6 @@
 import cv2
 import numpy as np
 import torch
-<<<<<<< HEAD
-import cv2
-=======
->>>>>>> 78593c47
 from PIL import Image
 from torch import nn
 from torch.utils.data import DataLoader
