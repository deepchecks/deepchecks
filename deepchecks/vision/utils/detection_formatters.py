# ----------------------------------------------------------------------------
# Copyright (C) 2021 Deepchecks (https://www.deepchecks.com)
#
# This file is part of Deepchecks.
# Deepchecks is distributed under the terms of the GNU Affero General
# Public License (version 3 or later).
# You should have received a copy of the GNU Affero General Public License
# along with Deepchecks.  If not, see <http://www.gnu.org/licenses/>.
# ----------------------------------------------------------------------------
#
"""Module for defining detection encoders."""
<<<<<<< HEAD
from collections import Counter
from typing import Union, Callable, Optional, Sequence, List

=======
from typing import Union, Callable
from itertools import chain
>>>>>>> dccb1987
import numpy as np
import torch

from deepchecks.core.errors import DeepchecksValueError
from .base_formatters import BaseLabelFormatter, BasePredictionFormatter
<<<<<<< HEAD

=======
from deepchecks.core.errors import DeepchecksValueError
>>>>>>> dccb1987

__all__ = ['DetectionLabelFormatter', 'DetectionPredictionFormatter']


class DetectionLabelFormatter(BaseLabelFormatter):
    """
    Class for encoding the detection annotations to the required format.

    Parameters
    ----------
    label_formatter : Callable
        Function that takes in a batch from DataLoader and returns only the encoded labels in the following format:
        List of length N containing tensors of shape (M, 5), where N is the number of samples,
        M is the number of bounding boxes in the sample and each bounding box is represented by 5 values: **(class_id,
        x, y, w, h)**. x and y are the coordinates (in pixels) of the upper left corner of the bounding box, w and h are
        the width and height of the bounding box (in pixels) and class_id is the class id.

    Examples
    --------
    >>> import torch
    ... from deepchecks.vision.utils.detection_formatters import DetectionLabelFormatter
    ...
    ...
    ... def yolo_to_coco(batch):
    ...     return [torch.stack(
    ...             [torch.cat((bbox[1:3], bbox[4:] - bbox[1:3], bbox[0]), dim=0)
    ...                 for bbox in image])
    ...             for image in batch[1]]
    ...
    ...
    ... label_formatter = DetectionLabelFormatter(yolo_to_coco)


    See Also
    --------
    DetectionPredictionFormatter

    """

    label_formatter: Callable

<<<<<<< HEAD
    def __init__(
        self,
        label_formatter: Union[str, Callable] = lambda x: x
    ):
=======
    def __init__(self, label_formatter: Union[str, Callable] = lambda x: x[1]):
>>>>>>> dccb1987
        super().__init__(label_formatter)
        if isinstance(label_formatter, str):
            self.label_formatter = lambda batch: convert_batch_of_bboxes(batch, label_formatter)
        else:
            self.label_formatter = label_formatter

    def __call__(self, *args, **kwargs):
        """Call the encoder."""
        return self.label_formatter(*args, **kwargs)

    def get_classes(self, batch_labels):
        """Get a labels batch and return classes inside it."""
        def get_classes_from_single_label(tensor):
            return list(tensor[:, 0].tolist()) if len(tensor) > 0 else []

        return list(chain(*[get_classes_from_single_label(x) for x in batch_labels]))

    def validate_label(self, batch):
        """
        Validate the label.

        Parameters
        ----------
        batch

        Returns
        -------
        Optional[str]
            None if the label is valid, otherwise a string containing the error message.

        """
        labels = self(batch)
        if not isinstance(labels, list):
            raise DeepchecksValueError('Check requires object detection label to be a list with an entry for each '
                                       'sample')
        if len(labels) == 0:
            raise DeepchecksValueError('Check requires object detection label to be a non-empty list')
        if not isinstance(labels[0], (torch.Tensor, np.ndarray)):
            raise DeepchecksValueError('Check requires object detection label to be a list of torch.Tensor or numpy '
                                       'array')
        if len(labels[0].shape) != 2:
            raise DeepchecksValueError('Check requires object detection label to be a list of 2D tensors')
        if labels[0].shape[1] != 5:
            raise DeepchecksValueError('Check requires object detection label to be a list of 2D tensors, when '
                                       'each row has 5 columns: [class_id, x, y, width, height]')


class DetectionPredictionFormatter(BasePredictionFormatter):
    """
    Class for encoding the detection prediction to the required format.

    Parameters
    ----------
    prediction_formatter : Callable
        Function that takes in a batch from DataLoader and model, and returns the encoded labels in the
        following format:
        List of length N containing tensors of shape (B, 6), where N is the number of images,
        B is the number of bounding boxes detected in the sample and each bounding box is represented by 6 values:
        **[x, y, w, h, confidence, class_id]**. x and y are the coordinates (in pixels) of the upper left corner of the
        bounding box, w and h are the width and height of the bounding box (in pixels), confidence is the confidence of
        the model and class_id is the class id.

    Examples
    --------
    >>> import torch
    ... import typing as t
    ... from deepchecks.vision.utils.detection_formatters import DetectionPredictionFormatter
    ...
    ...
    ... def yolo_wrapper(
    ...     batch, model, device
    ... ) -> t.List[torch.Tensor]:
    ...     return_list = []
    ...
    ...     predictions = model(batch[0])
    ...     # yolo Detections objects have List[torch.Tensor] xyxy output in .pred
    ...     for single_image_tensor in predictions.pred:
    ...         pred_modified = torch.clone(single_image_tensor)
    ...         pred_modified[:, 2] = pred_modified[:, 2] - pred_modified[:, 0]
    ...         pred_modified[:, 3] = pred_modified[:, 3] - pred_modified[:, 1]
    ...         return_list.append(pred_modified)
    ...
    ...     return return_list
    ...
    ...
    ... label_formatter = DetectionPredictionFormatter(yolo_wrapper)


    See Also
    --------
    DetectionLabelFormatter

    """

    def __init__(self, prediction_formatter: Callable = None):
        super().__init__(prediction_formatter)
        if prediction_formatter is None:
            self.prediction_formatter = lambda batch, model, device: model.to(device)(batch[0].to(device))
        else:
            self.prediction_formatter = prediction_formatter

    def __call__(self, *args, **kwargs):
        """Call the encoder."""
        return self.prediction_formatter(*args, **kwargs)

    def validate_prediction(self, batch, model, device, n_classes: int = None, eps: float = 1e-3):
        """
        Validate the prediction.

        Parameters
        ----------
        batch : t.Any
            Batch from DataLoader
        model : t.Any
        device : torch.Device
        n_classes : int
            Number of classes.
        eps : float , default: 1e-3
            Epsilon value to be used in the validation, by default 1e-3
        """
        batch_predictions = self(batch, model, device)
        if not isinstance(batch_predictions, list):
            raise DeepchecksValueError('Check requires detection predictions to be a list with an entry for each'
                                       ' sample')
        if len(batch_predictions) == 0:
            raise DeepchecksValueError('Check requires detection predictions to be a non-empty list')
        if not isinstance(batch_predictions[0], (torch.Tensor, np.ndarray)):
            raise DeepchecksValueError('Check requires detection predictions to be a list of torch.Tensor or'
                                       ' numpy array')
        if len(batch_predictions[0].shape) != 2:
            raise DeepchecksValueError('Check requires detection predictions to be a list of 2D tensors')
        if batch_predictions[0].shape[1] != 6:
            raise DeepchecksValueError('Check requires detection predictions to be a list of 2D tensors, when '
                                       'each row has 6 columns: [x, y, width, height, class_probability, class_id]')


def verify_bbox_format_notation(notation: str) -> List[str]:
    """Verify and tokenize bbox format notation.

    Parameters
    ----------
    notation : str
        format notation to verify and to tokenize

    Returns
    -------
    List[Literal['label', 'width', 'height', 'xmin', 'ymin', 'xmax', 'ymax', 'xcenter', 'ycenter']]
    """
    tokens = []
    current = notation = notation.strip().lower()
    current_pos = 0

    while current:
        if current.startswith('l'):
            tokens.append('l')
            current = current[1:]
            current_pos = current_pos + 1
        elif current.startswith('wh'):
            tokens.append('wh')
            current = current[2:]
            current_pos = current_pos + 2
        elif current.startswith('xy'):
            tokens.append('xy')
            current = current[2:]
            current_pos = current_pos + 2
        elif current.startswith('cxcy'):
            tokens.append('cxcy')
            current = current[4:]
            current_pos = current_pos + 4
        else:
            raise ValueError(
                f'Incorrect bbox format notation - {notation}. '
                f'Unknown sequence of charecters starting from position {current_pos} '
                f'(sequence: ...{notation[current_pos:]}'
            )

    received_combination = Counter(tokens)
    allowed_combinations = (
        {'l': 1, 'xy': 2},
        {'l': 1, 'xy': 1, 'wh': 1},
        {'l': 1, 'cxcy': 1, 'wh': 1}
    )

    if not any(c == received_combination for c in allowed_combinations):
        raise ValueError(
            f'Incorrect bbox format notation - {notation}.\n'
            'Only next combinations of elements are allowed:\n'
            '+ lxyxy (label, upper-left corner, bottom-right corner)\n'
            '+ lxywh (label, upper-left corner, bbox width and height)\n'
            '+ lcxcywh (label, bbox center, bbox width and height)\n\n'
            ''
            'Note:\n'
            '- notation elements (l, xy, cxcy, wh) can be placed in any order '
            'but only above combinations of elements are allowed.'
        )

    normilized_tokens = []

    for t in tokens:
        if t == 'l':
            normilized_tokens.append('label')
        elif t == 'wh':
            normilized_tokens.extend(('width', 'height'))
        elif t == 'cxcy':
            normilized_tokens.extend(('xcenter', 'ycenter'))
        elif t == 'xy':
            if 'xmin' not in normilized_tokens and 'ymin' not in normilized_tokens:
                normilized_tokens.extend(('xmin', 'ymin'))
            else:
                normilized_tokens.extend(('xmax', 'ymax'))
        else:
            raise RuntimeError('Internal Error! Unreachable part of code reached')

    return normilized_tokens


def convert_batch_of_bboxes(
    batch: Sequence[Sequence[Sequence[Union[int, float]]]],
    notation: str,
    device: Union[str, torch.device, None] = None
) -> torch.Tensor:
    """Convert batch of bboxes to the required format.

    Parameters
    ----------
    bboxes : Sequence[Sequence[Union[int, float]]]
        batch of bboxes to transform
    notation : str
        bboxes format notation
    device : Union[str, torch.device, None], default: None
        device for use

    Returns
    -------
    torch.Tensor
        tensor of transformed samples of bboxes
    """
    notation_tokens = verify_bbox_format_notation(notation)
    output = []
    for sample in batch:
        r = []
        for bbox in sample:
            if len(bbox) < 5:
                raise ValueError('incorrect bbox')  # TODO: better message
            else:
                r.append(_convert_bbox(bbox, notation_tokens, device))
        output.append(r)
    return torch.tensor(output)


def convert_bbox(
    bbox: Sequence[Union[int, float]],
    notation: str,
    device: Union[str, torch.device, None] = None
) -> torch.Tensor:
    """Convert bbox to the required format.

    Parameters
    ----------
    bboxes : Sequence[Sequence[Union[int, float]]]
        batch of bboxes to transform
    notation : str
        bboxes format notation
    device : Union[str, torch.device, None], default: None
        device for use

    Returns
    -------
    torch.Tensor
        bbox transformed to the required by deepchecks format
    """
    if len(bbox) < 5:
        raise ValueError('incorrect bbox')  # TODO: better message
    notation_tokens = verify_bbox_format_notation(notation)
    return _convert_bbox(bbox, notation_tokens, device)


def _convert_bbox(
    bbox: Sequence[Union[int, float]],
    notation_tokens: List[str],
    device: Union[str, torch.device, None] = None
) -> torch.Tensor:
    data = dict(zip(notation_tokens, bbox[:5]))
    if 'xcenter' in data and 'ycenter' in data:
        return torch.tensor([
            data['label'],
            data['xcenter'] - (data['width'] / 2),
            data['ycenter'] - (data['height'] / 2),
            data['width'],
            data['height'],
        ], device=device)
    elif 'height' in data and 'width' in data:
        return torch.tensor([
            data['label'],
            data['xmin'],
            data['ymin'],
            data['width'],
            data['height'],
        ], device=device)
    else:
        return torch.tensor([
            data['label'],
            data['xmin'],
            data['ymin'],
            data['xmax'] - data['xmin'],
            data['ymax'] - data['ymin'],
        ], device=device)<|MERGE_RESOLUTION|>--- conflicted
+++ resolved
@@ -9,24 +9,16 @@
 # ----------------------------------------------------------------------------
 #
 """Module for defining detection encoders."""
-<<<<<<< HEAD
 from collections import Counter
-from typing import Union, Callable, Optional, Sequence, List
-
-=======
-from typing import Union, Callable
 from itertools import chain
->>>>>>> dccb1987
+from typing import Union, Callable, Sequence, List
+
 import numpy as np
 import torch
 
 from deepchecks.core.errors import DeepchecksValueError
 from .base_formatters import BaseLabelFormatter, BasePredictionFormatter
-<<<<<<< HEAD
-
-=======
-from deepchecks.core.errors import DeepchecksValueError
->>>>>>> dccb1987
+
 
 __all__ = ['DetectionLabelFormatter', 'DetectionPredictionFormatter']
 
@@ -68,14 +60,7 @@
 
     label_formatter: Callable
 
-<<<<<<< HEAD
-    def __init__(
-        self,
-        label_formatter: Union[str, Callable] = lambda x: x
-    ):
-=======
     def __init__(self, label_formatter: Union[str, Callable] = lambda x: x[1]):
->>>>>>> dccb1987
         super().__init__(label_formatter)
         if isinstance(label_formatter, str):
             self.label_formatter = lambda batch: convert_batch_of_bboxes(batch, label_formatter)
