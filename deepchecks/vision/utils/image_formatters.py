# ----------------------------------------------------------------------------
# Copyright (C) 2021 Deepchecks (https://www.deepchecks.com)
#
# This file is part of Deepchecks.
# Deepchecks is distributed under the terms of the GNU Affero General
# Public License (version 3 or later).
# You should have received a copy of the GNU Affero General Public License
# along with Deepchecks.  If not, see <http://www.gnu.org/licenses/>.
# ----------------------------------------------------------------------------
#
"""Module containing the image formatter class for the vision module."""
from typing import Callable, Optional, Tuple, List

import numpy as np
from skimage.measure import blur_effect

from deepchecks.core.errors import DeepchecksValueError
from skimage.color import rgb2gray

__all__ = ['ImageFormatter']


class ImageFormatter:
    """Class for formatting the image data outputted from the dataloader to the required format for check displays.

    Parameters
    ----------
    image_formatter : Callable, optional
        Function that takes in a batch of data and returns the data in the following format (an iterable of cv2 images):
        Each image in the iterable must be a [H, W, C] 3D numpy array. The first dimension must be the image height
        (y axis), the second being the image width (x axis), and the third being the number of channels. The numbers
        in the array should be in the range [0, 255]. Color images should be in RGB format and have 3 channels, while
        grayscale images should have 1 channel. The batch itself can be any iterable - a list of arrays, a tuple of
        arrays or simply a 4D numpy array, when the first dimension is the batch dimension.
        If None, the identity function will be used (the data will be assumed to be in format as-is).
    sample_size_for_image_properties: int, optional. default: 1000
        sampling size used for image property estimation.
        If defined, samples only N pixels (uniformly) out of image and calculates property on those.
        If None, calculates on the whole image.
    """

    def __init__(self, image_formatter: Optional[Callable] = None,
                 sample_size_for_image_properties: Optional[int] = 1000):
        if image_formatter is None:
            self.data_formatter = lambda x: x
        else:
            self.data_formatter = image_formatter

        self.sample_size_for_image_properties = sample_size_for_image_properties

    def __call__(self, *args, **kwargs):
        """Call the encoder."""
        return self.data_formatter(*args, **kwargs)

    def validate_data(self, batch_data):
        """Validate that the data is in the required format.

        The validation is done on the first element of the batch.

        Parameters
        ----------
        batch_data
            A batch of data outputted from the dataloader.

        Raises
        -------
        DeepchecksValueError
            If the batch data doesn't fit the format after being transformed by self().

        """
        batch_data = self(batch_data)
        try:
            sample: np.ndarray = batch_data[0]
        except TypeError as err:
            raise DeepchecksValueError('The batch data must be an iterable.') from err
        if not isinstance(sample, np.ndarray):
            raise DeepchecksValueError('The data inside the iterable must be a numpy array.')
        if sample.ndim != 3:
            raise DeepchecksValueError('The data inside the iterable must be a 3D array.')
        if sample.shape[2] not in [1, 3]:
            raise DeepchecksValueError('The data inside the iterable must have 1 or 3 channels.')
        if sample.min() < 0 or sample.max() > 255:
            raise DeepchecksValueError('The data inside the iterable must be in the range [0, 255].')

    def aspect_ratio(self, batch: List[np.array]) -> List[float]:
        """Return list of floats of image height to width ratio."""
        return [x[0] / x[1] for x in self._sizes(batch)]

    def area(self, batch: List[np.array]) -> List[int]:
        """Return list of integers of image areas (height multiplied by width)."""
        return [np.prod(self.get_size(img)) for img in batch]

    def brightness(self, batch: List[np.array]) -> List[float]:
        """Calculate brightness on each image in the batch."""
        if self._is_grayscale(batch) is True:
            return [img.mean() for img in batch]
        else:
            flattened_batch = self._flatten_batch(batch)
<<<<<<< HEAD
            return [rgb2gray(img).mean() for img in flattened_batch]

    def blur(self, batch: List[np.array]) -> List[float]:
        """Return blur effect score of image.

        See https://hal.archives-ouvertes.fr/hal-00232709 for more details"""
        if self._is_grayscale(batch) is True:
            return [blur_effect(img.reshape(self.get_size(img))) for img in batch]
        else:
            return [blur_effect(rgb2gray(img)) for img in batch]
=======
            return [(0.299*img[:, 0] + 0.587*img[:, 1] + 0.114 * img[:, 2]).mean() for img in flattened_batch]
>>>>>>> 8dcb6762

    def contrast(self,  batch: List[np.array]) -> List[float]:
        """Return constrast of image."""
        raise NotImplementedError('Not yet implemented')  # TODO

    def normalized_red_mean(self, batch: List[np.array]) -> List[float]:
        """Return the normalized mean of the red channel."""
        return [x[0] for x in self._normalized_rgb_mean(batch)]

    def normalized_green_mean(self, batch: List[np.array]) -> List[float]:
        """Return the normalized mean of the green channel."""
        return [x[1] for x in self._normalized_rgb_mean(batch)]

    def normalized_blue_mean(self, batch: List[np.array]) -> List[float]:
        """Return the normalized mean of the blue channel."""
        return [x[2] for x in self._normalized_rgb_mean(batch)]

    def _sizes(self, batch: List[np.array]):
        """Return list of tuples of image height and width."""
        return [self.get_size(img) for img in batch]

    def _normalized_rgb_mean(self, batch: List[np.array]) -> List[Tuple[float, float, float]]:
        """Calculate normalized mean for each channel (rgb) in image.

        The normalized mean of each channel is calculated by first normalizing the image's pixels (meaning, each color
        is normalized to its relevant intensity, by dividing the color intensity by the other colors). Then, the mean
        for each image channel is calculated.

        Parameters
        ----------
        batch: List[np.array]
            A list of arrays, each arrays represents an image in the required deepchecks format.

        Returns
        -------
        List[np.array]:
            List of 3-dimensional arrays, each dimension is the normalized mean of the color channel. An array is
            returned for each image.
        """
        if self._is_grayscale(batch) is True:
            return [(None, None, None)] * len(batch)

        flattened_batch = self._flatten_batch(batch)
        # TODO: Check for faster implementations than pixel by pixel
        normalized_images = [np.array([self._normalize_colors_in_pixel(pxl) for pxl in img]) for img in flattened_batch]
        return [img.mean(axis=0) for img in normalized_images]

    @staticmethod
    def _normalize_colors_in_pixel(pixel):
        pxl_sum = pixel.sum()
        return np.array([pixel[i] / pxl_sum if pxl_sum else 0 for i in range(3)])

    def _is_grayscale(self, batch):
        return self.get_dimension(batch[0]) == 1

    def _sample_images_in_batch(self, flattened_batch):
        if self.sample_size_for_image_properties is None:
            raise RuntimeError(
                'function sample_images_in_batch should not be called if sample_size_for_image_properties is None')
        ret_batch = []
        np.random.seed(len(flattened_batch))
        for img in flattened_batch:
            if img.shape[0] <= self.sample_size_for_image_properties:
                ret_batch.append(img)
            else:
                indexes = np.random.randint(0, img.shape[0], self.sample_size_for_image_properties)
                sampled_img = np.array([img[i, :] for i in indexes])
                ret_batch.append(sampled_img)

        return ret_batch

    def _flatten_batch(self, batch):
        if self._is_grayscale(batch) is True:
            raise DeepchecksValueError('function _flatten_batch cannot run on 1-dimensional image (grayscale)')
        flattened_imgs = [img.reshape([img.shape[0] * img.shape[1], 3]) for img in batch]
        if self.sample_size_for_image_properties is not None:
            return self._sample_images_in_batch(flattened_imgs)
        else:
            return flattened_imgs

    @staticmethod
    def get_size(img) -> Tuple[int, int]:
        """Get size of image as (height, width) tuple."""
        return img.shape[0], img.shape[1]

    @staticmethod
    def get_dimension(img) -> int:
        """Return the number of dimensions of the image (grayscale = 1, RGB = 3)."""
        return img.shape[2]<|MERGE_RESOLUTION|>--- conflicted
+++ resolved
@@ -96,7 +96,6 @@
             return [img.mean() for img in batch]
         else:
             flattened_batch = self._flatten_batch(batch)
-<<<<<<< HEAD
             return [rgb2gray(img).mean() for img in flattened_batch]
 
     def blur(self, batch: List[np.array]) -> List[float]:
@@ -107,9 +106,6 @@
             return [blur_effect(img.reshape(self.get_size(img))) for img in batch]
         else:
             return [blur_effect(rgb2gray(img)) for img in batch]
-=======
-            return [(0.299*img[:, 0] + 0.587*img[:, 1] + 0.114 * img[:, 2]).mean() for img in flattened_batch]
->>>>>>> 8dcb6762
 
     def contrast(self,  batch: List[np.array]) -> List[float]:
         """Return constrast of image."""
