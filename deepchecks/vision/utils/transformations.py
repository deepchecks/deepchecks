# ----------------------------------------------------------------------------
# Copyright (C) 2022 Deepchecks (https://www.deepchecks.com)
#
# This file is part of Deepchecks.
# Deepchecks is distributed under the terms of the GNU Affero General
# Public License (version 3 or later).
# You should have received a copy of the GNU Affero General Public License
# along with Deepchecks.  If not, see <http://www.gnu.org/licenses/>.
# ----------------------------------------------------------------------------
#
"""Module for defining functions related to vision transforms."""
import abc
from copy import copy
<<<<<<< HEAD
import typing as t
=======
from typing import Optional, Sized
>>>>>>> 3e19f638

from PIL import Image
import albumentations
import imgaug.augmenters as iaa
import torch
import torchvision.transforms as T
import numpy as np

from deepchecks.core.errors import (DeepchecksNotSupportedError,
                                    DeepchecksValueError)

__all__ = ['get_transforms_handler', 'add_augmentation_in_start', 'un_normalize_batch',
           'ImgaugTransformations', 'AlbumentationsTransformations']


class AbstractTransformations(abc.ABC):
    """Abstract class for supporting functions for various transforms."""

    @classmethod
    @abc.abstractmethod
    def add_augmentation_in_start(cls, aug, transforms):
        """Add given transformations to the start of given transforms object."""
        raise NotImplementedError()

    @classmethod
    @abc.abstractmethod
    def get_test_transformation(cls):
        """Get transformation which is affecting both image data and bbox."""
        raise NotImplementedError()

    @classmethod
    @abc.abstractmethod
    def get_robustness_augmentations(cls, data_dim: t.Optional[int] = 3) -> t.List[t.Any]:
        """Get default augmentations to use in robustness report check."""
        raise NotImplementedError()


class ImgaugTransformations(AbstractTransformations):
    """Class containing supporting functions for imgaug transforms."""

    @classmethod
    def add_augmentation_in_start(cls, aug, transforms):
        """Add given transformations to the start of given transforms object."""
        if not isinstance(aug, iaa.Augmenter):
            raise DeepchecksValueError(f'Transforms is of type imgaug, can\'t add to it type {type(aug).__name__}')
        return iaa.Sequential([aug, transforms])

    @classmethod
    def get_test_transformation(cls):
        """Get transformation which is affecting both image data and bbox."""
        return iaa.Rotate(rotate=(20, 30))

    @classmethod
    def get_robustness_augmentations(cls, data_dim: t.Optional[int] = 3) -> t.List[iaa.Augmenter]:
        """Get default augmentations to use in robustness report check."""
        augmentations = [
            # Tries to be similar to output of
            # albumentations.RandomBrightnessContrast
            # Exact output is difficult
            iaa.Sequential([
                iaa.contrast.LinearContrast([0.8, 1.2]),
                iaa.color.MultiplyBrightness([0.8, 1.2])

            ], name='RandomBrightnessContrast'),
            # mimics albumentations.ShiftScaleRotate
            iaa.geometric.Affine(scale=[0.9, 1.1],
                                 translate_percent=[-0.0625, 0.0625],
                                 rotate=[-45, 45],
                                 order=1,
                                 cval=0,
                                 mode='reflect',
                                 name='ShiftScaleRotate')
        ]
        if data_dim == 3:
            augmentations.extend([
                # mimics h(p=1.0),
                iaa.WithColorspace(
                    to_colorspace='HSV',
                    from_colorspace='RGB',
                    children=[
                        # Hue
                        iaa.WithChannels(0, iaa.Add((-20, 20))),
                        # Saturation
                        iaa.WithChannels(1, iaa.Add((-30, 30))),
                        # Value
                        iaa.WithChannels(0, iaa.Add((-20, 20))),
                    ],
                    name='HueSaturationValue'
                ),
                # mimics albumentations.RGBShift
                iaa.Add(value=[-15, 15],
                        per_channel=True,
                        name='RGBShift')
            ])
        return augmentations


class AlbumentationsTransformations(AbstractTransformations):
    """Class containing supporting functions for albumentations transforms."""

    @classmethod
    def add_augmentation_in_start(cls, aug, transforms: albumentations.Compose):
        """Add given transformations to the start of given transforms object."""
        if not isinstance(aug, (albumentations.Compose, albumentations.BasicTransform)):
            raise DeepchecksValueError(f'Transforms is of type albumentations, can\'t add to it type '
                                       f'{type(aug).__name__}')
        # Albumentations compose contains preprocessors and another metadata needed, so we can't just create a new one,
        # so we need to copy it.
        album_compose = copy(transforms)
        album_compose.transforms = [aug, *album_compose.transforms]
        return album_compose

    @classmethod
    def get_test_transformation(cls):
        """Get transformation which is affecting both image data and bbox."""
        return albumentations.Rotate(limit=(20, 30), p=1)

    @classmethod
    def get_robustness_augmentations(cls, data_dim: t.Optional[int] = 3) -> t.List[albumentations.BasicTransform]:
        """Get default augmentations to use in robustness report check."""
        augmentations = [
            albumentations.RandomBrightnessContrast(p=1.0),
            albumentations.ShiftScaleRotate(p=1.0),
        ]
        if data_dim == 3:
            augmentations.extend([
                albumentations.HueSaturationValue(p=1.0),
                albumentations.RGBShift(r_shift_limit=15, g_shift_limit=15, b_shift_limit=15, p=1.0)
            ])
        return augmentations


class TorchTransformations(AlbumentationsTransformations):
    """Class containing supporting functions for torch transforms."""

    @classmethod
    def add_augmentation_in_start(cls, aug, transforms: T.Compose):
        """Add given transformations to the start of given transforms object."""   
        if isinstance(aug, (albumentations.Compose, albumentations.BasicTransform)):
            alb_aug = aug
            class TorchWrapper:
                def __call__(self, image):
                    if isinstance(image, Image.Image):
                        return T.ToPILImage()(alb_aug(image=np.array(image))['image'])
                    elif isinstance(image, torch.Tensor):
                        image = image.cpu().detach().numpy()
                        return T.ToTensor()(alb_aug(image=image)['image'])
                    return alb_aug(image=image)['image']
            aug = TorchWrapper()
        elif not isinstance(aug, torch.nn.Module):
            raise DeepchecksValueError(f'Transforms is of type torch, can\'t add to it type '
                            f'{type(aug).__name__}')
        return T.Compose([aug, *transforms.transforms])


def get_transforms_handler(transforms) -> t.Type[AbstractTransformations]:
    """Return the appropriate transforms handler based on type of given transforms."""
    if transforms is None:
        raise DeepchecksNotSupportedError('Underlying Dataset instance must have transform field not None')
    elif isinstance(transforms, albumentations.Compose):
        return AlbumentationsTransformations
    elif isinstance(transforms, T.Compose):
        return TorchTransformations
    elif isinstance(transforms, iaa.Augmenter):
        return ImgaugTransformations
    else:
        raise DeepchecksNotSupportedError('Currently only imgaug, albumentations and torch are supported')


def add_augmentation_in_start(aug, transforms):
    """Add given augmentation to the first place in the transforms."""
    return get_transforms_handler(transforms).add_augmentation_in_start(aug, transforms)


def un_normalize_batch(tensor: torch.Tensor, mean: t.Sized, std: t.Sized, max_pixel_value: int = 255):
    """Apply un-normalization on a tensor in order to display an image."""
    dim = len(mean)
    reshape_shape = (1, 1, 1, dim)
    max_pixel_value = [max_pixel_value] * dim
    mean = torch.tensor(mean, device=tensor.device).reshape(reshape_shape)
    std = torch.tensor(std, device=tensor.device).reshape(reshape_shape)
    tensor = (tensor * std) + mean
    tensor = tensor * torch.tensor(max_pixel_value, device=tensor.device).reshape(reshape_shape)
    return tensor.cpu().detach().numpy()<|MERGE_RESOLUTION|>--- conflicted
+++ resolved
@@ -11,11 +11,7 @@
 """Module for defining functions related to vision transforms."""
 import abc
 from copy import copy
-<<<<<<< HEAD
 import typing as t
-=======
-from typing import Optional, Sized
->>>>>>> 3e19f638
 
 from PIL import Image
 import albumentations
