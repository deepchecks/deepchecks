# ----------------------------------------------------------------------------
# Copyright (C) 2022 Deepchecks (https://www.deepchecks.com)
#
# This file is part of Deepchecks.
# Deepchecks is distributed under the terms of the GNU Affero General
# Public License (version 3 or later).
# You should have received a copy of the GNU Affero General Public License
# along with Deepchecks.  If not, see <http://www.gnu.org/licenses/>.
# ----------------------------------------------------------------------------
#
"""Module for defining functions related to image data."""
<<<<<<< HEAD
import typing as t
import io
=======
import base64
import io
import typing as t
>>>>>>> 310ae953

import cv2
import numpy as np
import PIL.Image as pilimage
import PIL.ImageDraw as pildraw
import PIL.ImageOps as pilops
import plotly.graph_objects as go
import torch

from deepchecks.utils.html import imagetag
from deepchecks.core.errors import DeepchecksValueError

from .detection_formatters import convert_bbox

__all__ = ['ImageInfo', 'numpy_grayscale_to_heatmap_figure', 'ensure_image',
           'apply_heatmap_image_properties', 'draw_bboxes', 'prepare_thumbnail',
           'crop_image', 'imagetag']


class ImageInfo:
    """Class with methods defined to extract metadata about image."""

    def __init__(self, img):
        if not isinstance(img, np.ndarray):
            raise DeepchecksValueError('Expect image to be numpy array')
        self.img = img

    def get_size(self) -> t.Tuple[int, int]:
        """Get size of image as (width, height) tuple."""
        return self.img.shape[1], self.img.shape[0]

    def get_dimension(self) -> int:
        """Return the number of dimensions of the image (grayscale = 1, RGB = 3)."""
        return self.img.shape[2]

    def is_equals(self, img_b) -> bool:
        """Compare image to another image for equality."""
        return np.array_equal(self.img, img_b)


def ensure_image(
    image: t.Union[pilimage.Image, np.ndarray, torch.Tensor],
    copy: bool = True
) -> pilimage.Image:
    """Transform to `PIL.Image.Image` if possible.

    Parameters
    ----------
    image : Union[PIL.Image.Image, numpy.ndarray, torch.Tensor]
    copy : bool, default True
        if `image` is an instance of the `PIL.Image.Image` return
        it as it is or copy it.

    Returns
    -------
    `PIL.Image.Image`
    """
    if isinstance(image, pilimage.Image):
        return image.copy() if copy is True else image
    if isinstance(image, torch.Tensor):
        image = t.cast(np.ndarray, image.numpy())
    if isinstance(image, np.ndarray):
        image = image.squeeze().astype(np.uint8)
        if image.ndim == 3:
            return pilimage.fromarray(image)
        elif image.ndim == 2:
            return pilops.colorize(
                pilimage.fromarray(image),
                black='black',
                white='white',
                blackpoint=image.min(),
                whitepoint=image.max(),
            )
        else:
            raise ValueError(f'Do not know how to work with {image.ndim} dimensional images')
    else:
        raise TypeError(f'cannot convert {type(image)} to the PIL.Image.Image')


def draw_bboxes(
    image: t.Union[pilimage.Image, np.ndarray, torch.Tensor],
    bboxes: np.ndarray,
    bbox_notation: t.Optional[str] = None,
    copy_image: bool = True,
    border_width: int = 1,
    color: t.Union[str, t.Dict[np.number, str]] = 'red',
) -> pilimage.Image:
    """Draw bboxes on the image.

    Parameters
    ----------
    image : Union[PIL.Image.Image, numpy.ndarray, torch.Tensor]
        image to draw on
    bboxes : numpy.ndarray
        array of bboxes
    bbox_notation : Optional[str], default None
        format of the provided bboxes
    copy_image : bool, default True
        copy image before drawing or not
    border_width : int, default 1
        width of the bbox outline
    color: Union[str, Dict[number, str]], default "red"
        color of the bbox outline. It could be a map mapping class id to the color

    Returns
    -------
    PIL.Image.Image : image instance with drawen bboxes on it
    """
    image = ensure_image(image, copy=copy_image)

    if bbox_notation is not None:
        bboxes = np.array([
            convert_bbox(
                bbox,
                notation=bbox_notation,
                image_width=image.width,
                image_height=image.height,
                _strict=False
            ).tolist()
            for bbox in bboxes
        ])

    draw = pildraw.ImageDraw(image)

    for bbox in bboxes:
        clazz, x0, y0, w, h = bbox.tolist()
        x1, y1 = x0 + w, y0 + h

        if isinstance(color, str):
            color_to_use = color
        elif isinstance(color, dict):
            color_to_use = color[clazz]
        else:
            raise TypeError('color must be of type - Union[str, Dict[int, str]]')

        draw.rectangle(xy=(x0, y0, x1, y1), width=border_width, outline=color_to_use)
        draw.text(xy=(x0 + (w * 0.5), y0 + (h * 0.2)), text=str(clazz), fill=color_to_use)

    return image


def prepare_thumbnail(
    image: t.Union[pilimage.Image, np.ndarray, torch.Tensor],
    size: t.Optional[t.Tuple[int, int]] = None,
    copy_image: bool = True,
) -> str:
    """Prepare html image tag with the provided image.

    Parameters
    ----------
    image : Union[PIL.Image.Image, numpy.ndarray, torch.Tensor]
        image to use
    size : Optional[Tuple[int, int]], default None
        size to which image should be rescaled
    copy_image : bool, default True
        to rescale the image to the provided size this function uses
        `PIL.Image.Image.thumbnail` method that modified image instance
        in-place. If `copy_image` is set to True image will be copied
        before rescaling.

    Returns
    -------
    str : html '<img>' tag with embedded image
    """
    if size is not None:
        image = ensure_image(image, copy=copy_image)
        # First define the correct size with respect to the original aspect ratio
        width_factor = size[0] / image.size[0]
        height_factor = size[1] / image.size[1]
        # Takes the minimum factor in order for the image to not exceed the size in either width or height
        factor = min(width_factor, height_factor)
        size = (int(image.size[0] * factor), int(image.size[1] * factor))
        # Resize the image
        image = image.resize(size, pilimage.ANTIALIAS)
    else:
        image = ensure_image(image, copy=False)

    img_bytes = io.BytesIO()
    image.save(fp=img_bytes, format='PNG')
    img_bytes.seek(0)
    tag = imagetag(img_bytes.read())
    img_bytes.close()
    return tag


def numpy_grayscale_to_heatmap_figure(data: np.ndarray):
    """Create heatmap graph object from given numpy array data."""
    dimension = data.shape[2]
    if dimension == 3:
        data = cv2.cvtColor(data, cv2.COLOR_RGB2GRAY)
    elif dimension != 1:
        raise DeepchecksValueError(f'Don\'t know to plot images with {dimension} dimensions')
    return go.Heatmap(z=data.squeeze(), hoverinfo='skip', coloraxis='coloraxis')


def apply_heatmap_image_properties(fig):
    """For heatmap and grayscale images, need to add those properties which on Image exists automatically."""
    fig.update_yaxes(autorange='reversed', constrain='domain')
    fig.update_xaxes(constrain='domain')


def crop_image(img: np.ndarray, x, y, w, h) -> np.ndarray:
    """Return the cropped numpy array image by x, y, w, h coordinates (top left corner, width and height."""
    # Convert x, y, w, h to integers if not integers already:
    x, y, w, h = [round(n) for n in [x, y, w, h]]

    # Make sure w, h don't extend the bounding box outside of image dimensions:
    h = min(h, img.shape[0] - y - 1)
    w = min(w, img.shape[1] - x - 1)

    return img[y:y + h, x:x + w]<|MERGE_RESOLUTION|>--- conflicted
+++ resolved
@@ -9,14 +9,8 @@
 # ----------------------------------------------------------------------------
 #
 """Module for defining functions related to image data."""
-<<<<<<< HEAD
-import typing as t
-import io
-=======
-import base64
 import io
 import typing as t
->>>>>>> 310ae953
 
 import cv2
 import numpy as np
