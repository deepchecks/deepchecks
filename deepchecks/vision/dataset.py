# ----------------------------------------------------------------------------
# Copyright (C) 2021-2022 Deepchecks (https://www.deepchecks.com)
#
# This file is part of Deepchecks.
# Deepchecks is distributed under the terms of the GNU Affero General
# Public License (version 3 or later).
# You should have received a copy of the GNU Affero General Public License
# along with Deepchecks.  If not, see <http://www.gnu.org/licenses/>.
# ----------------------------------------------------------------------------
#
"""The vision/dataset module containing the vision Dataset class and its functions."""
from collections import Counter
from copy import copy
from enum import Enum
from typing import Optional, Union, List, Iterator, Callable

import numpy as np
import torch
from torch.utils.data import DataLoader, Dataset, Sampler
import logging

from deepchecks.core.errors import DeepchecksValueError
from deepchecks.vision.utils.transformations import TransformWrapper, get_transform_type
from deepchecks.vision.utils import ClassificationLabelFormatter, DetectionLabelFormatter
from deepchecks.vision.utils.base_formatters import BaseLabelFormatter
from deepchecks.vision.utils.image_formatters import ImageFormatter

logger = logging.getLogger('deepchecks')

__all__ = ['TaskType', 'VisionData']


class TaskType(Enum):
    """Enum containing supported task types."""

    CLASSIFICATION = 'classification'
    OBJECT_DETECTION = 'object_detection'
    SEMANTIC_SEGMENTATION = 'semantic_segmentation'


class VisionData:
    """VisionData wraps a PyTorch DataLoader together with model related metadata.

    The VisionData class is containing additional data and methods intended for easily accessing
    metadata relevant for the training or validating of a computer vision ML models.

    Parameters
    ----------
    data_loader : DataLoader
        PyTorch DataLoader object. If your data loader is using IterableDataset please see note below.
    num_classes : int, optional
        Number of classes in the dataset. If not provided, will be inferred from the dataset.
    label_transformer : Union[ClassificationLabelFormatter, DetectionLabelFormatter]
        A callable, transforming a batch of labels returned by the dataloader to a batch of labels in the desired
        format.
    sample_size : int, default: 1,000
        Sample size to run the checks on.
    random_seed : int, default: 0
        Random seed used to generate the sample.

    Notes
    -----
    Accepted label formats are:
        * Classification: tensor of shape (N,), When N is the number of samples. Each element is an integer
          representing the class index.
        * Object Detection: List of length N containing tensors of shape (B, 5), where N is the number of samples,
          B is the number of bounding boxes in the sample and each bounding box is represented by 5 values: (class_id,
          x, y, w, h). x and y are the coordinates (in pixels) of the upper left corner of the bounding box, w and h are
          the width and height of the bounding box (in pixels) and class_id is the class id of the prediction.

    The labels returned by the data loader (e.g. by using next(iter(data_loader))[1]) should be in the specified format,
    or else the callable label_transformer should be able to transform the labels to the desired format.
    """

    _data: DataLoader = None
    label_transformer: BaseLabelFormatter = None

    def __init__(self,
                 data_loader: DataLoader,
                 num_classes: Optional[int] = None,
                 label_transformer: Union[ClassificationLabelFormatter, DetectionLabelFormatter] = None,
                 image_transformer: ImageFormatter = None,
                 sample_size: int = 1000,
                 random_seed: int = 0,
                 transform_field: Optional[str] = 'transform'):
        self._data = data_loader
<<<<<<< HEAD
        self.label_transformer = label_transformer or ClassificationLabelFormatter(lambda x: x)
=======

        if label_transformer is None:
            self.label_transformer = ClassificationLabelFormatter(lambda x: x)
        else:
            self.label_transformer = label_transformer

        if image_transformer is None:
            self.image_transformer = ImageFormatter(lambda x: x)
        else:
            self.image_transformer = image_transformer
>>>>>>> b3bf9541

        if isinstance(self.label_transformer, ClassificationLabelFormatter):
            self.task_type = TaskType.CLASSIFICATION
        elif isinstance(self.label_transformer, DetectionLabelFormatter):
            self.task_type = TaskType.OBJECT_DETECTION
        else:
            logger.warning('Unknown label transformer type was provided. Only integrity and data checks will run.'
                           'The supported label transformer types are: '
                           '[ClassificationLabelFormatter, DetectionLabelFormatter]')

        self.data_transformer = data_transformer or DataFormatter(lambda x: x)
        self._num_classes = num_classes  # if not initialized, then initialized later in get_num_classes()
        self.transform_field = transform_field
        self._samples_per_class = None
        self._label_valid = self.label_transformer.validate_label(self._data)  # will contain error message if not valid
        # Sample dataset properties
        self._sample_data_loader = None
        self._sample_labels = None
        self._sample_size = sample_size
        self._random_seed = random_seed

    def get_num_classes(self):
        """Return the number of classes in the dataset."""
        if self._num_classes is None:
            samples_per_class = self.get_samples_per_class()
            num_classes = len(samples_per_class.keys())
            self._num_classes = num_classes
        return self._num_classes

    def get_samples_per_class(self) -> Counter:
        """Return a dictionary containing the number of samples per class."""
        if self._samples_per_class is None:
            if self.task_type in [TaskType.CLASSIFICATION, TaskType.OBJECT_DETECTION]:
                self._samples_per_class = self.label_transformer.get_samples_per_class(self._data)
            else:
                raise NotImplementedError(
                    'Not implemented yet for tasks other than classification and object detection'
                )
        return copy(self._samples_per_class)

    def to_display_data(self, batch):
        """Convert a batch of data outputted by the data loader to a format that can be displayed."""
        self.image_transformer.validate_data(batch)
        return self.image_transformer(batch)

    @property
    def sample_data_loader(self) -> DataLoader:
        """Return sample of the data."""
        if self._sample_data_loader is None:
            self._sample_data_loader = create_sample_loader(self._data, self._sample_size, self._random_seed)
        return self._sample_data_loader

    @property
    def sample_labels(self) -> List:
        """Return the labels of the sample data."""
        if self._sample_labels is None:
            self._sample_labels = []
            for _, label in self.sample_data_loader:
                self._sample_labels.append(label)
        return self._sample_labels

    def get_label_shape(self):
        """Return the shape of the label."""
        self.assert_label()

        # Assuming the dataset contains a tuple of (features, label)
        return self.label_transformer(next(iter(self._data))[1])[0].shape  # first argument is batch_size

    def assert_label(self):
        """Raise error if label is not exists or not valid."""
        if isinstance(self._label_valid, str):
            raise DeepchecksValueError(self._label_valid)

    def is_have_label(self) -> bool:
        """Return whether the data contains labels."""
        batch = next(iter(self.get_data_loader()))
        return len(batch) == 2

    def __iter__(self):
        """Return an iterator over the dataset."""
        return iter(self._data)

    def get_data_loader(self):
        """Return the data loader."""
        return self._data

    def get_transform_type(self) -> str:
        dataset_ref = self.get_data_loader().dataset
        try:
            transform = dataset_ref.__getattribute__(self.transform_field)
            return get_transform_type(transform)
        # If no field exists raise error
        except AttributeError:
            raise DeepchecksValueError(f"Underlying Dataset instance must have a {self.transform_field} attribute")

    def wrap_transform_field(self) -> TransformWrapper:
        """Validate transform field in the dataset, and return it wrapped in TransformWrapper"""
        dataset_ref = self.get_data_loader().dataset
        try:
            transform = dataset_ref.__getattribute__(self.transform_field)
            wrapper = TransformWrapper(transform)
            dataset_ref.__setattr__(self.transform_field, wrapper)
            return wrapper
        # If no field exists raise error
        except AttributeError:
            raise DeepchecksValueError(f"Underlying Dataset instance must have a {self.transform_field} attribute")

    def copy(self) -> 'VisionDataset':
        props = get_data_loader_props_to_copy(self.get_data_loader())
        props['dataset'] = copy(self.get_data_loader().dataset)
        new_data_loader = self.get_data_loader().__class__(**props)
        return VisionData(new_data_loader,
                          data_transformer=self.data_transformer,
                          label_transformer=self.label_transformer,
                          transform_field=self.transform_field)

    def validate_shared_properties(self, other):
        """Verify presence of shared labels.

        Validates whether the 2 datasets share the same label shape

        Parameters
        ----------
        other : VisionData
            Expected to be Dataset type. dataset to compare
        Returns
        -------
        Hashable
            name of the label column
        Raises
        ------
        DeepchecksValueError
            if datasets don't have the same label
        """
        VisionData.validate_dataset(other)

        if self.is_have_label() != other.is_have_label():
            raise DeepchecksValueError('Datasets required to both either have or don\'t have labels')

        if self.task_type != other.task_type:
            raise DeepchecksValueError('Datasets required to have same label type')

        if self.get_label_shape() != other.get_label_shape():
            raise DeepchecksValueError('Datasets required to share the same label shape')

    @classmethod
    def validate_dataset(cls, obj) -> 'VisionData':
        """Throws error if object is not deepchecks Dataset and returns the object if deepchecks Dataset.

        Parameters
        ----------
        obj : any
            object to validate as dataset
        Returns
        -------
        Dataset
            object that is deepchecks dataset
        """
        if not isinstance(obj, VisionData):
            raise DeepchecksValueError('Check requires dataset to be of type VisionData. instead got: '
                                       f'{type(obj).__name__}')

        return obj


class FixedSampler(Sampler):
    """Sampler which returns indices in a shuffled constant order."""

    _length: int
    _seed: int
    _indices = None

    def __init__(self, length: int, seed: int = 0, sample_size: int = None) -> None:
        super().__init__(None)
        self._length = length
        self._seed = seed
        if sample_size:
            sample_size = min(sample_size, length)
            np.random.seed(self._seed)
            self._indices = np.random.choice(self._length, size=(sample_size,), replace=False)

    def __iter__(self) -> Iterator[int]:
        if self._indices:
            for i in self._indices:
                yield i
        else:
            for i in torch.randperm(self._length, generator=torch.Generator.manual_seed(self._seed)):
                yield i

    def __len__(self) -> int:
        return len(self._indices) if self._indices else self._length


def create_sample_loader(data_loader: DataLoader, sample_size: int, seed: int):
    """Create a data loader with only a subset of the data."""
    common_props_to_copy = {
        'num_workers': data_loader.num_workers,
        'collate_fn': data_loader.collate_fn,
        'pin_memory': data_loader.pin_memory,
        'timeout': data_loader.timeout,
        'worker_init_fn': data_loader.worker_init_fn,
        'prefetch_factor': data_loader.prefetch_factor,
        'persistent_workers': data_loader.persistent_workers
    }

    generator = lambda: torch.Generator().manual_seed(seed)

    dataset = data_loader.dataset
    if isinstance(dataset, torch.utils.data.IterableDataset):
        raise DeepchecksValueError('Unable to create sample for IterableDataset')
    else:
        length = len(dataset)
        return DataLoader(dataset, generator=generator(),
                          sampler=FixedSampler(length, seed, sample_size), **common_props_to_copy)


def get_data_loader_props_to_copy(data_loader):
    props = {
        'num_workers': data_loader.num_workers,
        'collate_fn': data_loader.collate_fn,
        'pin_memory': data_loader.pin_memory,
        'timeout': data_loader.timeout,
        'worker_init_fn': data_loader.worker_init_fn,
        'prefetch_factor': data_loader.prefetch_factor,
        'persistent_workers': data_loader.persistent_workers
    }
    if data_loader.batch_sampler is not None:
        props['batch_sampler'] = data_loader.batch_sampler
    else:
        props['sampler'] = data_loader.sampler
    return props<|MERGE_RESOLUTION|>--- conflicted
+++ resolved
@@ -84,20 +84,8 @@
                  random_seed: int = 0,
                  transform_field: Optional[str] = 'transform'):
         self._data = data_loader
-<<<<<<< HEAD
-        self.label_transformer = label_transformer or ClassificationLabelFormatter(lambda x: x)
-=======
-
-        if label_transformer is None:
-            self.label_transformer = ClassificationLabelFormatter(lambda x: x)
-        else:
-            self.label_transformer = label_transformer
-
-        if image_transformer is None:
-            self.image_transformer = ImageFormatter(lambda x: x)
-        else:
-            self.image_transformer = image_transformer
->>>>>>> b3bf9541
+        self.label_transformer = label_transformer
+        self.image_transformer = image_transformer or ImageFormatter(lambda x: x)
 
         if isinstance(self.label_transformer, ClassificationLabelFormatter):
             self.task_type = TaskType.CLASSIFICATION
@@ -108,7 +96,6 @@
                            'The supported label transformer types are: '
                            '[ClassificationLabelFormatter, DetectionLabelFormatter]')
 
-        self.data_transformer = data_transformer or DataFormatter(lambda x: x)
         self._num_classes = num_classes  # if not initialized, then initialized later in get_num_classes()
         self.transform_field = transform_field
         self._samples_per_class = None
