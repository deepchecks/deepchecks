# ----------------------------------------------------------------------------
# Copyright (C) 2021-2022 Deepchecks (https://www.deepchecks.com)
#
# This file is part of Deepchecks.
# Deepchecks is distributed under the terms of the GNU Affero General
# Public License (version 3 or later).
# You should have received a copy of the GNU Affero General Public License
# along with Deepchecks.  If not, see <http://www.gnu.org/licenses/>.
# ----------------------------------------------------------------------------
#
"""The vision/dataset module containing the vision Dataset class and its functions."""
from copy import copy
from enum import Enum
from typing import Optional, List, Iterator, Dict, Any

import numpy as np
import torch
from torch.utils.data import DataLoader, Sampler
import logging

from deepchecks.core.errors import DeepchecksValueError
from deepchecks.vision.utils.transformations import get_transforms_handler, add_augmentation_in_start
from deepchecks.vision.utils import ClassificationLabelFormatter, DetectionLabelFormatter
from deepchecks.vision.utils.base_formatters import BaseLabelFormatter
from deepchecks.vision.utils.image_formatters import ImageFormatter
from deepchecks.vision.utils.image_functions import ImageInfo

logger = logging.getLogger('deepchecks')

__all__ = ['TaskType', 'VisionData']


class TaskType(Enum):
    """Enum containing supported task types."""

    CLASSIFICATION = 'classification'
    OBJECT_DETECTION = 'object_detection'
    SEMANTIC_SEGMENTATION = 'semantic_segmentation'


class VisionData:
    """VisionData wraps a PyTorch DataLoader together with model related metadata.

    The VisionData class is containing additional data and methods intended for easily accessing
    metadata relevant for the training or validating of a computer vision ML models.

    Parameters
    ----------
    data_loader : DataLoader
        PyTorch DataLoader object. If your data loader is using IterableDataset please see note below.
    num_classes : int, optional
        Number of classes in the dataset. If not provided, will be inferred from the dataset.
    label_map : Dict[int, str], optional
        A dictionary mapping class ids to their names.
    label_formatter : Union[ClassificationLabelFormatter, DetectionLabelFormatter]
        A callable, transforming a batch of labels returned by the dataloader to a batch of labels in the desired
        format.
    sample_size : int, default: 1,000
        Sample size to run the checks on.
    random_seed : int, default: 0
        Random seed used to generate the sample.
    transform_field : str, default: 'transforms'
        Name of transforms field in the dataset which holds transformations of both data and label.

    Notes
    -----
    Accepted label formats are:
        * Classification: tensor of shape (N,), When N is the number of samples. Each element is an integer
          representing the class index.
        * Object Detection: List of length N containing tensors of shape (B, 5), where N is the number of samples,
          B is the number of bounding boxes in the sample and each bounding box is represented by 5 values: (class_id,
          x, y, w, h). x and y are the coordinates (in pixels) of the upper left corner of the bounding box, w and h are
          the width and height of the bounding box (in pixels) and class_id is the class id of the prediction.

    The labels returned by the data loader (e.g. by using next(iter(data_loader))[1]) should be in the specified format,
    or else the callable label_formatter should be able to transform the labels to the desired format.
    """

    label_transformer: Optional[BaseLabelFormatter]
    task_type: Optional[TaskType]
    sample_iteration_limit: int
    _data: DataLoader
    _num_classes: Optional[int]
    _label_map: Optional[Dict[int, str]]
    _samples_per_class: Optional[Dict[Any, int]]
    _label_invalid: Optional[str]
    _sample_size: int
    _random_seed: int
    _sample_labels: Optional[Any]
    _sample_data_loader: Optional[DataLoader]

    def __init__(self,
                 data_loader: DataLoader,
                 num_classes: Optional[int] = None,
                 label_formatter: BaseLabelFormatter = None,
                 image_formatter: ImageFormatter = None,
                 label_map: Optional[Dict[int, str]] = None,
                 sample_size: int = 1000,
                 random_seed: int = 0,
                 transform_field: Optional[str] = 'transforms'):
        self._data = data_loader
<<<<<<< HEAD
        self.label_transformer = label_transformer or ClassificationLabelFormatter(lambda x: x)
        self.image_transformer = image_transformer or ImageFormatter(lambda x: x)
=======
>>>>>>> e3336a04

        batch_to_validate = next(iter(self._data))
        # Validate image transformer
        if image_formatter:
            image_formatter.validate_data(batch_to_validate)
            self._image_formatter = image_formatter
        else:
            self._image_formatter = ImageFormatter()

        if label_formatter:
            if isinstance(label_formatter, ClassificationLabelFormatter):
                self.task_type = TaskType.CLASSIFICATION
                self.label_formatter = label_formatter
            elif isinstance(label_formatter, DetectionLabelFormatter):
                self.task_type = TaskType.OBJECT_DETECTION
                self.label_formatter = label_formatter
            else:
                self.label_formatter = None
                self.task_type = None
                self._label_invalid = f'Invalid transformer type: {type(self.label_formatter).__name__}'
                logger.warning('Unknown label transformer type was provided. Only integrity and data checks will run.'
                               'The supported label transformer types are: '
                               '[ClassificationLabelFormatter, DetectionLabelFormatter]')

            if self.label_formatter:
                try:
                    self.label_formatter.validate_label(batch_to_validate)
                    self._label_invalid = None
                except DeepchecksValueError as ex:
                    self._label_invalid = str(ex)
        else:
            self._label_invalid = 'label_formatter parameter was not defined'

        self._samples_per_class = None
        self._num_classes = num_classes  # if not initialized, then initialized later in get_num_classes()
        self._label_map = label_map
        self._warned_labels = set()
        self.transform_field = transform_field
        # Sample dataset properties
        self._sample_data_loader = None
        self._sample_labels = None
        self._sample_size = sample_size
        self._random_seed = random_seed

    @property
    def image_formatter(self) -> ImageFormatter:
        """Return the image formatter."""
        if self._image_formatter:
            return self._image_formatter
        raise DeepchecksValueError('No valid image formatter provided')

    @property
    def n_of_classes(self) -> int:
        """Return the number of classes in the dataset."""
        if self._num_classes is None:
            self._num_classes = len(self.n_of_samples_per_class.keys())
        return self._num_classes

    @property
    def n_of_samples_per_class(self) -> Dict[Any, int]:
        """Return a dictionary containing the number of samples per class."""
        if self._samples_per_class is None:
            if self.task_type in [TaskType.CLASSIFICATION, TaskType.OBJECT_DETECTION]:
                self._samples_per_class = self.label_formatter.get_samples_per_class(self._data)
            else:
                raise NotImplementedError(
                    'Not implemented yet for tasks other than classification and object detection'
                )
        return copy(self._samples_per_class)

    def to_display_data(self, batch):
        """Convert a batch of data outputted by the data loader to a format that can be displayed."""
        return self.image_formatter(batch)  # pylint: disable=not-callable

    @property
    def data_dimension(self):
        """Return how many dimensions the image data have."""
        image = self.image_formatter(next(iter(self)))[0]  # pylint: disable=not-callable
        return ImageInfo(image).get_dimension()

    @property
    def sample_data_loader(self) -> DataLoader:
        """Return sample of the data."""
        if self._sample_data_loader is None:
            self._sample_data_loader = create_sample_loader(self._data, self._sample_size, self._random_seed)
        return self._sample_data_loader

    @property
    def sample_labels(self) -> List:
        """Return the labels of the sample data."""
        if self._sample_labels is None:
            self._sample_labels = []
            for _, label in self.sample_data_loader:
                self._sample_labels.append(label)
        return self._sample_labels

    def label_id_to_name(self, class_id: int) -> str:
        """Return the name of the class with the given id."""
        # Converting the class_id to integer to make sure it is an integer
        class_id = int(class_id)

        if self._label_map is None:
            return str(class_id)
        elif class_id not in self._label_map:
            if class_id not in self._warned_labels:
                # We want to warn one time per class
                self._warned_labels.add(class_id)
                logger.warning('Class id %s is not in the label map.', class_id)
            return str(class_id)
        else:
            return self._label_map[class_id]

    def assert_label(self):
        """Raise error if label is not exists or not valid."""
        if self._label_invalid:
            raise DeepchecksValueError(self._label_invalid)

    def is_have_label(self) -> bool:
        """Return whether the data contains labels."""
        return self._label_invalid is None

    def __iter__(self):
        """Return an iterator over the dataset."""
        return iter(self._data)

    def __len__(self):
        """Return the number of batches in the dataset dataloader."""
        return len(self._data)

    def get_data_loader(self):
        """Return the data loader."""
        return self._data

    def get_transform_type(self):
        """Return transforms handler created from the transform field."""
        dataset_ref = self.get_data_loader().dataset
        # If no field exists raise error
        if not hasattr(dataset_ref, self.transform_field):
            msg = f'Underlying Dataset instance does not contain "{self.transform_field}" attribute. If your ' \
                  f'transformations field is named otherwise, you cat set it by using "transform_field" parameter'
            raise DeepchecksValueError(msg)
        transform = dataset_ref.__getattribute__(self.transform_field)
        return get_transforms_handler(transform)

    def add_augmentation(self, aug):
        """Validate transform field in the dataset, and add the augmentation in the start of it."""
        dataset_ref = self.get_data_loader().dataset
        # If no field exists raise error
        if not hasattr(dataset_ref, self.transform_field):
            msg = f'Underlying Dataset instance does not contain "{self.transform_field}" attribute. If your ' \
                  f'transformations field is named otherwise, you cat set it by using "transform_field" parameter'
            raise DeepchecksValueError(msg)
        transform = dataset_ref.__getattribute__(self.transform_field)
        new_transform = add_augmentation_in_start(aug, transform)
        dataset_ref.__setattr__(self.transform_field, new_transform)

    def copy(self) -> 'VisionData':
        """Create new copy of this object, with the data-loader and dataset also copied."""
        props = get_data_loader_props_to_copy(self.get_data_loader())
        props['dataset'] = copy(self.get_data_loader().dataset)
        new_data_loader = self.get_data_loader().__class__(**props)
        return VisionData(new_data_loader,
                          image_formatter=self.image_formatter,
                          label_formatter=self.label_formatter,
                          transform_field=self.transform_field,
                          label_map=self._label_map)

    def to_batch(self, *samples):
        """Use the defined collate_fn to transform a few data items to batch format."""
        return self.get_data_loader().collate_fn(list(samples))

    def set_seed(self, seed):
        """Set seed for data loader."""
        generator = self._data.generator
        if generator is not None and seed is not None:
            generator.set_state(torch.Generator().manual_seed(seed).get_state())

    def validate_shared_label(self, other):
        """Verify presence of shared labels.

        Validates whether the 2 datasets share the same label shape

        Parameters
        ----------
        other : VisionData
            Expected to be Dataset type. dataset to compare

        Raises
        ------
        DeepchecksValueError
            if datasets don't have the same label
        """
        VisionData.validate_dataset(other)

        if self.is_have_label() != other.is_have_label():
            raise DeepchecksValueError('Datasets required to both either have or don\'t have labels')

        if self.task_type != other.task_type:
            raise DeepchecksValueError('Datasets required to have same label type')

        elif self.task_type == TaskType.SEMANTIC_SEGMENTATION:
            raise NotImplementedError()  # TODO

    @classmethod
    def validate_dataset(cls, obj) -> 'VisionData':
        """Throws error if object is not deepchecks Dataset and returns the object if deepchecks Dataset.

        Parameters
        ----------
        obj : any
            object to validate as dataset
        Returns
        -------
        Dataset
            object that is deepchecks dataset
        """
        if not isinstance(obj, VisionData):
            raise DeepchecksValueError('Check requires dataset to be of type VisionData. instead got: '
                                       f'{type(obj).__name__}')

        return obj


class FixedSampler(Sampler):
    """Sampler which returns indices in a shuffled constant order."""

    _length: int
    _seed: int
    _indices = None

    def __init__(self, length: int, seed: int = 0, sample_size: int = None) -> None:
        super().__init__(None)
        assert length >= 0
        self._length = length
        self._seed = seed
        if sample_size is not None:
            assert sample_size >= 0
            sample_size = min(sample_size, length)
            np.random.seed(self._seed)
            self._indices = np.random.choice(self._length, size=(sample_size,), replace=False)

    def __iter__(self) -> Iterator[int]:
        if self._indices is not None:
            for i in self._indices:
                yield i
        else:
            for i in torch.randperm(self._length, generator=torch.Generator.manual_seed(self._seed)):
                yield i

    def __len__(self) -> int:
        return (
            len(self._indices)
            if self._indices is not None
            else self._length
        )


def create_sample_loader(data_loader: DataLoader, sample_size: int, seed: int):
    """Create a data loader with only a subset of the data."""
    common_props_to_copy = {
        'num_workers': data_loader.num_workers,
        'collate_fn': data_loader.collate_fn,
        'pin_memory': data_loader.pin_memory,
        'timeout': data_loader.timeout,
        'worker_init_fn': data_loader.worker_init_fn,
        'prefetch_factor': data_loader.prefetch_factor,
        'persistent_workers': data_loader.persistent_workers
    }

    dataset = data_loader.dataset
    if isinstance(dataset, torch.utils.data.IterableDataset):
        raise DeepchecksValueError('Unable to create sample for IterableDataset')
    else:
        length = len(dataset)
        return DataLoader(dataset,
                          sampler=FixedSampler(length, seed, sample_size), **common_props_to_copy)


def get_data_loader_props_to_copy(data_loader):
    props = {
        'num_workers': data_loader.num_workers,
        'collate_fn': data_loader.collate_fn,
        'pin_memory': data_loader.pin_memory,
        'timeout': data_loader.timeout,
        'worker_init_fn': data_loader.worker_init_fn,
        'prefetch_factor': data_loader.prefetch_factor,
        'persistent_workers': data_loader.persistent_workers,
        'generator': torch.Generator()
    }
    # Add batch sampler if exists, else sampler
    if data_loader.batch_sampler is not None:
        # Can't deepcopy since generator is not pickle-able, so copying shallowly and then copies also sampler inside
        batch_sampler = copy(data_loader.batch_sampler)
        batch_sampler.sampler = copy(batch_sampler.sampler)
        # Replace generator instance so the copied dataset will not affect the original
        batch_sampler.sampler.generator = props['generator']
        props['batch_sampler'] = batch_sampler
    else:
        sampler = copy(data_loader.sampler)
        # Replace generator instance so the copied dataset will not affect the original
        sampler.generator = props['generator']
        props['sampler'] = sampler
    return props<|MERGE_RESOLUTION|>--- conflicted
+++ resolved
@@ -99,11 +99,6 @@
                  random_seed: int = 0,
                  transform_field: Optional[str] = 'transforms'):
         self._data = data_loader
-<<<<<<< HEAD
-        self.label_transformer = label_transformer or ClassificationLabelFormatter(lambda x: x)
-        self.image_transformer = image_transformer or ImageFormatter(lambda x: x)
-=======
->>>>>>> e3336a04
 
         batch_to_validate = next(iter(self._data))
         # Validate image transformer
