# ----------------------------------------------------------------------------
# Copyright (C) 2021 Deepchecks (https://www.deepchecks.com)
#
# This file is part of Deepchecks.
# Deepchecks is distributed under the terms of the GNU Affero General
# Public License (version 3 or later).
# You should have received a copy of the GNU Affero General Public License
# along with Deepchecks.  If not, see <http://www.gnu.org/licenses/>.
# ----------------------------------------------------------------------------
#
"""The vision/dataset module containing the vision Dataset class and its functions."""

from copy import copy
from enum import Enum
from collections import Counter
<<<<<<< HEAD
from typing import Callable, List, Iterator

from torch.utils.data import DataLoader, SequentialSampler, Dataset, Sampler
=======
from typing import Callable, Optional

import numpy as np
import torch
from torch.utils.data import DataLoader
>>>>>>> 541dc0af
import logging
import numpy as np
import torch

from deepchecks.core.errors import DeepchecksValueError

logger = logging.getLogger('deepchecks')

__all__ = ['TaskType', 'VisionDataset']


class TaskType(Enum):
    """Enum containing supported task types."""

    CLASSIFICATION = 'classification'
    OBJECT_DETECTION = 'object_detection'
    SEMANTIC_SEGMENTATION = 'semantic_segmentation'


class VisionDataset:
    """VisionDataset wraps a PyTorch DataLoader together with model related metadata.

    The VisionDataset class is containing additional data and methods intended for easily accessing
    metadata relevant for the training or validating of a computer vision ML models.

    Parameters
    ----------
    data_loader : DataLoader
        PyTorch DataLoader object
    label_type : str
        Type of label. Must be one of the following: 'classification', 'object_detection'.
    num_classes : int, optional
        Number of classes in the dataset. If not provided, will be inferred from the dataset.
    label_transformer : Callable, optional
        A callable, transforming a batch of labels returned by the dataloader to a batch of labels in the desired
        format.

    Notes
    -----
    Accepted label formats are:
        * Classification: tensor of shape (N,), When N is the number of samples. Each element is an integer
          representing the class index.
        * Object Detection: List of length N containing tensors of shape (B, 5), where N is the number of samples,
          B is the number of bounding boxes in the sample and each bounding box is represented by 5 values: (class_id,
          x, y, w, h). x and y are the coordinates (in pixels) of the upper left corner of the bounding box, w and h are
          the width and height of the bounding box (in pixels) and class_id is the class id of the prediction.

    The labels returned by the data loader (e.g. by using next(iter(data_loader))[1]) should be in the specified format,
    or else the callable label_transformer should be able to transform the labels to the desired format.
    """

    _data: DataLoader = None
<<<<<<< HEAD
    _sample_data: DataLoader = None

    def __init__(self,
                 data_loader: DataLoader,
                 num_classes: int = None,
                 label_type: str = None,
                 label_transformer: Callable = None,
                 sample_size: int = 1000,
                 seed: int = 0):
=======

    def __init__(self, data_loader: DataLoader, label_type: str, num_classes: Optional[int] = None,
                 label_transformer: Optional[Callable] = None):
>>>>>>> 541dc0af
        self._data = data_loader
        self._sample_data = self._create_sample_loader(data_loader, sample_size, seed)

        if label_transformer is None:
            self.label_transformer = lambda x: x
        else:
            self.label_transformer = label_transformer

        valid_label_types = [tt.value for tt in TaskType]
        if label_type in valid_label_types:
            self.label_type = label_type
        else:
            raise DeepchecksValueError(f'Invalid label type: {label_type}, must be one of {valid_label_types}.')

        self._num_classes = num_classes  # if not initialized, then initialized later in get_num_classes()
        self._samples_per_class = None

    def get_num_classes(self):
        """Return the number of classes in the dataset."""
        if self._num_classes is None:
            samples_per_class = self.get_samples_per_class()
            num_classes = len(samples_per_class.keys())
            self._num_classes = num_classes
        return self._num_classes

    def get_samples_per_class(self):
        """Return a dictionary containing the number of samples per class."""
        if self._samples_per_class is None:
            if self.label_type == TaskType.CLASSIFICATION.value:
                counter = Counter()
                for _ in range(len(self._data)):
                    counter.update(self.label_transformer(next(iter(self._data))[1]))
                self._samples_per_class = counter
            elif self.label_type == TaskType.OBJECT_DETECTION.value:
                # Assume next(iter(self._data))[1] is a list (per sample) of numpy arrays (rows are bboxes) with the
                # first column in the array representing class
                counter = Counter()
                for _ in range(len(self._data)):
                    list_of_arrays = self.label_transformer(next(iter(self._data))[1])
                    class_list = sum([arr.reshape((-1, 5))[:, 0].tolist() for arr in list_of_arrays], [])
                    counter.update(class_list)
                self._samples_per_class = counter
            else:
                raise NotImplementedError(
                    'Not implemented yet for tasks other than classification and object detection'
                )
        return copy(self._samples_per_class)

    def validate_label(self):
        """Validate the label type of the dataset."""
        # Getting first sample of data
        batch = next(iter(self.get_data_loader()))
        if len(batch) != 2:
            raise DeepchecksValueError('Check requires dataset to have a label')

        label_batch = self.label_transformer(batch[1])
        if self.label_type == TaskType.CLASSIFICATION.value:
            if not isinstance(label_batch, (torch.Tensor, np.ndarray)):
                raise DeepchecksValueError(f'Check requires {self.label_type} label to be a torch.Tensor or numpy '
                                           f'array')
            label_shape = label_batch.shape
            if len(label_shape) != 1:
                raise DeepchecksValueError(f'Check requires {self.label_type} label to be a 1D tensor')
        elif self.label_type == TaskType.OBJECT_DETECTION.value:
            if not isinstance(label_batch, list):
                raise DeepchecksValueError(f'Check requires {self.label_type} label to be a list with an entry for each'
                                           f' sample')
            if len(label_batch) == 0:
                raise DeepchecksValueError(f'Check requires {self.label_type} label to be a non-empty list')
            if not isinstance(label_batch[0], (torch.Tensor, np.ndarray)):
                raise DeepchecksValueError(f'Check requires {self.label_type} label to be a list of torch.Tensor or'
                                           f' numpy array')
            if len(label_batch[0].shape) != 2:
                raise DeepchecksValueError(f'Check requires {self.label_type} label to be a list of 2D tensors')
            if label_batch[0].shape[1] != 5:
                raise DeepchecksValueError(f'Check requires {self.label_type} label to be a list of 2D tensors, when '
                                           f'each row has 5 columns: [class_id, x, y, width, height]')
        else:
            raise NotImplementedError(
                'Not implemented yet for tasks other than classification and object detection'
            )

    def get_label_shape(self):
        """Return the shape of the label."""
        self.validate_label()

        # Assuming the dataset contains a tuple of (features, label)
        return self.label_transformer(next(iter(self._data))[1])[0].shape  # first argument is batch_size

    def __iter__(self):
        """Return an iterator over the dataset."""
        return iter(self._data)

    def get_data_loader(self):
        """Return the data loader."""
        return self._data

    def validate_shared_label(self, other):
        """Verify presence of shared labels.

        Validates whether the 2 datasets share the same label shape

        Parameters
        ----------
        other : Dataset
            Expected to be Dataset type. dataset to compare
        Returns
        -------
        Hashable
            name of the label column
        Raises
        ------
        DeepchecksValueError
            if datasets don't have the same label
        """
        VisionDataset.validate_dataset(other)

        label_shape = self.get_label_shape()
        other_label_shape = other.get_label_shape()

        if other_label_shape != label_shape:
            raise DeepchecksValueError('Check requires datasets to share the same label shape')

    @classmethod
    def validate_dataset(cls, obj) -> 'VisionDataset':
        """Throws error if object is not deepchecks Dataset and returns the object if deepchecks Dataset.

        Parameters
        ----------
        obj : any
            object to validate as dataset
        Returns
        -------
        Dataset
            object that is deepchecks dataset
        """
        if not isinstance(obj, VisionDataset):
            raise DeepchecksValueError('Check requires dataset to be of type VisionDataset. instead got: '
                                       f'{type(obj).__name__}')

        return obj

    @classmethod
    def _create_sample_loader(cls, data_loader: DataLoader, sample_size: int, seed: int):
        """Create a data loader with only a subset of the data."""
        common_props_to_copy = {
            'num_workers': data_loader.num_workers,
            'collate_fn': data_loader.collate_fn,
            'pin_memory': data_loader.pin_memory,
            'timeout': data_loader.timeout,
            'worker_init_fn': data_loader.worker_init_fn,
            'prefetch_factor': data_loader.prefetch_factor,
            'persistent_workers': data_loader.persistent_workers
        }

        generator = lambda: torch.Generator().manual_seed(seed)

        dataset = data_loader.dataset
        # IterableDataset doesn't work with samplers, so instead we manually copy all samples to memory and create
        # new dataset that will contain them.
        if isinstance(dataset, torch.utils.data.IterableDataset):
            iter_length = 0
            for _ in dataset:
                iter_length += 1
            np.random.seed(seed)
            sample_indices = set(np.random.choice(iter_length, size=(sample_size,), replace=False))

            samples_data = []
            for i, sample in enumerate(dataset):
                if i in sample_indices:
                    samples_data.append(sample)

            samples_dataset = InMemoryDataset(samples_data)
            return DataLoader(samples_dataset, generator=generator(), sampler=SequentialSampler(samples_data),
                              **common_props_to_copy)
        else:
            length = len(dataset)
            return DataLoader(dataset, generator=generator(),
                              sampler=FixedSampler(length, seed, sample_size), **common_props_to_copy)


class InMemoryDataset(Dataset):
    """Dataset implementation that gets all the data as in-memory list."""

    def __init__(self, data: List):
        self._data = data

    def __len__(self):
        return len(self._data)

    def __getitem__(self, item):
        return self._data[item]


class FixedSampler(Sampler):
    """Sampler which returns indices in a shuffled constant order."""

    _length: int
    _seed: int
    _indices = None

    def __init__(self, length: int, seed: int = 0, sample_size: int = None) -> None:
        super().__init__(None)
        self._length = length
        self._seed = seed
        if sample_size:
            np.random.seed(self._seed)
            self._indices = np.random.choice(self._length, size=(sample_size,), replace=False)

    def __iter__(self) -> Iterator[int]:
        if self._indices:
            for i in self._indices:
                yield i
        else:
            for i in torch.randperm(self._length, generator=torch.Generator.manual_seed(self._seed)):
                yield i

    def __len__(self) -> int:
        return len(self._indices) if self._indices else self._length<|MERGE_RESOLUTION|>--- conflicted
+++ resolved
@@ -13,17 +13,11 @@
 from copy import copy
 from enum import Enum
 from collections import Counter
-<<<<<<< HEAD
-from typing import Callable, List, Iterator
 
 from torch.utils.data import DataLoader, SequentialSampler, Dataset, Sampler
-=======
-from typing import Callable, Optional
-
-import numpy as np
-import torch
+from typing import Callable, Optional,  List, Iterator
+
 from torch.utils.data import DataLoader
->>>>>>> 541dc0af
 import logging
 import numpy as np
 import torch
@@ -76,21 +70,16 @@
     """
 
     _data: DataLoader = None
-<<<<<<< HEAD
     _sample_data: DataLoader = None
 
     def __init__(self,
                  data_loader: DataLoader,
                  num_classes: int = None,
                  label_type: str = None,
-                 label_transformer: Callable = None,
+                 label_transformer: Optional[Callable] = None,
                  sample_size: int = 1000,
                  seed: int = 0):
-=======
-
-    def __init__(self, data_loader: DataLoader, label_type: str, num_classes: Optional[int] = None,
-                 label_transformer: Optional[Callable] = None):
->>>>>>> 541dc0af
+
         self._data = data_loader
         self._sample_data = self._create_sample_loader(data_loader, sample_size, seed)
 
