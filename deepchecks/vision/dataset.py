--- conflicted
+++ resolved
@@ -12,11 +12,7 @@
 from collections import Counter
 from copy import copy
 from enum import Enum
-<<<<<<< HEAD
-from typing import Optional, List, Iterator
-=======
 from typing import Optional, Union, List, Iterator, Dict, Any
->>>>>>> 1f9f6b47
 
 import numpy as np
 import torch
@@ -101,7 +97,6 @@
                  random_seed: int = 0,
                  transform_field: Optional[str] = 'transforms'):
         self._data = data_loader
-<<<<<<< HEAD
         self.label_transformer = label_transformer
         self.image_transformer = image_transformer or ImageFormatter(lambda x: x)
 
@@ -117,12 +112,6 @@
 
         self._num_classes = num_classes  # if not initialized, then initialized later in get_num_classes()
         self.transform_field = transform_field
-=======
-
-        if label_transformer is None:
-            self.label_transformer = ClassificationLabelFormatter(lambda x: x)
-        else:
-            self.label_transformer = label_transformer
 
         if image_transformer is None:
             self.image_transformer = ImageFormatter(lambda x: x)
@@ -140,7 +129,6 @@
                            '[ClassificationLabelFormatter, DetectionLabelFormatter]')
 
         self._num_classes = num_classes  # if not initialized, then initialized later in n_of_classes
->>>>>>> 1f9f6b47
         self._samples_per_class = None
         if self.label_transformer:
             # will contain error message if not valid
@@ -160,14 +148,8 @@
             self._num_classes = len(self.n_of_samples_per_class.keys())
         return self._num_classes
 
-<<<<<<< HEAD
-    def get_samples_per_class(self) -> Counter:
-=======
-    # def get_num_classes(self):
-
     @property
     def n_of_samples_per_class(self) -> Dict[Any, int]:
->>>>>>> 1f9f6b47
         """Return a dictionary containing the number of samples per class."""
         if self._samples_per_class is None:
             if self.task_type in [TaskType.CLASSIFICATION, TaskType.OBJECT_DETECTION]:
@@ -177,8 +159,6 @@
                     'Not implemented yet for tasks other than classification and object detection'
                 )
         return copy(self._samples_per_class)
-
-    # def get_samples_per_class(self):
 
     def to_display_data(self, batch):
         """Convert a batch of data outputted by the data loader to a format that can be displayed."""
@@ -378,11 +358,10 @@
 
     dataset = data_loader.dataset
     if isinstance(dataset, torch.utils.data.IterableDataset):
-<<<<<<< HEAD
         raise DeepchecksValueError('Unable to create sample for IterableDataset')
     else:
         length = len(dataset)
-        return DataLoader(dataset, generator=generator(),
+        return DataLoader(dataset,
                           sampler=FixedSampler(length, seed, sample_size), **common_props_to_copy)
 
 
@@ -400,38 +379,4 @@
         props['batch_sampler'] = data_loader.batch_sampler
     else:
         props['sampler'] = data_loader.sampler
-    return props
-=======
-        iter_length = 0
-        for _ in dataset:
-            iter_length += 1
-            if iter_length == iteration_limit:
-                break
-        sample_size = min(sample_size, iter_length)
-        np.random.seed(seed)
-        sample_indices = set(np.random.choice(iter_length, size=(sample_size,), replace=False))
-
-        samples_data = []
-        for i, sample in enumerate(dataset):
-            if i in sample_indices:
-                samples_data.append(sample)
-                # If found all exit the iteration
-                if len(samples_data) == sample_size:
-                    break
-
-        samples_dataset = InMemoryDataset(samples_data)
-        return DataLoader(
-            samples_dataset,
-            generator=torch.Generator().manual_seed(seed),
-            sampler=SequentialSampler(samples_data),
-            **common_props_to_copy
-        )
-    else:
-        length = len(dataset)
-        return DataLoader(
-            dataset,
-            generator=torch.Generator().manual_seed(seed),
-            sampler=FixedSampler(length, seed, sample_size),
-            **common_props_to_copy
-        )
->>>>>>> 1f9f6b47
+    return props