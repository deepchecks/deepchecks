# ----------------------------------------------------------------------------
# Copyright (C) 2021-2022 Deepchecks (https://www.deepchecks.com)
#
# This file is part of Deepchecks.
# Deepchecks is distributed under the terms of the GNU Affero General
# Public License (version 3 or later).
# You should have received a copy of the GNU Affero General Public License
# along with Deepchecks.  If not, see <http://www.gnu.org/licenses/>.
# ----------------------------------------------------------------------------
#
"""The vision/dataset module containing the vision Dataset class and its functions."""
from copy import copy
from enum import Enum
from typing import Optional, List, Iterator, Dict, Any

import numpy as np
import torch
from torch.utils.data import DataLoader, Sampler
import logging

from deepchecks.core.errors import DeepchecksValueError
from deepchecks.vision.utils.transformations import get_transforms_handler, add_augmentation_in_start
from deepchecks.vision.utils import ClassificationLabelFormatter, DetectionLabelFormatter
from deepchecks.vision.utils.base_formatters import BaseLabelFormatter
from deepchecks.vision.utils.image_formatters import ImageFormatter
from deepchecks.vision.utils.image_functions import ImageInfo

logger = logging.getLogger('deepchecks')

__all__ = ['TaskType', 'VisionData']


class TaskType(Enum):
    """Enum containing supported task types."""

    CLASSIFICATION = 'classification'
    OBJECT_DETECTION = 'object_detection'
    SEMANTIC_SEGMENTATION = 'semantic_segmentation'


class VisionData:
    """VisionData wraps a PyTorch DataLoader together with model related metadata.

    The VisionData class is containing additional data and methods intended for easily accessing
    metadata relevant for the training or validating of a computer vision ML models.

    Parameters
    ----------
    data_loader : DataLoader
        PyTorch DataLoader object. If your data loader is using IterableDataset please see note below.
    num_classes : int, optional
        Number of classes in the dataset. If not provided, will be inferred from the dataset.
    label_map : Dict[int, str], optional
        A dictionary mapping class ids to their names.
    label_formatter : Union[ClassificationLabelFormatter, DetectionLabelFormatter]
        A callable, transforming a batch of labels returned by the dataloader to a batch of labels in the desired
        format.
    sample_size : int, default: 1,000
        Sample size to run the checks on.
    random_seed : int, default: 0
        Random seed used to generate the sample.
    transform_field : str, default: 'transforms'
        Name of transforms field in the dataset which holds transformations of both data and label.

    Notes
    -----
    Accepted label formats are:
        * Classification: tensor of shape (N,), When N is the number of samples. Each element is an integer
          representing the class index.
        * Object Detection: List of length N containing tensors of shape (B, 5), where N is the number of samples,
          B is the number of bounding boxes in the sample and each bounding box is represented by 5 values: (class_id,
          x, y, w, h). x and y are the coordinates (in pixels) of the upper left corner of the bounding box, w and h are
          the width and height of the bounding box (in pixels) and class_id is the class id of the prediction.

    The labels returned by the data loader (e.g. by using next(iter(data_loader))[1]) should be in the specified format,
    or else the callable label_formatter should be able to transform the labels to the desired format.
    """

<<<<<<< HEAD
    label_formatter: BaseLabelFormatter
=======
    label_transformer: Optional[BaseLabelFormatter]
    image_transformer: Optional[ImageFormatter]
>>>>>>> b801321e
    task_type: Optional[TaskType]
    sample_iteration_limit: int
    _data: DataLoader
    _num_classes: Optional[int]
    _label_map: Optional[Dict[int, str]]
    _samples_per_class: Optional[Dict[Any, int]]
    _label_invalid: Optional[str]
    _sample_size: int
    _random_seed: int
    _sample_labels: Optional[Any]
    _sample_data_loader: Optional[DataLoader]

    def __init__(self,
                 data_loader: DataLoader,
                 num_classes: Optional[int] = None,
                 label_formatter: BaseLabelFormatter = None,
                 image_formatter: ImageFormatter = None,
                 label_map: Optional[Dict[int, str]] = None,
                 sample_size: int = 1000,
                 random_seed: int = 0,
                 transform_field: Optional[str] = 'transforms'):
        self._data = data_loader

        batch_to_validate = next(iter(self._data))
        # Validate image transformer
        if image_formatter:
            image_formatter.validate_data(batch_to_validate)
            self._image_formatter = image_formatter
        else:
            self._image_formatter = None

        if label_formatter:
            if isinstance(label_formatter, ClassificationLabelFormatter):
                self.task_type = TaskType.CLASSIFICATION
                self.label_formatter = label_formatter
            elif isinstance(label_formatter, DetectionLabelFormatter):
                self.task_type = TaskType.OBJECT_DETECTION
                self.label_formatter = label_formatter
            else:
                self.label_formatter = None
                self.task_type = None
                self._label_invalid = f'Invalid transformer type: {type(self.label_formatter).__name__}'
                logger.warning('Unknown label transformer type was provided. Only integrity and data checks will run.'
                               'The supported label transformer types are: '
                               '[ClassificationLabelFormatter, DetectionLabelFormatter]')

            if self.label_formatter:
                try:
                    self.label_formatter.validate_label(batch_to_validate)
                    self._label_invalid = None
                except DeepchecksValueError as ex:
                    self._label_invalid = str(ex)
        else:
            self._label_invalid = 'label_formatter parameter was not defined'

        self._samples_per_class = None
        self._num_classes = num_classes  # if not initialized, then initialized later in get_num_classes()
        self._label_map = label_map
        self._warned_labels = set()
        self.transform_field = transform_field
        # Sample dataset properties
        self._sample_data_loader = None
        self._sample_labels = None
        self._sample_size = sample_size
        self._random_seed = random_seed

    @property
    def image_formatter(self) -> ImageFormatter:
        """Return the image formatter."""
        if self._image_formatter:
            return self._image_formatter
        raise DeepchecksValueError('No valid image formatter provided')

    @property
    def n_of_classes(self) -> int:
        """Return the number of classes in the dataset."""
        if self._num_classes is None:
            self._num_classes = len(self.n_of_samples_per_class.keys())
        return self._num_classes

    @property
    def n_of_samples_per_class(self) -> Dict[Any, int]:
        """Return a dictionary containing the number of samples per class."""
        if self._samples_per_class is None:
            if self.task_type in [TaskType.CLASSIFICATION, TaskType.OBJECT_DETECTION]:
                self._samples_per_class = self.label_formatter.get_samples_per_class(self._data)
            else:
                raise NotImplementedError(
                    'Not implemented yet for tasks other than classification and object detection'
                )
        return copy(self._samples_per_class)

    def to_display_data(self, batch):
        """Convert a batch of data outputted by the data loader to a format that can be displayed."""
        return self.image_formatter(batch)  # pylint: disable=not-callable

    @property
    def data_dimension(self):
        """Return how many dimensions the image data have."""
        image = self.image_formatter(next(iter(self)))[0]  # pylint: disable=not-callable
        return ImageInfo(image).get_dimension()

    @property
    def sample_data_loader(self) -> DataLoader:
        """Return sample of the data."""
        if self._sample_data_loader is None:
            self._sample_data_loader = create_sample_loader(self._data, self._sample_size, self._random_seed)
        return self._sample_data_loader

    @property
    def sample_labels(self) -> List:
        """Return the labels of the sample data."""
        if self._sample_labels is None:
            self._sample_labels = []
            for _, label in self.sample_data_loader:
                self._sample_labels.append(label)
        return self._sample_labels

    def label_id_to_name(self, class_id: int) -> str:
        """Return the name of the class with the given id."""
        # Converting the class_id to integer to make sure it is an integer
        class_id = int(class_id)

        if self._label_map is None:
            return str(class_id)
        elif class_id not in self._label_map:
            if class_id not in self._warned_labels:
                # We want to warn one time per class
                self._warned_labels.add(class_id)
                logger.warning('Class id %s is not in the label map.', class_id)
            return str(class_id)
        else:
            return self._label_map[class_id]

    def assert_label(self):
        """Raise error if label is not exists or not valid."""
        if self._label_invalid:
            raise DeepchecksValueError(self._label_invalid)

    def is_have_label(self) -> bool:
        """Return whether the data contains labels."""
        return self._label_invalid is None

    def __iter__(self):
        """Return an iterator over the dataset."""
        return iter(self._data)

    def get_data_loader(self):
        """Return the data loader."""
        return self._data

    def get_transform_type(self):
        """Return transforms handler created from the transform field."""
        dataset_ref = self.get_data_loader().dataset
        # If no field exists raise error
        if not hasattr(dataset_ref, self.transform_field):
            msg = f'Underlying Dataset instance does not contain "{self.transform_field}" attribute. If your ' \
                  f'transformations field is named otherwise, you cat set it by using "transform_field" parameter'
            raise DeepchecksValueError(msg)
        transform = dataset_ref.__getattribute__(self.transform_field)
        return get_transforms_handler(transform)

    def add_augmentation(self, aug):
        """Validate transform field in the dataset, and add the augmentation in the start of it."""
        dataset_ref = self.get_data_loader().dataset
        # If no field exists raise error
        if not hasattr(dataset_ref, self.transform_field):
            msg = f'Underlying Dataset instance does not contain "{self.transform_field}" attribute. If your ' \
                  f'transformations field is named otherwise, you cat set it by using "transform_field" parameter'
            raise DeepchecksValueError(msg)
        transform = dataset_ref.__getattribute__(self.transform_field)
        new_transform = add_augmentation_in_start(aug, transform)
        dataset_ref.__setattr__(self.transform_field, new_transform)

    def copy(self) -> 'VisionData':
        """Create new copy of this object, with the data-loader and dataset also copied."""
        props = get_data_loader_props_to_copy(self.get_data_loader())
        props['dataset'] = copy(self.get_data_loader().dataset)
        new_data_loader = self.get_data_loader().__class__(**props)
        return VisionData(new_data_loader,
                          image_formatter=self.image_formatter,
                          label_formatter=self.label_formatter,
                          transform_field=self.transform_field,
                          label_map=self._label_map)

    def to_batch(self, *samples):
        """Use the defined collate_fn to transform a few data items to batch format."""
        return self.get_data_loader().collate_fn(list(samples))

    def set_seed(self, seed):
        """Set seed for data loader."""
        generator = self._data.generator
        if generator is not None:
            generator.set_state(torch.Generator().manual_seed(seed).get_state())

    def validate_shared_label(self, other):
        """Verify presence of shared labels.

        Validates whether the 2 datasets share the same label shape

        Parameters
        ----------
        other : VisionData
            Expected to be Dataset type. dataset to compare

        Raises
        ------
        DeepchecksValueError
            if datasets don't have the same label
        """
        VisionData.validate_dataset(other)

        if self.is_have_label() != other.is_have_label():
            raise DeepchecksValueError('Datasets required to both either have or don\'t have labels')

        if self.task_type != other.task_type:
            raise DeepchecksValueError('Datasets required to have same label type')

        elif self.task_type == TaskType.SEMANTIC_SEGMENTATION:
            raise NotImplementedError()  # TODO

    @classmethod
    def validate_dataset(cls, obj) -> 'VisionData':
        """Throws error if object is not deepchecks Dataset and returns the object if deepchecks Dataset.

        Parameters
        ----------
        obj : any
            object to validate as dataset
        Returns
        -------
        Dataset
            object that is deepchecks dataset
        """
        if not isinstance(obj, VisionData):
            raise DeepchecksValueError('Check requires dataset to be of type VisionData. instead got: '
                                       f'{type(obj).__name__}')

        return obj


class FixedSampler(Sampler):
    """Sampler which returns indices in a shuffled constant order."""

    _length: int
    _seed: int
    _indices = None

    def __init__(self, length: int, seed: int = 0, sample_size: int = None) -> None:
        super().__init__(None)
        assert length >= 0
        self._length = length
        self._seed = seed
        if sample_size is not None:
            assert sample_size >= 0
            sample_size = min(sample_size, length)
            np.random.seed(self._seed)
            self._indices = np.random.choice(self._length, size=(sample_size,), replace=False)

    def __iter__(self) -> Iterator[int]:
        if self._indices is not None:
            for i in self._indices:
                yield i
        else:
            for i in torch.randperm(self._length, generator=torch.Generator.manual_seed(self._seed)):
                yield i

    def __len__(self) -> int:
        return (
            len(self._indices)
            if self._indices is not None
            else self._length
        )


def create_sample_loader(data_loader: DataLoader, sample_size: int, seed: int):
    """Create a data loader with only a subset of the data."""
    common_props_to_copy = {
        'num_workers': data_loader.num_workers,
        'collate_fn': data_loader.collate_fn,
        'pin_memory': data_loader.pin_memory,
        'timeout': data_loader.timeout,
        'worker_init_fn': data_loader.worker_init_fn,
        'prefetch_factor': data_loader.prefetch_factor,
        'persistent_workers': data_loader.persistent_workers
    }

    dataset = data_loader.dataset
    if isinstance(dataset, torch.utils.data.IterableDataset):
        raise DeepchecksValueError('Unable to create sample for IterableDataset')
    else:
        length = len(dataset)
        return DataLoader(dataset,
                          sampler=FixedSampler(length, seed, sample_size), **common_props_to_copy)


def get_data_loader_props_to_copy(data_loader):
    props = {
        'num_workers': data_loader.num_workers,
        'collate_fn': data_loader.collate_fn,
        'pin_memory': data_loader.pin_memory,
        'timeout': data_loader.timeout,
        'worker_init_fn': data_loader.worker_init_fn,
        'prefetch_factor': data_loader.prefetch_factor,
        'persistent_workers': data_loader.persistent_workers,
        'generator': torch.Generator()
    }
    # Copy generator state if exists
    if data_loader.generator:
        props['generator'].set_state(data_loader.generator.get_state())
    # Add batch sampler if exists, else sampler
    if data_loader.batch_sampler is not None:
        # Can't deepcopy since generator is not pickle-able, so copying shallowly and then copies also sampler inside
        batch_sampler = copy(data_loader.batch_sampler)
        batch_sampler.sampler = copy(batch_sampler.sampler)
        # Replace generator instance so the copied dataset will not affect the original
        batch_sampler.sampler.generator = props['generator']
        props['batch_sampler'] = batch_sampler
    else:
        sampler = copy(data_loader.sampler)
        # Replace generator instance so the copied dataset will not affect the original
        sampler.generator = props['generator']
        props['sampler'] = sampler
    return props<|MERGE_RESOLUTION|>--- conflicted
+++ resolved
@@ -76,12 +76,7 @@
     or else the callable label_formatter should be able to transform the labels to the desired format.
     """
 
-<<<<<<< HEAD
-    label_formatter: BaseLabelFormatter
-=======
     label_transformer: Optional[BaseLabelFormatter]
-    image_transformer: Optional[ImageFormatter]
->>>>>>> b801321e
     task_type: Optional[TaskType]
     sample_iteration_limit: int
     _data: DataLoader
