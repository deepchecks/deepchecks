--- conflicted
+++ resolved
@@ -74,8 +74,8 @@
     or else the callable label_transformer should be able to transform the labels to the desired format.
     """
 
-    label_transformer: BaseLabelFormatter
-    image_transformer: ImageFormatter
+    label_transformer: Optional[BaseLabelFormatter]
+    image_transformer: Optional[ImageFormatter]
     task_type: Optional[TaskType]
     sample_iteration_limit: int
     _data: DataLoader
@@ -96,15 +96,6 @@
                  random_seed: int = 0,
                  transform_field: Optional[str] = 'transforms'):
         self._data = data_loader
-<<<<<<< HEAD
-        self.label_transformer = label_transformer
-        self.image_transformer = image_transformer or ImageFormatter(lambda x: x)
-        self._num_classes = num_classes  # if not initialized, then initialized later in get_num_classes()
-        self.transform_field = transform_field
-
-        if image_transformer is None:
-            self.image_transformer = ImageFormatter(lambda x: x)
-=======
 
         batch_to_validate = next(iter(self._data))
         # Validate image transformer
@@ -135,7 +126,6 @@
                     self._label_invalid = None
                 except DeepchecksValueError as ex:
                     self._label_invalid = str(ex)
->>>>>>> dccb1987
         else:
             self._label_invalid = 'label_transformer parameter was not defined'
 
