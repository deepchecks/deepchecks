--- conflicted
+++ resolved
@@ -13,6 +13,7 @@
 from typing import Tuple
 
 import torch
+import numpy as np
 from ignite.metrics import Metric
 
 from deepchecks.vision.metrics_utils.semantic_segmentation_metric_utils import (format_segmentation_masks,
@@ -47,15 +48,9 @@
         y_pred, y = output
 
         for i in range(len(y)):
-<<<<<<< HEAD
             gt_onehot, pred_onehot = format_segmentation_masks(y[i], y_pred[i], self.threshold)
             tp_count_per_class, gt_count_per_class, pred_count_per_class = segmentation_counts_per_class(
                 gt_onehot, pred_onehot)
-=======
-            for class_id in [int(x) for x in torch.unique(y[i])]:
-                y_pred_i = (y_pred[i].argmax(0) == class_id).numpy()
-                y_i = (y[i] == class_id).cpu().numpy()
->>>>>>> a9d5789f
 
             dice_per_class = (2 * tp_count_per_class + self.smooth) / \
                              (gt_count_per_class + pred_count_per_class + self.smooth)
@@ -68,15 +63,14 @@
         """Compute metric value."""
         sorted_classes = [int(class_id) for class_id in sorted(self._evals.keys())]
         max_class = max(sorted_classes)
-        scores_per_class = np.empty(max_class + 1)*np.nan
+        scores_per_class = np.empty(max_class + 1) * np.nan
 
         for class_id in sorted_classes:
             count = self._evals[class_id]['count']
             dice = self._evals[class_id]['dice']
             mean_dice = dice / count if count != 0 else 0
-<<<<<<< HEAD
-            ret.append(mean_dice)
-        return ret
+            scores_per_class[class_id] = mean_dice
+        return scores_per_class
 
 
 class MeanIoU(Metric):
@@ -121,14 +115,11 @@
     def compute(self):
         """Compute metric value."""
         sorted_classes = [int(class_id) for class_id in sorted(self._evals.keys())]
-        ret = []
+        max_class = max(sorted_classes)
+        scores_per_class = np.empty(max_class + 1) * np.nan
         for class_id in sorted_classes:
             count = self._evals[class_id]['count']
             iou = self._evals[class_id]['iou']
             mean_iou = iou / count if count != 0 else 0
-            ret.append(mean_iou)
-        return ret
-=======
-            scores_per_class[class_id] = mean_dice
-        return scores_per_class
->>>>>>> a9d5789f
+            scores_per_class[class_id] = mean_iou
+        return scores_per_class