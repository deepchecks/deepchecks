--- conflicted
+++ resolved
@@ -64,14 +64,9 @@
                  device: Union[str, torch.device, None] = None,
                  random_state: int = 42,
                  n_samples: int = None,
-<<<<<<< HEAD
                  with_display: bool = True,
-                 train_predictions: Union[List[torch.Tensor], torch.Tensor] = None,
-                 test_predictions: Union[List[torch.Tensor], torch.Tensor] = None,
-=======
                  train_predictions: Dict[int, Union[Sequence[torch.Tensor], torch.Tensor]] = None,
                  test_predictions: Dict[int, Union[Sequence[torch.Tensor], torch.Tensor]] = None,
->>>>>>> 5330f178
                  ):
         # Validations
         if train is None and test is None and model is None:
