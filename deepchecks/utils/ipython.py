# ----------------------------------------------------------------------------
# Copyright (C) 2021-2022 Deepchecks (https://www.deepchecks.com)
#
# This file is part of Deepchecks.
# Deepchecks is distributed under the terms of the GNU Affero General
# Public License (version 3 or later).
# You should have received a copy of the GNU Affero General Public License
# along with Deepchecks.  If not, see <http://www.gnu.org/licenses/>.
# ----------------------------------------------------------------------------
#
# pylint: disable=assignment-from-none,broad-except,import-outside-toplevel
"""Utils module containing useful global functions."""
import io
<<<<<<< HEAD
import json
=======
import logging
>>>>>>> 29e21a3b
import os
import subprocess
import sys
import typing as t
import urllib.request
import warnings
from functools import lru_cache
from urllib.parse import parse_qs, urlparse

import tqdm
from ipykernel.zmqshell import ZMQInteractiveShell
from IPython import get_ipython
from IPython.display import display
from IPython.terminal.interactiveshell import TerminalInteractiveShell
from tqdm.notebook import tqdm as tqdm_notebook
from typing_extensions import TypedDict

from deepchecks.utils.logger import get_verbosity

__all__ = [
    'is_notebook',
    'is_widgets_enabled',
    'is_headless',
    'create_progress_bar',
    'is_colab_env',
    'is_kaggle_env',
    'is_terminal_interactive_shell',
    'is_zmq_interactive_shell',
    'ProgressBarGroup'
]


@lru_cache(maxsize=None)
def is_notebook() -> bool:
    """Check if we're in an interactive context (Notebook, GUI support) or terminal-based.

    Returns
    -------
    bool
        True if we are in a notebook context, False otherwise
    """
    try:
        shell = get_ipython()
        return hasattr(shell, 'config')
    except NameError:
        return False  # Probably standard Python interpreter


@lru_cache(maxsize=None)
def is_terminal_interactive_shell() -> bool:
    """Check whether we are in a terminal interactive shell or not."""
    return isinstance(get_ipython(), TerminalInteractiveShell)


@lru_cache(maxsize=None)
def is_zmq_interactive_shell() -> bool:
    """Check whether we are in a web-based interactive shell or not."""
    return isinstance(get_ipython(), ZMQInteractiveShell)


@lru_cache(maxsize=None)
def is_headless() -> bool:
    """Check if the system can support GUI.

    Returns
    -------
    bool
        True if we cannot support GUI, False otherwise
    """
    # pylint: disable=import-outside-toplevel
    try:
        import Tkinter as tk
    except ImportError:
        try:
            import tkinter as tk
        except ImportError:
            return True
    try:
        root = tk.Tk()
    except tk.TclError:
        return True
    root.destroy()
    return False


@lru_cache(maxsize=None)
def is_colab_env() -> bool:
    """Check if we are in the google colab enviroment."""
    return 'google.colab' in str(get_ipython())


@lru_cache(maxsize=None)
def is_kaggle_env() -> bool:
    """Check if we are in the kaggle enviroment."""
    return os.environ.get('KAGGLE_KERNEL_RUN_TYPE') is not None


@lru_cache(maxsize=None)
def is_databricks_env() -> bool:
    """Check if we are in the databricks enviroment."""
    return 'DATABRICKS_RUNTIME_VERSION' in os.environ


class PlainNotebookProgressBar(tqdm.tqdm):
    """Custom progress bar."""

    def __init__(self, **kwargs):
        self.display_handler = display({'text/plain': ''}, raw=True, display_id=True)
        kwargs['file'] = io.StringIO()
        super().__init__(**kwargs)

    def refresh(self, nolock=False, lock_args=None):
        """Refresh progress bar."""
        value = super().refresh(nolock, lock_args)
        self.display_handler.update({'text/plain': self.fp.getvalue()}, raw=True)
        self.fp.seek(0)
        return value

    def close(self, *args, **kwargs):
        """Close progress bar."""
        value = super().close(*args, **kwargs)
        self.display_handler.update({'text/plain': ''}, raw=True)
        self.fp.seek(0)
        return value


def create_progress_bar(
    name: str,
    unit: str,
    total: t.Optional[int] = None,
    iterable: t.Optional[t.Sequence[t.Any]] = None,
) -> t.Union[
    tqdm_notebook,
    PlainNotebookProgressBar,
    tqdm.tqdm
]:
    """Create a tqdm progress bar instance."""
    kwargs = {
        'iterable': iterable,
        'total': total,
        'desc': name,
        'unit': f' {unit}',
        'leave': False,
    }

    if iterable is not None:
        iterlen = len(iterable)
    elif total is not None:
        iterlen = total
    else:
        raise ValueError(
            'at least one of the parameters iterable | total must be not None'
        )

    barlen = iterlen if iterlen > 5 else 5

    is_disabled = get_verbosity() >= logging.WARNING

    if is_zmq_interactive_shell() and is_widgets_enabled():
        return tqdm_notebook(
            **kwargs,
            colour='#9d60fb',
            file=sys.stdout,
            disable=is_disabled,
        )

    elif is_zmq_interactive_shell():
        return PlainNotebookProgressBar(
            **kwargs,
            bar_format='{{desc}}:\n|{{bar:{0}}}{{r_bar}}'.format(barlen),  # pylint: disable=consider-using-f-string
            disable=is_disabled,
        )

    else:
        return tqdm.tqdm(
            **kwargs,
            bar_format='{{desc}}:\n|{{bar:{0}}}{{r_bar}}'.format(barlen),  # pylint: disable=consider-using-f-string
            disable=is_disabled,
        )


class DummyProgressBar:
    """Dummy progress bar that has only one step."""

    def __init__(self, name: str, unit: str = '') -> None:
        self.pb = create_progress_bar(
            iterable=list(range(1)),
            name=name,
            unit=unit
        )

    def __enter__(self, *args, **kwargs):
        """Enter context."""
        return self

    def __exit__(self, *args, **kwargs):
        """Exit context."""
        for _ in self.pb:
            pass


class ProgressBarGroup:
    """Progress Bar Factory.

    Utility class that makes sure that all progress bars in the
    group will be closed simultaneously.
    """

    register: t.List[t.Union[
        DummyProgressBar,
        tqdm_notebook,
        PlainNotebookProgressBar,
        tqdm.tqdm
    ]]

    def __init__(self) -> None:
        self.register = []

    def create(
        self,
        name: str,
        unit: str,
        total: t.Optional[int] = None,
        iterable: t.Optional[t.Sequence[t.Any]] = None,
    ) -> t.Union[
        tqdm_notebook,
        PlainNotebookProgressBar,
        tqdm.tqdm
    ]:
        """Create progress bar instance."""
        pb = create_progress_bar(
            name=name,
            unit=unit,
            total=total,
            iterable=iterable
        )
        pb.__original_close__, pb.close = (
            pb.close,
            lambda *args, s=pb, **kwargs: s.refresh()
        )
        self.register.append(pb)
        return pb

    def create_dummy(
        self,
        name: str,
        unit: str = ''
    ) -> DummyProgressBar:
        """Create dummy progress bar instance."""
        dpb = DummyProgressBar(name=name, unit=unit)
        dpb.__original_close__, dpb.pb.close = (
            dpb.pb.close,
            lambda *args, s=dpb.pb, **kwargs: s.refresh()
        )
        self.register.append(dpb)
        return dpb

    def __enter__(self, *args, **kwargs):
        """Enter context."""
        return self

    def __exit__(self, *args, **kwargs):
        """Enter context and close all progress bars.."""
        for pb in self.register:
            if hasattr(pb, '__original_close__'):
                pb.__original_close__()


class JupyterLabExtensionInfo(TypedDict):
    name: str
    enabled: bool
    installed_version: str
    status: str


class NotebookExtensionInfo(TypedDict):
    name: str
    enabled: bool
    status: str


def is_jupyter_server_extension_enabled(name: str) -> bool:
    """Find out whether provided jupyter server extension is enabled."""
    extensions = get_jupyter_server_extensions()

    if extensions is None:
        return False

    if name not in extensions:
        return False

    extension = extensions.get(name)

    return (
        extension.enabled and extension.validate()
        if extension is not None
        else False
    )


def get_jupyter_server_extensions() -> t.Optional[t.Mapping[str, t.Any]]:
    """Get dictionary of jupyter server extensions.

    Returns
    -------
    None :
        when 'jupyter_server' and 'jupyter_core' are not available,
        it means that 'Jupyter' is not installed
    Mapping[str, jupyter_server.extension.manager.ExtensionPackage] :
        map of extension name -> extension package instance
    """
    try:
        from jupyter_core.paths import jupyter_config_path
        from jupyter_server.extension.config import ExtensionConfigManager
        from jupyter_server.extension.manager import ExtensionManager
    except ImportError:
        return
    else:
        folders = t.cast(t.List[str], jupyter_config_path())
        config_manager = ExtensionConfigManager(read_config_path=folders)
        extension_manager = ExtensionManager(config_manager=config_manager)
        return extension_manager.extensions


def get_jupyter_server_url() -> t.Optional[str]:
    """Get running jupyter server url.

    Returns
    -------
    None :
        when there is no running jupyter server instance,
        or when there is more than one running jupyter
        server instance. In the second case, we cannot
        determine which one is ours.
    str :
        jupyter server url string
    """
    try:
        output = subprocess.getoutput('jupyter server list').split('\n')
    except BaseException:
        return
    else:
        urls = [
            line
            for line in output
            if line.strip().startswith('http') or line.strip().startswith('https')
        ]

        if len(urls) > 1:
            warnings.warn(
                'Found more then one running jupyter server. '
                'Not able to determine which one is used by current user, '
                'and as result it can effect what kind of output (interactive, '
                'non-interactive) will be used to display check/suite results'
            )
            return
        if len(urls) == 0:
            return

        url = urls[0].split('::')[0].strip()
        return url.split(' ')[0]


def extract_jupyter_server_token(url: str) -> str:
    """Extract token string from jupyter server url query params string."""
    query = parse_qs(url)
    token = (query.get('token') or [])
    return (token[0] if len(token) > 0 else '')


ExtensionVersionCheck = t.Callable[
    [t.Optional[t.Tuple[int, int, int]]],
    bool
]


def is_jupyterlab_extension_enabled(
    name: str,
    version_check: t.Optional[ExtensionVersionCheck] = None
) -> t.Union[bool, t.Tuple[bool, bool]]:
    """Find out whether provided jupyterlab extension is enabled."""
    # NOTE:
    # we do not know with what config path jupyter server was started
    # therefore first we will try to obtain info about the extension
    # directly from him and in case this attempt fails we will try to
    # look at the standard config
    server_url = get_jupyter_server_url()
    extensions = None

    if server_url is not None:
        extensions = request_jupyterlab_extensions(server_url)

    if extensions is None:
        extensions = get_jupyterlab_extensions()

    if version_check is None:
        return (
            extensions[name]['enabled'] is True and extensions[name]['status'].upper() == 'OK'
            if extensions is not None and name in extensions
            else False
        )

    if extensions is None or name not in extensions:
        return False, False

    return (
        extensions[name]['enabled'] is True and extensions[name]['status'].upper() == 'OK',
        version_check(parse_extension_version(extensions[name]['installed_version']))
    )


def parse_extension_version(v: str) -> t.Optional[t.Tuple[int, int, int]]:
    """Parse extension version string."""
    try:
        return tuple(map(
            int,
            v.lower().replace('v', '').split('.')
        ))
    except BaseException:
        return


def request_jupyterlab_extensions(server_url: str) -> t.Optional[t.Mapping[str, JupyterLabExtensionInfo]]:
    """Request dictionary of jupyterlab extensions from the jupyter server.

    Parameters
    ----------
    server_url : str
        jupyter server url

    Returns
    -------
    None :
        if an error is raised during output parsing or cmd execution
    Mapping[str, JupyterLabExtensionInfo] :
        map of extension name -> extension info
    """
    urlobj = urlparse(server_url)
    url = '{}://{}/lab/api/extensions?token={}'.format(  # pylint: disable=consider-using-f-string
        urlobj.scheme,
        urlobj.netloc,
        extract_jupyter_server_token(urlobj.query)
    )
    try:
        with urllib.request.urlopen(url, timeout=3) as f:
            return {e['name']: e for e in json.load(f)}
    except BaseException:
        return


def get_jupyterlab_extensions(merge: bool = True) -> t.Optional[t.Mapping[str, t.Any]]:
    """Get list of jupyterlab extensions by executing extension manager cli command.

    Parameters
    ----------
    merge : bool, default True
        whether to merge configurations from different directories or not.
        Jupyter uses several locations for configuration storing and each
        of them has a different priority, so if the same configuration option
        is met in different configuration files, then will be used option
        from the file with the higher priority. If set to False will return
        list of extensions settings from each configuration storage directory.

    Returns
    -------
    None :
        if an error is raised during output parsing or cmd execution
    Mapping[str, List[JupyterLabExtensionInfo]] :
        map of configuration files -> list of extension if 'merge' is set to False
    Mapping[str, JupyterLabExtensionInfo] :
        map of extension name -> extension info if 'merge' is set to True

    Output of the cmd has next format:

        > JupyterLab v3.4.2
        > /home/user/.local/share/jupyter/labextensions
        >   jupyterlab-plotly v5.5.0 enabled OK
        >   @jupyter-widgets/jupyterlab-manager v3.0.1 disabled OK (python, jupyterlab_widgets)
        >
        > /home/user/Projects/deepchecks/venv/share/jupyter/labextensions
        >   jupyterlab_pygments v0.2.2 enabled OK (python, jupyterlab_pygments)
        >   catboost-widget v1.0.0 enabled OK
    """
    try:
        output = subprocess.getoutput('jupyter labextension list').split('\n')
    except BaseException:
        return
    else:
        data = {}

        try:
            line_index = 0
            output_len = len(output)
            while line_index < output_len:
                # look for a line with path to the config directory
                line = output[line_index]
                is_config_directory_line = '/labextensions' in line
                if not is_config_directory_line:
                    # unknown line - skip
                    line_index += 1
                    continue
                else:
                    # collect extensions that are printed below config directory line
                    config_folder = line.strip()
                    extensions = []
                    line_index += 1
                    while line_index < output_len:
                        line = output[line_index]
                        is_extension_line = 'enabled' in line or 'disabled' in line
                        if not is_extension_line:
                            # unknown line, no more info about extensions
                            # go back to the outer loop
                            break
                        else:
                            # parse extension info line
                            line_index += 1
                            name, version, enabled, status, *_ = line.strip().split(' ')
                            extensions.append(JupyterLabExtensionInfo(
                                name=name,
                                installed_version=version,
                                enabled='enabled' in enabled,
                                status='OK' if 'OK' in status else ''
                            ))
                    data[config_folder] = extensions
        except ValueError:
            return

        if not merge:
            return data

        return dict(
            (extension['name'], {'folder': folder_name, **extension})
            for folder_name, extensions in list(data.items())[::-1]
            for extension in extensions
        )


def is_nbclassic_extension_enabled(name: str) -> bool:
    """Find out whether provided nbclassic extension is enabled."""
    # NOTE:
    # we do not know with what config path jupyter server was started
    # therefore first we will try to obtain info about the extension
    # directly from him and in case this attempt fails we will try to
    # look at the standard config
    server_url = get_jupyter_server_url()
    extensions = None

    if server_url is not None:
        extensions = request_nbclassic_extensions(server_url)

    if extensions is None:
        extensions = get_nbclassic_extensions()

    return (
        extensions[name]['enabled'] is True and extensions[name]['status'].upper() == 'OK'
        if extensions is not None and name in extensions
        else False
    )


def request_nbclassic_extensions(server_url: str) -> t.Optional[t.Mapping[str, NotebookExtensionInfo]]:
    """Request a dictionary of nbclassic extensions from the jupyter server.

    Parameters
    ----------
    server_url : str
        jupyter server url

    Returns
    -------
    None :
        if an error is raised during execution.
    Mapping[str, JupyterLabExtensionInfo] :
        map of extension name -> extension info
    """
    urlobj = urlparse(server_url)
    url = '{}://{}/api/config/notebook?token={}'.format(  # pylint: disable=consider-using-f-string
        urlobj.scheme,
        urlobj.netloc,
        extract_jupyter_server_token(urlobj.query)
    )
    try:
        with urllib.request.urlopen(url, timeout=3) as f:
            data = json.load(f)
            output = {}
            if not data:
                return {}
            for k, v in data['load_extensions'].items():
                name = k.replace('/extension', '')
                output[name] = NotebookExtensionInfo(name=name, enabled=v, status='OK')
            return output
    except BaseException:
        return


def get_nbclassic_extensions(merge: bool = True) -> t.Optional[t.Mapping[str, t.Any]]:
    """Get list of nbclassic extensions.

    Parameters
    ----------
    merge : bool, default True
        whether to merge configurations from different directories or not.
        Jupyter uses several locations for configuration storing and each
        of them has a different priority, so if the same configuration option
        is met in different configuration files, then will be used option
        from the file with the higher priority. If set to False will return
        list of extensions settings from each configuration storage directory.

    Returns
    -------
    None :
        if an error is raised during execution
    Mapping[str, List[NotebookExtensionInfo]] :
        map of configuration files -> list of extension if 'merge' is set to False
    Mapping[str, NotebookExtensionInfo] :
        map of extension name -> extension info if 'merge' is set to True
    """
    try:
        from jupyter_core.paths import jupyter_config_path
        from notebook.config_manager import BaseJSONConfigManager
        from notebook.nbextensions import validate_nbextension
    except ImportError:
        return

    directories = [os.path.join(p, 'nbconfig') for p in jupyter_config_path()]
    data = {}

    try:
        for d in directories:
            config_manager = BaseJSONConfigManager(config_dir=d)
            config = t.cast(t.Optional[t.Dict[str, t.Any]], config_manager.get('notebook'))

            if config:
                extensions = config.get('load_extensions')
                if extensions:
                    data[d] = [
                        NotebookExtensionInfo(
                            name=name,
                            enabled=is_enabled,
                            status='OK' if len(validate_nbextension(name)) == 0 else ''
                        )
                        for name, is_enabled in extensions.items()
                    ]
    except BaseException:
        return

    if not merge:
        return data

    return dict(
        (extension['name'], {'folder': folder_name, **extension})
        for folder_name, extensions in list(data.items())[::-1]
        for extension in extensions
    )


def is_widgets_enabled() -> bool:
    """Check whether ipywidgets extension is enabled.

    This function does not guarantee a correct answer
    in case of not usual jupyter notebook ide, like (azure, kaggle, ...)

    Returns
    -------
    bool
    """
    if is_databricks_env():
        # databricks runtime < 11 does not support ipywidgets
        # and databricks runtime>=11 is at beta state
        return False
    nbext = is_nbclassic_extension_enabled('jupyter-js-widgets')
    labext = t.cast(bool, is_jupyterlab_extension_enabled('@jupyter-widgets/jupyterlab-manager'))
    return nbext or labext


# def is_widgets_enabled() -> bool:
#     """Find out whether ipywidgets use is possible within jupyter interactive REPL.

#     ipywidgets could be used when:
#     + only nbclassic is enabled and nbclassic-widgets extension is installed/enabled
#     + only jupyterlab is enabled and jupyterlab-widgets extension is installed/enabled
#     + both nbclassic and jupyterlab are enabled plus nbclassic-widgets, jupyterlab-widgets
#       extensions are installed/enabled

#     Notes:
#     - when nbclassic and jupyterlab are both enabled we are not able to determine which
#       exactly UI is used by the user.
#     """
#     is_jupyterlab_enabled = is_jupyter_server_extension_enabled('jupyterlab')
#     is_nbclassic_enabled = is_jupyter_server_extension_enabled('nbclassic')

#     condition = []
#     jupyterlab_warnings_kwargs = {'additional': ''}
#     nbclassic_warnings_kwargs = {'additional': ''}

#     if is_jupyterlab_enabled and is_nbclassic_enabled:
#         jupyterlab_warnings_kwargs['additional'] = ' if you use "Jupyter Lab"'
#         nbclassic_warnings_kwargs['additional'] = ' if you use "Classical Notebooks"'

#     if is_jupyterlab_enabled:
#         is_extension_enabled = is_jupyterlab_extension_enabled('@jupyter-widgets/jupyterlab-manager')

#         if is_extension_enabled is False:
#             warnings.warn(_jupyterlab_widgets_warning(**jupyterlab_warnings_kwargs))

#         condition.append(is_extension_enabled)

#     if is_nbclassic_enabled:
#         is_extension_enabled = is_nbclassic_extension_enabled('jupyter-js-widgets')

#         if is_extension_enabled is False:
#             warnings.warn(_nbclassic_widgets_warning(**nbclassic_warnings_kwargs))

#         condition.append(is_extension_enabled)

#     if len(condition) > 0 and all(condition):
#         return True
#     elif any(condition):
#         warnings.warn(_WARNING_MESSAGE)
#         return True
#     else:
#         return False<|MERGE_RESOLUTION|>--- conflicted
+++ resolved
@@ -11,11 +11,8 @@
 # pylint: disable=assignment-from-none,broad-except,import-outside-toplevel
 """Utils module containing useful global functions."""
 import io
-<<<<<<< HEAD
 import json
-=======
 import logging
->>>>>>> 29e21a3b
 import os
 import subprocess
 import sys
