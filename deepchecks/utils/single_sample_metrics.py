--- conflicted
+++ resolved
@@ -28,26 +28,6 @@
                                            model_classes: Optional[List] = None,
                                            index=None, is_multilabel: bool = False, eps=1e-15) -> pd.Series:
     """Calculate negative cross entropy per sample."""
-<<<<<<< HEAD
-    if index is None and isinstance(labels, pd.Series):
-        index = labels.index
-
-    # transform categorical labels into integers
-    if model_classes is not None:
-        if any(x not in model_classes for x in labels):
-            raise DeepchecksValueError(
-                f'Label observed values {sorted(np.unique(labels))} contain values '
-                f'that are not found in the model classes: {model_classes}.')
-        if probas.shape[1] != len(model_classes):
-            raise DeepchecksValueError(
-                f'Predicted probabilities shape {probas.shape} does not match the number of classes found in'
-                f' the labels: {model_classes}.')
-        labels = pd.Series(labels).apply(list(model_classes).index)
-
-    num_samples, num_classes = probas.shape
-    one_hot_labels = np.zeros((num_samples, num_classes))
-    one_hot_labels[list(np.arange(num_samples)), list(labels)] = 1
-=======
     if not is_multilabel:
         if index is None and isinstance(labels, pd.Series):
             index = labels.index
@@ -56,7 +36,7 @@
         if model_classes is not None:
             if any(x not in model_classes for x in labels):
                 raise DeepchecksValueError(
-                    f'Label observed values {sorted(labels.unique())} contain values '
+                    f'Label observed values {sorted(np.unique(labels))} contain values '
                     f'that are not found in the model classes: {model_classes}.')
             if probas.shape[1] != len(model_classes):
                 raise DeepchecksValueError(
@@ -69,6 +49,5 @@
         one_hot_labels[list(np.arange(num_samples)), list(labels)] = 1
     else:
         one_hot_labels = labels
->>>>>>> 5e60e95b
 
     return pd.Series(np.sum(one_hot_labels * np.log(probas + eps), axis=1), index=index)