# ----------------------------------------------------------------------------
# Copyright (C) 2021 Deepchecks (https://www.deepchecks.com)
#
# This file is part of Deepchecks.
# Deepchecks is distributed under the terms of the GNU Affero General
# Public License (version 3 or later).
# You should have received a copy of the GNU Affero General Public License
# along with Deepchecks.  If not, see <http://www.gnu.org/licenses/>.
# ----------------------------------------------------------------------------
#
"""Utils module containing feature importance calculations."""
import typing as t
import numpy as np
import pandas as pd

from sklearn.base import BaseEstimator
from sklearn.inspection import permutation_importance
from sklearn.pipeline import Pipeline

from deepchecks import base
from deepchecks import errors
from deepchecks.utils import validation
from deepchecks.utils.typing import Hashable


__all__ = [
    'calculate_feature_importance',
    'calculate_feature_importance_or_null',
    'column_importance_sorter_dict',
    'column_importance_sorter_df'
]


def calculate_feature_importance_or_null(dataset: 'base.Dataset', model: t.Any) -> t.Optional[pd.Series]:
    """Calculate features effect on the label or None if the input is incorrect.

    Args:
        model (Any): A fitted model
        dataset (Dataset): dataset used to fit the model
    Returns:
        pd.Series of feature importance normalized to 0-1 indexed by feature names
        or None if the input is incorrect

    """
    feature_importances = None
    if model and isinstance(dataset, base.Dataset):
        try:
            # calculate feature importance if dataset has label and the model is fitted on it
            feature_importances = calculate_feature_importance(dataset=dataset, model=model)
        except errors.DeepchecksValueError:
            pass
    return feature_importances


def calculate_feature_importance(model: t.Any, dataset: 'base.Dataset', random_state: int = 42,
                                 force_permutation: bool = False, permutation_wkargs: dict = None) -> pd.Series:
    """Calculate features effect on the label.

    Args:
        model (Any): A fitted model
        dataset (Dataset): dataset used to fit the model
        random_state (int): random seed for permutation importance calculation
        force_permutation (bool): force permutation importance calculation
        permutation_wkargs (dict): kwargs for permutation importance calculation
    Returns:
        pd.Series of feature importance normalized to 0-1 indexed by feature names

    Raise:
        NotFittedError: Call 'fit' with appropriate arguments before using this estimator.
    """
<<<<<<< HEAD
    if permutation_wkargs is None:
        permutation_wkargs = {}
    elif not force_permutation:
        raise errors.DeepchecksValueError(
            'permutation_wkargs should be None if force_permutation is False')

    # special condition - check_is_fitted doesn't work for Pipeline
=======
    validation.validate_model(dataset, model)

>>>>>>> 4618a6f3
    if isinstance(model, Pipeline):
        # get feature importance from last model in pipeline
        internal_estimator_list = [x[1] for x in model.steps if isinstance(x[1], BaseEstimator)]
        if internal_estimator_list:
            internal_estimator = internal_estimator_list[-1]
        else:
            internal_estimator = None

    if force_permutation:
        # force permutation importance calculation
        feature_importances = _calc_importance(model, dataset, random_state=random_state, **permutation_wkargs)
    else:
        feature_importances = _built_in_importance(model, dataset)

    # if _built_in_importance was calculated and returned None, check if pipeline and / or attempt
    # permutation importance
    if feature_importances is None:
        if isinstance(model, Pipeline):
            if internal_estimator is not None:
                # incase pipeline had an encoder
                try:
                    feature_importances = _built_in_importance(internal_estimator, dataset)
                except ValueError:
                    pass
            if feature_importances is None:
                feature_importances = _calc_importance(model, dataset, random_state=random_state, **permutation_wkargs)
        else:  # Others
            feature_importances = _calc_importance(model, dataset, random_state=random_state, **permutation_wkargs)

    return feature_importances.fillna(0)


def _built_in_importance(model: t.Any, dataset: 'base.Dataset') -> t.Optional[pd.Series]:
    """Get feature importance member if present in model."""
    if 'feature_importances_' in dir(model):  # Ensambles
        normalized_feature_importance_values = model.feature_importances_/model.feature_importances_.sum()
        return pd.Series(normalized_feature_importance_values, index=dataset.features)
    elif 'coef_' in dir(model):  # Linear models
        coef = np.abs(model.coef_)
        coef = coef / coef.sum()
        return pd.Series(coef, index=dataset.features)
    else:
        return


def _calc_importance(
    model: t.Any,
    dataset: 'base.Dataset',
    n_repeats: int = 30,
    random_state: int = 42,
    n_samples: int = 10000
) -> pd.Series:
    """Calculate permutation feature importance. Return nonzero value only when std doesn't mask signal."""
    dataset.validate_label()
    n_samples = min(n_samples, dataset.n_samples)
    dataset_sample_idx = dataset.label_col.sample(n_samples).index
    r = permutation_importance(model, dataset.features_columns.loc[dataset_sample_idx, :],
                               dataset.label_col.loc[dataset_sample_idx],
                               n_repeats=n_repeats,
                               random_state=random_state,
                               n_jobs=-1)
    significance_mask = r.importances_mean - r.importances_std > 0
    feature_importances = r.importances_mean * significance_mask
    total = feature_importances.sum()
    if total != 0:
        feature_importances = feature_importances / total

    return pd.Series(feature_importances, index=dataset.features)


def get_importance(name: str, feature_importances: pd.Series, ds: 'base.Dataset') -> int:
    """Return importance based on feature importance or label/date/index first."""
    if name in feature_importances.keys():
        return feature_importances[name]
    if name in [ds.label_name, ds.date_name, ds.index_name]:
        return 1
    return 0


def column_importance_sorter_dict(cols_dict: t.Dict, ds: 'base.Dataset', feature_importances: pd.Series,
                                  n_top: int = 10) -> t.Dict:
    """Return the dict of columns sorted and limited by feature importance.

    Args:
        cols_dict (Dict): dict where columns are the keys
        ds (Dataset): dataset used to fit the model
        feature_importances (pd.Series): feature importance normalized to 0-1 indexed by feature names
        n_top_columns (int): (optinal - used only if model was specified)
                             amount of columns to show ordered by feature importance (date, index, label are first)
    Returns:
        Dict: the dict of columns sorted and limited by feature importance.

    """
    if feature_importances is not None:
        key = lambda name: get_importance(name[0], feature_importances, ds)
        cols_dict = dict(sorted(cols_dict.items(), key=key, reverse=True))
        if n_top:
            return dict(list(cols_dict.items())[:n_top])
    return cols_dict


def column_importance_sorter_df(
    df: pd.DataFrame,
    ds: 'base.Dataset',
    feature_importances: pd.Series,
    n_top: int = 10,
    col: t.Optional[Hashable] = None
) -> pd.DataFrame:
    """Return the dataframe of of columns sorted and limited by feature importance.

    Args:
        df (DataFrame): DataFrame to sort
        ds (Dataset): dataset used to fit the model
        feature_importances (pd.Series): feature importance normalized to 0-1 indexed by feature names
        n_top (int): amount of columns to show ordered by feature importance (date, index, label are first)
        col (Optional[Hashable]): name of column to sort the dataframe by
    Returns:
        pd.DataFrame: the dataframe sorted and limited by feature importance.

    """
    if feature_importances is not None:
        key = lambda column: [get_importance(name, feature_importances, ds) for name in column]
        if col:
            df = df.sort_values(by=[col], key=key, ascending=False)
        df = df.sort_index(key=key, ascending=False)
        if n_top:
            return df.head(n_top)
    return df<|MERGE_RESOLUTION|>--- conflicted
+++ resolved
@@ -16,6 +16,7 @@
 from sklearn.base import BaseEstimator
 from sklearn.inspection import permutation_importance
 from sklearn.pipeline import Pipeline
+from sklearn.utils.validation import check_is_fitted
 
 from deepchecks import base
 from deepchecks import errors
@@ -68,7 +69,6 @@
     Raise:
         NotFittedError: Call 'fit' with appropriate arguments before using this estimator.
     """
-<<<<<<< HEAD
     if permutation_wkargs is None:
         permutation_wkargs = {}
     elif not force_permutation:
@@ -76,10 +76,6 @@
             'permutation_wkargs should be None if force_permutation is False')
 
     # special condition - check_is_fitted doesn't work for Pipeline
-=======
-    validation.validate_model(dataset, model)
-
->>>>>>> 4618a6f3
     if isinstance(model, Pipeline):
         # get feature importance from last model in pipeline
         internal_estimator_list = [x[1] for x in model.steps if isinstance(x[1], BaseEstimator)]
