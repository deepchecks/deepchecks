# ----------------------------------------------------------------------------
# Copyright (C) 2021 Deepchecks (https://www.deepchecks.com)
#
# This file is part of Deepchecks.
# Deepchecks is distributed under the terms of the GNU Affero General
# Public License (version 3 or later).
# You should have received a copy of the GNU Affero General Public License
# along with Deepchecks.  If not, see <http://www.gnu.org/licenses/>.
# ----------------------------------------------------------------------------
#
# pylint: disable=inconsistent-quotes
"""Utils module containing feature importance calculations."""
import time
import typing as t
from warnings import warn
from functools import lru_cache

import numpy as np
import pandas as pd
from pandas.core.dtypes.common import is_float_dtype
from sklearn.inspection import permutation_importance
from sklearn.pipeline import Pipeline

from deepchecks import base
from deepchecks import errors
from deepchecks.utils import validation
from deepchecks.utils.metrics import get_scorer_single, DeepcheckScorer
from deepchecks.utils.typing import Hashable
from deepchecks.utils.model import get_model_of_pipeline


__all__ = [
    'calculate_feature_importance',
    'calculate_feature_importance_or_none',
    'column_importance_sorter_dict',
    'column_importance_sorter_df',
    'infer_categorical_features',
    'is_categorical',
    'N_TOP_MESSAGE'
]


_PERMUTATION_IMPORTANCE_TIMEOUT: int = 120  # seconds
N_TOP_MESSAGE = '* showing only the top %s columns, you can change it using n_top_columns param'


def set_feature_importance_timeout(limit: int):
    """Set max time that permutation importance calculation can take. Will raise DeepchecksTimeoutError if more.

    Args:
        limit (int): time limit value
    """
    global _PERMUTATION_IMPORTANCE_TIMEOUT
    _PERMUTATION_IMPORTANCE_TIMEOUT = limit


def get_feature_importance_timeout() -> int:
    """Get the max time that permutation importance calculation can take."""
    return _PERMUTATION_IMPORTANCE_TIMEOUT


def calculate_feature_importance_or_none(
    model: t.Any,
    dataset: t.Union['base.Dataset', pd.DataFrame],
    force_permutation: bool = False,
    permutation_kwargs: t.Optional[t.Dict[str, t.Any]] = None,
    return_calculation_type: bool = False
) -> t.Union[t.Optional[pd.Series], t.Tuple[t.Optional[pd.Series], str]]:
    """Calculate features effect on the label or None if the input is incorrect.

    Args:
        model (Any):
            a fitted model
        dataset (Union[Dataset, pandas.DataFrame]):
            dataset used to fit the model
        force_permutation (bool, default False):
            force permutation importance calculation
        permutation_kwargs (Optional[Dict[str, Any]], defaultNone):
            kwargs for permutation importance calculation
        return_calculation_type (bool,default False):
            whether or not to return the type of calculation used

    Returns:
        t.Union
            t.Optional[pd.Series]:
                features importance normalized to 0-1 indexed by feature names
                or None if the input is incorrect

            t.Tuple:
                t.Optional[pd.Series]:
                    features importance normalized to 0-1 indexed by feature names
                    or None if the input is incorrect
                str:
                    type of feature importance calculation used
                    (types: `permutation_importance`, `feature_importances_`, `coef_`)
    """
    try:
        if model is None:
            return None
        # calculate feature importance if dataset has a label and the model is fitted on it
        fi, calculation_type = calculate_feature_importance(
            model=model,
            dataset=dataset,
            force_permutation=force_permutation,
            permutation_kwargs=permutation_kwargs,
        )
<<<<<<< HEAD

        return (fi, calculation_type) if return_calculation_type else fi
    except (errors.DeepchecksValueError, errors.NumberOfFeaturesLimitError, errors.DeepchecksTimeoutError) as error:
=======
    except (
        errors.DeepchecksValueError,
        errors.NumberOfFeaturesLimitError,
        errors.DeepchecksTimeoutError,
        errors.ModelValidationError,
        errors.DatasetValidationError
    ) as error:
>>>>>>> f4b85885
        # DeepchecksValueError:
        #     if model validation failed;
        #     if it was not possible to calculate features importance;
        # NumberOfFeaturesLimitError:
        #     if the number of features limit were exceeded;
        # DatasetValidationError:
        #     if dataset did not meet requirements
        # ModelValidationError:
        #     if wrong type of model was provided;
        #     if function failed to predict on model;
        warn(f'Features importance was not calculated:\n{str(error)}')
        return (None, None) if return_calculation_type else None


def calculate_feature_importance(
    model: t.Any,
    dataset: t.Union['base.Dataset', pd.DataFrame],
    force_permutation: bool = False,
    permutation_kwargs: t.Dict[str, t.Any] = None,
) -> t.Tuple[pd.Series, str]:
    """Calculate features effect on the label.

    Args:
        model (Any):
            a fitted model
        dataset (Union[Dataset, pandas.DataFrame]):
            dataset used to fit the model
        force_permutation (bool, default False):
            force permutation importance calculation
        permutation_kwargs (Optional[Dict[str, Any]], defaultNone):
            kwargs for permutation importance calculation

    Returns:
        pandas.Series: feature importance normalized to 0-1 indexed by feature names
        str: type of feature importance calculation
             (types: `permutation_importance`, `feature_importances_`, `coef_`)

    Raises:
        NotFittedError:
            Call 'fit' with appropriate arguments before using this estimator;
        DeepchecksValueError:
            if model validation failed;
            if it was not possible to calculate features importance;
        NumberOfFeaturesLimitError:
            if the number of features limit were exceeded;
    """
    # TODO: maybe it is better to split it into two functions, one for dataframe instances
    # second for dataset instances
    permutation_kwargs = permutation_kwargs or {}
    permutation_kwargs['random_state'] = permutation_kwargs.get('random_state') or 42
    validation.validate_model(dataset, model)

    if isinstance(dataset, base.Dataset) and force_permutation is True:
        return _calc_importance(model, dataset, **permutation_kwargs).fillna(0), 'permutation_importance'

    feature_importances, calculation_type = _built_in_importance(model, dataset)

    # if _built_in_importance was calculated and returned None,
    # check if pipeline and / or attempt permutation importance
    if feature_importances is None and isinstance(model, Pipeline):
        internal_estimator = get_model_of_pipeline(model)
        if internal_estimator is not None:
            try:
                feature_importances, calculation_type = _built_in_importance(internal_estimator, dataset)
            except ValueError:
                # in case pipeline had an encoder
                pass

    if feature_importances is not None:
        return feature_importances.fillna(0), calculation_type
    elif isinstance(dataset, base.Dataset):
        return _calc_importance(model, dataset, **permutation_kwargs).fillna(0), 'permutation_importance'

    else:
        raise errors.DeepchecksValueError(
            "Was not able to calculate features importance"  # FIXME: better message
        )


def _built_in_importance(
    model: t.Any,
    dataset: t.Union['base.Dataset', pd.DataFrame],
) -> t.Tuple[t.Optional[pd.Series], t.Optional[str]]:
    """Get feature importance member if present in model."""
    features = dataset.features if isinstance(dataset, base.Dataset) else dataset.columns

    if hasattr(model, 'feature_importances_'):  # Ensembles
        normalized_feature_importance_values = model.feature_importances_ / model.feature_importances_.sum()
        return pd.Series(normalized_feature_importance_values, index=features), 'feature_importances_'

    if hasattr(model, 'coef_'):  # Linear models
        coef = np.abs(model.coef_.flatten())
        coef = coef / coef.sum()
        return pd.Series(coef, index=features), 'coef_'

    return None, None


@lru_cache(maxsize=32)
def _calc_importance(
    model: t.Any,
    dataset: 'base.Dataset',
    n_repeats: int = 30,
    mask_high_variance_features: bool = False,
    random_state: int = 42,
    n_samples: int = 10_000,
    alternative_scorer: t.Optional[DeepcheckScorer] = None
) -> pd.Series:
    """Calculate permutation feature importance. Return nonzero value only when std doesn't mask signal.

    Args:
        model (Any): A fitted model
        dataset (Dataset): dataset used to fit the model
        n_repeats (int): Number of times to permute a feature
        mask_high_variance_features (bool): If true, features for which calculated permutation importance values
                                            varied greatly would be returned has having 0 feature importance
        random_state (int): Random seed for permutation importance calculation.
        n_samples (int): The number of samples to draw from X to compute feature importance
                        in each repeat (without replacement).
    Returns:
        pd.Series of feature importance normalized to 0-1 indexed by feature names
    """
    if dataset.label_col is None:
        raise errors.DatasetValidationError("Expected dataset with label.")

    dataset_sample = dataset.sample(n_samples, drop_na_label=True, random_state=random_state)

    # Test score time on the dataset sample
    scorer = get_scorer_single(model, dataset, alternative_scorer=alternative_scorer)
    start_time = time.time()
    scorer(model, dataset_sample)
    calc_time = time.time() - start_time

    permutation_importance_timeout = get_feature_importance_timeout()

    if calc_time * n_repeats * len(dataset.features) > permutation_importance_timeout:
        raise errors.DeepchecksTimeoutError('Permutation importance calculation was not projected to finish in'
                                            f' {permutation_importance_timeout} seconds.')

    r = permutation_importance(
        model,
        dataset_sample.features_columns,
        dataset_sample.label_col,
        n_repeats=n_repeats,
        random_state=random_state,
        n_jobs=-1,
        scoring=scorer.scorer
    )

    significance_mask = (
        r.importances_mean - r.importances_std > 0
        if mask_high_variance_features
        else r.importances_mean > 0
    )

    feature_importances = r.importances_mean * significance_mask
    total = feature_importances.sum()

    if total != 0:
        feature_importances = feature_importances / total

    return pd.Series(feature_importances, index=dataset.features)


def get_importance(name: str, feature_importances: pd.Series, ds: 'base.Dataset') -> int:
    """Return importance based on feature importance or label/date/index first."""
    if name in feature_importances.keys():
        return feature_importances[name]
    if name in [ds.label_name, ds.datetime_name, ds.index_name]:
        return 1
    return 0


def column_importance_sorter_dict(
    cols_dict: t.Dict[Hashable, t.Any],
    dataset: 'base.Dataset',
    feature_importances: t.Optional[pd.Series] = None,
    n_top: int = 10
) -> t.Dict:
    """Return the dict of columns sorted and limited by feature importance.

    Args:
        cols_dict (Dict[Hashable, t.Any]):
            dict where columns are the keys
        dataset (Dataset):
            dataset used to fit the model
        feature_importances (pd.Series):
            feature importance normalized to 0-1 indexed by feature names
        n_top_columns (int):
            amount of columns to show ordered by feature importance (date, index, label are first);
            is used only if model was specified

    Returns:
        Dict[Hashable, Any]: the dict of columns sorted and limited by feature importance.
    """
    if feature_importances is not None:
        key = lambda name: get_importance(name[0], feature_importances, dataset)
        cols_dict = dict(sorted(cols_dict.items(), key=key, reverse=True))
        if n_top:
            return dict(list(cols_dict.items())[:n_top])
    return cols_dict


def column_importance_sorter_df(
    df: pd.DataFrame,
    ds: 'base.Dataset',
    feature_importances: pd.Series,
    n_top: int = 10,
    col: t.Optional[Hashable] = None
) -> pd.DataFrame:
    """Return the dataframe of of columns sorted and limited by feature importance.

    Args:
        df (DataFrame): DataFrame to sort
        ds (Dataset): dataset used to fit the model
        feature_importances (pd.Series): feature importance normalized to 0-1 indexed by feature names
        n_top (int): amount of columns to show ordered by feature importance (date, index, label are first)
        col (Optional[Hashable]): name of column to sort the dataframe by
    Returns:
        pd.DataFrame: the dataframe sorted and limited by feature importance.

    """
    if feature_importances is not None:
        key = lambda column: [get_importance(name, feature_importances, ds) for name in column]
        if col:
            df = df.sort_values(by=[col], key=key, ascending=False)
        df = df.sort_index(key=key, ascending=False)
    if n_top:
        return df.head(n_top)
    return df


def infer_categorical_features(
    df: pd.DataFrame,
    max_categorical_ratio: float = 0.01,
    max_categories: int = 30,
    max_float_categories: int = 5,
    columns: t.Optional[t.List[Hashable]] = None,
) -> t.List[Hashable]:
    """Infers which features are categorical by checking types and number of unique values.

    Arguments:
        df (DataFrame): dataframe for which to infer categorical features

    Returns:
        List[hashable]: list of categorical features
    """
    categorical_dtypes = df.select_dtypes(include='category')

    if len(categorical_dtypes.columns) > 0:
        return list(categorical_dtypes.columns)

    if columns is not None:
        dataframe_columns = validation.ensure_hashable_or_mutable_sequence(columns)
    else:
        dataframe_columns = df.columns

    return [
        column
        for column in dataframe_columns
        if is_categorical(
            t.cast(pd.Series, df[column]),
            max_categorical_ratio,
            max_categories,
            max_float_categories
        )
    ]


def is_categorical(
    column: pd.Series,
    max_categorical_ratio: float = 0.01,
    max_categories: int = 30,
    max_float_categories: int = 5
) -> bool:
    """Check if uniques are few enough to count as categorical.

    Args:
        column (Series):
            The name of the column in the dataframe

    Returns:
        bool: True if is categorical according to input numbers
    """
    n_unique = column.nunique(dropna=True)
    n_samples = len(column.dropna())

    if is_float_dtype(column):
        return n_unique <= max_float_categories

    return n_unique / n_samples < max_categorical_ratio and n_unique <= max_categories<|MERGE_RESOLUTION|>--- conflicted
+++ resolved
@@ -104,11 +104,8 @@
             force_permutation=force_permutation,
             permutation_kwargs=permutation_kwargs,
         )
-<<<<<<< HEAD
 
         return (fi, calculation_type) if return_calculation_type else fi
-    except (errors.DeepchecksValueError, errors.NumberOfFeaturesLimitError, errors.DeepchecksTimeoutError) as error:
-=======
     except (
         errors.DeepchecksValueError,
         errors.NumberOfFeaturesLimitError,
@@ -116,7 +113,6 @@
         errors.ModelValidationError,
         errors.DatasetValidationError
     ) as error:
->>>>>>> f4b85885
         # DeepchecksValueError:
         #     if model validation failed;
         #     if it was not possible to calculate features importance;
