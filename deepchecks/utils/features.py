--- conflicted
+++ resolved
@@ -76,16 +76,6 @@
 
     validation.validate_model(dataset, model)
 
-<<<<<<< HEAD
-    # special condition - check_is_fitted doesn't work for Pipeline
-    if isinstance(model, Pipeline):
-        # get feature importance from last model in pipeline
-        internal_estimator_list = [x[1] for x in model.steps if isinstance(x[1], BaseEstimator)]
-        if internal_estimator_list:
-            internal_estimator = internal_estimator_list[-1]
-        else:
-            internal_estimator = None
-
     if force_permutation:
         # force permutation importance calculation
         feature_importances = _calc_importance(model, dataset, random_state=random_state, **permutation_wkargs)
@@ -94,9 +84,6 @@
 
     # if _built_in_importance was calculated and returned None, check if pipeline and / or attempt
     # permutation importance
-=======
-    feature_importances = _built_in_importance(model, dataset)
->>>>>>> c0550965
     if feature_importances is None:
         if isinstance(model, Pipeline):
             internal_estimator = get_model_of_pipeline(model)
