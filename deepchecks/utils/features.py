# ----------------------------------------------------------------------------
# Copyright (C) 2021 Deepchecks (https://www.deepchecks.com)
#
# This file is part of Deepchecks.
# Deepchecks is distributed under the terms of the GNU Affero General
# Public License (version 3 or later).
# You should have received a copy of the GNU Affero General Public License
# along with Deepchecks.  If not, see <http://www.gnu.org/licenses/>.
# ----------------------------------------------------------------------------
#
# pylint: disable=inconsistent-quotes
"""Utils module containing feature importance calculations."""
import typing as t
from warnings import warn
from functools import lru_cache

import numpy as np
import pandas as pd
from pandas.core.dtypes.common import is_float_dtype
from sklearn.inspection import permutation_importance
from sklearn.pipeline import Pipeline

from deepchecks import base
from deepchecks import errors
from deepchecks.utils import validation
from deepchecks.utils.typing import Hashable
from deepchecks.utils.model import get_model_of_pipeline


__all__ = [
    'calculate_feature_importance',
    'calculate_feature_importance_or_none',
    'column_importance_sorter_dict',
    'column_importance_sorter_df',
    'infer_categorical_features',
    'is_categorical'
]


_NUMBER_OF_FEATURES_LIMIT: int = 200


def set_number_of_features_limit(limit: int):
    """Set number of features limit to calculate features importance.

    Args:
        limit (int): limit value
    """
    global _NUMBER_OF_FEATURES_LIMIT
    _NUMBER_OF_FEATURES_LIMIT = limit


def get_number_of_features_limit() -> int:
    """Get number of features limit to calculate features importance."""
    return _NUMBER_OF_FEATURES_LIMIT


def calculate_feature_importance_or_none(
    model: t.Any,
    dataset: t.Union['base.Dataset', pd.DataFrame],
    force_permutation: bool = False,
    permutation_kwargs: t.Optional[t.Dict[str, t.Any]] = None
) -> t.Optional[pd.Series]:
    """Calculate features effect on the label or None if the input is incorrect.

    Args:
        model (Any):
            a fitted model
        dataset (Union[Dataset, pandas.DataFrame]):
            dataset used to fit the model
        force_permutation (bool, default False):
            force permutation importance calculation
        permutation_kwargs (Optional[Dict[str, Any]], defaultNone):
            kwargs for permutation importance calculation

    Returns:
        Optional[pandas.Series]:
            features importance normalized to 0-1 indexed by feature names
            or None if the input is incorrect
    """
    try:
        # calculate feature importance if dataset has label and the model is fitted on it
        return calculate_feature_importance(
            model=model,
            dataset=dataset,
            force_permutation=force_permutation,
            permutation_kwargs=permutation_kwargs
        )
    except (errors.DeepchecksValueError, errors.NumberOfFeaturesLimitError) as error:
        # DeepchecksValueError:
        #     if model validation failed;
        #     if it was not possible to calculate features importance;
        # NumberOfFeaturesLimitError:
        #     if the number of features limit were exceeded;
        warn(f'Features importance where not calculated:\n{str(error)}')


def calculate_feature_importance(
    model: t.Any,
    dataset: t.Union['base.Dataset', pd.DataFrame],
    force_permutation: bool = False,
    permutation_kwargs: t.Dict[str, t.Any] = None
) -> pd.Series:
    """Calculate features effect on the label.

    Args:
        model (Any):
            a fitted model
        dataset (Union[Dataset, pandas.DataFrame]):
            dataset used to fit the model
        force_permutation (bool, default False):
            force permutation importance calculation
        permutation_kwargs (Optional[Dict[str, Any]], defaultNone):
            kwargs for permutation importance calculation

    Returns:
        pandas.Series: feature importance normalized to 0-1 indexed by feature names

    Raises:
        NotFittedError:
            Call 'fit' with appropriate arguments before using this estimator;
        DeepchecksValueError:
            if model validation failed;
            if it was not possible to calculate features importance;
        NumberOfFeaturesLimitError:
            if the number of features limit were exceeded;
    """
    # TODO: maybe it is better to split it into two functions, one for dataframe instances
    # second for dataset instances
    permutation_kwargs = permutation_kwargs or {}
    permutation_kwargs['random_state'] = permutation_kwargs.get('random_state') or 42
    validation.validate_model(dataset, model)

    if isinstance(dataset, base.Dataset) and force_permutation is True:
        if len(dataset.features) > _NUMBER_OF_FEATURES_LIMIT:
            raise errors.NumberOfFeaturesLimitError(
                f"Dataset contains more than {_NUMBER_OF_FEATURES_LIMIT} of features, "
                "therefore features importance is not calculated. If you want to "
                "change this behaviour please use :function:`deepchecks.utils.features.set_number_of_features_limit`"
            )
        return _calc_importance(model, dataset, **permutation_kwargs).fillna(0)

    feature_importances = _built_in_importance(model, dataset)

    # if _built_in_importance was calculated and returned None,
    # check if pipeline and / or attempt permutation importance
    if feature_importances is None and isinstance(model, Pipeline):
        internal_estimator = get_model_of_pipeline(model)
        if internal_estimator is not None:
            try:
                feature_importances = _built_in_importance(internal_estimator, dataset)
            except ValueError:
                # in case pipeline had an encoder
                pass

    if feature_importances is not None:
        return feature_importances.fillna(0)
    elif isinstance(dataset, base.Dataset):
        return _calc_importance(model, dataset, **permutation_kwargs).fillna(0)
    else:
        raise errors.DeepchecksValueError(
            "Were not able to calculate features importance"  # FIXME: better message
        )


def _built_in_importance(
    model: t.Any,
    dataset: t.Union['base.Dataset', pd.DataFrame],
) -> t.Optional[pd.Series]:
    """Get feature importance member if present in model."""
<<<<<<< HEAD
    features = dataset.features if isinstance(dataset, base.Dataset) else dataset.columns

    if hasattr(model, 'feature_importances_'):  # Ensembles
        normalized_feature_importance_values = model.feature_importances_ / model.feature_importances_.sum()
        return pd.Series(normalized_feature_importance_values, index=features)

    if hasattr(model, 'coef_'):  # Linear models
        coef = np.abs(model.coef_)
=======
    if 'feature_importances_' in dir(model):  # Ensembles
        normalized_feature_importance_values = model.feature_importances_/model.feature_importances_.sum()
        return pd.Series(normalized_feature_importance_values, index=dataset.features)
    elif 'coef_' in dir(model):  # Linear models
        coef = np.abs(model.coef_.flatten())
>>>>>>> c1d3c068
        coef = coef / coef.sum()
        return pd.Series(coef, index=features)


@lru_cache(maxsize=32)
def _calc_importance(
    model: t.Any,
    dataset: 'base.Dataset',
    n_repeats: int = 30,
    mask_high_variance_features: bool = False,
    random_state: int = 42,
    n_samples: int = 10000,
) -> pd.Series:
    """Calculate permutation feature importance. Return nonzero value only when std doesn't mask signal.

    Args:
        model (Any): A fitted model
        dataset (Dataset): dataset used to fit the model
        n_repeats (int): Number of times to permute a feature
        mask_high_variance_features (bool): If true, features for whome calculated permuation importance values
                                            varied gratly would be returned has having 0 feature importance
        random_state (int): Random seed for permutation importance calculation.
        n_samples (int): The number of samples to draw from X to compute feature importance
                        in each repeat (without replacement).
    Returns:
        pd.Series of feature importance normalized to 0-1 indexed by feature names
    """
    dataset.validate_label()

    n_samples = min(n_samples, dataset.n_samples)
    dataset_sample_idx = dataset.label_col.sample(n_samples, random_state=random_state).index

    r = permutation_importance(
        model,
        dataset.features_columns.loc[dataset_sample_idx, :],
        dataset.label_col.loc[dataset_sample_idx],
        n_repeats=n_repeats,
        random_state=random_state,
        n_jobs=-1
    )

    significance_mask = (
        r.importances_mean - r.importances_std > 0
        if mask_high_variance_features
        else r.importances_mean > 0
    )

    feature_importances = r.importances_mean * significance_mask
    total = feature_importances.sum()

    if total != 0:
        feature_importances = feature_importances / total

    return pd.Series(feature_importances, index=dataset.features)


def get_importance(name: str, feature_importances: pd.Series, ds: 'base.Dataset') -> int:
    """Return importance based on feature importance or label/date/index first."""
    if name in feature_importances.keys():
        return feature_importances[name]
    if name in [ds.label_name, ds.datetime_name, ds.index_name]:
        return 1
    return 0


def column_importance_sorter_dict(
    cols_dict: t.Dict[Hashable, t.Any],
    dataset: 'base.Dataset',
    feature_importances: t.Optional[pd.Series] = None,
    n_top: int = 10
) -> t.Dict:
    """Return the dict of columns sorted and limited by feature importance.

    Args:
        cols_dict (Dict[Hashable, t.Any]):
            dict where columns are the keys
        dataset (Dataset):
            dataset used to fit the model
        feature_importances (pd.Series):
            feature importance normalized to 0-1 indexed by feature names
        n_top_columns (int):
            amount of columns to show ordered by feature importance (date, index, label are first);
            is used only if model was specified

    Returns:
        Dict[Hashable, Any]: the dict of columns sorted and limited by feature importance.
    """
    if feature_importances is not None:
        key = lambda name: get_importance(name[0], feature_importances, dataset)
        cols_dict = dict(sorted(cols_dict.items(), key=key, reverse=True))
        if n_top:
            return dict(list(cols_dict.items())[:n_top])
    return cols_dict


def column_importance_sorter_df(
    df: pd.DataFrame,
    ds: 'base.Dataset',
    feature_importances: pd.Series,
    n_top: int = 10,
    col: t.Optional[Hashable] = None
) -> pd.DataFrame:
    """Return the dataframe of of columns sorted and limited by feature importance.

    Args:
        df (DataFrame): DataFrame to sort
        ds (Dataset): dataset used to fit the model
        feature_importances (pd.Series): feature importance normalized to 0-1 indexed by feature names
        n_top (int): amount of columns to show ordered by feature importance (date, index, label are first)
        col (Optional[Hashable]): name of column to sort the dataframe by
    Returns:
        pd.DataFrame: the dataframe sorted and limited by feature importance.

    """
    if feature_importances is not None:
        key = lambda column: [get_importance(name, feature_importances, ds) for name in column]
        if col:
            df = df.sort_values(by=[col], key=key, ascending=False)
        df = df.sort_index(key=key, ascending=False)
        if n_top:
            return df.head(n_top)
    return df


def infer_categorical_features(
    df: pd.DataFrame,
    max_categorical_ratio: float = 0.01,
    max_categories: int = 30,
    max_float_categories: int = 5,
    columns: t.Optional[t.List[Hashable]] = None,
) -> t.List[Hashable]:
    """Infers which features are categorical by checking types and number of unique values.

    Arguments:
        df (DataFrame): dataframe for which to infer categorical features

    Returns:
        List[hashable]: list of categorical features
    """
    categorical_dtypes = df.select_dtypes(include='category')

    if len(categorical_dtypes.columns) > 0:
        return list(categorical_dtypes.columns)

    if columns is not None:
        dataframe_columns = validation.ensure_hashable_or_mutable_sequence(columns)
    else:
        dataframe_columns = df.columns

    return [
        column
        for column in dataframe_columns
        if is_categorical(
            t.cast(pd.Series, df[column]),
            max_categorical_ratio,
            max_categories,
            max_float_categories
        )
    ]


def is_categorical(
    column: pd.Series,
    max_categorical_ratio: float = 0.01,
    max_categories: int = 30,
    max_float_categories: int = 5
) -> bool:
    """Check if uniques are few enough to count as categorical.

    Args:
        column (Series):
            The name of the column in the dataframe

    Returns:
        bool: True if is categorical according to input numbers
    """
    n_unique = column.nunique(dropna=True)
    n_samples = len(column.dropna())

    if is_float_dtype(column):
        return n_unique <= max_float_categories

    return n_unique / n_samples < max_categorical_ratio and n_unique <= max_categories<|MERGE_RESOLUTION|>--- conflicted
+++ resolved
@@ -168,7 +168,6 @@
     dataset: t.Union['base.Dataset', pd.DataFrame],
 ) -> t.Optional[pd.Series]:
     """Get feature importance member if present in model."""
-<<<<<<< HEAD
     features = dataset.features if isinstance(dataset, base.Dataset) else dataset.columns
 
     if hasattr(model, 'feature_importances_'):  # Ensembles
@@ -176,14 +175,7 @@
         return pd.Series(normalized_feature_importance_values, index=features)
 
     if hasattr(model, 'coef_'):  # Linear models
-        coef = np.abs(model.coef_)
-=======
-    if 'feature_importances_' in dir(model):  # Ensembles
-        normalized_feature_importance_values = model.feature_importances_/model.feature_importances_.sum()
-        return pd.Series(normalized_feature_importance_values, index=dataset.features)
-    elif 'coef_' in dir(model):  # Linear models
         coef = np.abs(model.coef_.flatten())
->>>>>>> c1d3c068
         coef = coef / coef.sum()
         return pd.Series(coef, index=features)
 
