# ----------------------------------------------------------------------------
# Copyright (C) 2021 Deepchecks (https://www.deepchecks.com)
#
# This file is part of Deepchecks.
# Deepchecks is distributed under the terms of the GNU Affero General
# Public License (version 3 or later).
# You should have received a copy of the GNU Affero General Public License
# along with Deepchecks.  If not, see <http://www.gnu.org/licenses/>.
# ----------------------------------------------------------------------------
#
"""Utils module containing utilities for checks working with metrics."""
import typing as t
import enum
import warnings
from numbers import Number

import numpy as np
import pandas as pd
from sklearn.metrics import get_scorer, make_scorer, f1_score, precision_score, recall_score
from sklearn.base import ClassifierMixin, BaseEstimator


from deepchecks import base  # pylint: disable=unused-import; it is used for type annotations
from deepchecks import errors
from deepchecks.utils.strings import is_string_column
from deepchecks.utils.simple_models import PerfectModel
from deepchecks.utils.typing import BasicModel, ClassificationModel


__all__ = [
    'ModelType',
    'task_type_check',
    'DEFAULT_SCORERS_DICT',
    'DEFAULT_REGRESSION_SCORERS',
    'DEFAULT_BINARY_SCORERS',
    'DEFAULT_MULTICLASS_SCORERS',
    'MULTICLASS_SCORERS_NON_AVERAGE',
    'DeepcheckScorer',
    'get_gain',
    'init_validate_scorers',
    'get_default_scorers'
]


class ModelType(enum.Enum):
    """Enum containing supported task types."""

    REGRESSION = 'regression'
    BINARY = 'binary'
    MULTICLASS = 'multiclass'


DEFAULT_BINARY_SCORERS = {
    'Accuracy': 'accuracy',
    'Precision': make_scorer(precision_score, zero_division=0),
    'Recall':  make_scorer(recall_score, zero_division=0)
}


DEFAULT_MULTICLASS_SCORERS = {
    'Accuracy': 'accuracy',
    'Precision - Macro Average': make_scorer(precision_score, average='macro', zero_division=0),
    'Recall - Macro Average': make_scorer(recall_score, average='macro', zero_division=0)
}

MULTICLASS_SCORERS_NON_AVERAGE = {
    'F1': make_scorer(f1_score, average=None, zero_division=0),
    'Precision': make_scorer(precision_score, average=None, zero_division=0),
    'Recall': make_scorer(recall_score, average=None, zero_division=0)
}


DEFAULT_REGRESSION_SCORERS = {
    'Neg RMSE': 'neg_root_mean_squared_error',
    'Neg MAE': 'neg_mean_absolute_error',
    'R2': 'r2'
}


DEFAULT_SCORERS_DICT = {
    ModelType.BINARY: DEFAULT_BINARY_SCORERS,
    ModelType.MULTICLASS: DEFAULT_MULTICLASS_SCORERS,
    ModelType.REGRESSION: DEFAULT_REGRESSION_SCORERS
}


class DeepcheckScorer:
    """Encapsulate scorer function with extra methods.

    Scorer functions are functions used to compute various performance metrics, using the model and data as inputs,
    rather than the labels and predictions. Scorers are callables with the signature scorer(model, features, y_true).
    Additional data on scorer functions can be found at https://scikit-learn.org/stable/modules/model_evaluation.html.

    Parameters
    ----------
    scorer : t.Union[str, t.Callable]
        sklearn scorer name or callable
    name : str
        scorer name
    """

    def __init__(self, scorer: t.Union[str, t.Callable], name: str):
        self.name = name
        if isinstance(scorer, str):
            self.scorer: t.Callable = get_scorer(scorer)
            self.sklearn_scorer_name = scorer
        elif callable(scorer):
            self.scorer: t.Callable = scorer
            self.sklearn_scorer_name = None
        else:
            scorer_type = type(scorer).__name__
            if name:
                message = f'Scorer {name} value should be either a callable or string but got: {scorer_type}'
            else:
                message = f'Scorer should be should be either a callable or string but got: {scorer_type}'
            raise errors.DeepchecksValueError(message)

    @classmethod
    def filter_nulls(cls, dataset: 'base.Dataset'):
        """Return data of dataset without null labels."""
        valid_idx = dataset.data[dataset.label_name].notna()
        return dataset.data[valid_idx]

    def _run_score(self, model, dataframe, dataset):
        return self.scorer(model, dataframe[dataset.features], dataframe[dataset.label_name])

    def __call__(self, model, dataset: 'base.Dataset'):
        """Run score with labels null filtering."""
        df = self.filter_nulls(dataset)
        return self._run_score(model, df, dataset)

    def score_perfect(self, dataset: 'base.Dataset'):
        """Calculate the perfect score of the current scorer for given dataset."""
        df = self.filter_nulls(dataset)
        perfect_model = PerfectModel()
        perfect_model.fit(None, df[dataset.label_name])
        score = self._run_score(perfect_model, df, dataset)
        if isinstance(score, np.ndarray):
            # We expect the perfect score to be equal for all the classes, so takes the first one
            first_score = score[0]
            if any(score != first_score):
                warnings.warn(f'Scorer {self.name} return different perfect score for differect classes')
            return first_score
        return score

    def validate_fitting(self, model, dataset: 'base.Dataset', should_return_array: bool):
        """Validate given scorer for the model and dataset."""
        df = self.filter_nulls(dataset)
        if should_return_array:
            # In order for scorer to return array in right length need to pass him samples from all labels
            single_label_data = df.groupby(dataset.label_name).head(1)
            result = self._run_score(model, single_label_data, dataset)
            if not isinstance(result, np.ndarray):
                raise errors.DeepchecksValueError(f'Expected scorer {self.name} to return np.ndarray '
                                                  f'but got: {type(result).__name__}')
            expected_types = t.cast(
                str,
                np.typecodes['AllInteger'] + np.typecodes['AllFloat']  # type: ignore
            )
            kind = result.dtype.kind
            if kind not in expected_types:
                raise errors.DeepchecksValueError(f'Expected scorer {self.name} to return np.ndarray of number kind '
                                                  f'but got: {kind}')
            # Validate returns value for each class
            if len(result) != len(single_label_data):
                raise errors.DeepchecksValueError(f'Found {len(single_label_data)} classes, but scorer {self.name} '
                                                  f'returned only {len(result)} elements in the score array value')

        else:
            # In order for scorer to run, it must have at least one sample of each label.
            single_label_data = df.groupby(dataset.label_name).head(1)
            result = self._run_score(model, single_label_data, dataset)
            if not isinstance(result, Number):
                raise errors.DeepchecksValueError(f'Expected scorer {self.name} to return number '
                                                  f'but got: {type(result).__name__}')

    def is_negative_scorer(self):
        """If initialized as sklearn scorer name, return whether it's negative scorer."""
        return self.sklearn_scorer_name is not None and self.sklearn_scorer_name.startswith('neg_')


def task_type_check(
    model: BasicModel,
    dataset: 'base.Dataset'
) -> ModelType:
    """Check task type (regression, binary, multiclass) according to model object and label column.

    Parameters
    ----------
    model : BasicModel
        Model object - used to check if it has predict_proba()
    dataset : base.Dataset
        dataset - used to count the number of unique labels

    Returns
    -------
    ModelType
        TaskType enum corresponding to the model and dataset
    """
    if dataset.label_name is None:
        raise errors.DatasetValidationError('Expected dataset with label')

    label_col = t.cast(pd.Series, dataset.data[dataset.label_name])
    if isinstance(model, BaseEstimator):
        if not hasattr(model, 'predict_proba'):
            if is_string_column(label_col):
                raise errors.DeepchecksValueError(
                    'Model was identified as a regression model, but label column was found to contain strings.'
                )
            elif isinstance(model, ClassifierMixin):
                raise errors.DeepchecksValueError(
                    'Model is a sklearn classification model (a subclass of ClassifierMixin), but lacks the '
                    'predict_proba method. Please train the model with probability=True, or skip / ignore this check.'
                )
            else:
                return ModelType.REGRESSION
        else:
            return (
                ModelType.MULTICLASS
                if label_col.nunique() > 2
                else ModelType.BINARY
            )
    elif isinstance(model, ClassificationModel):
        return (
            ModelType.MULTICLASS
            if label_col.nunique() > 2
            else ModelType.BINARY
        )
    else:
        return ModelType.REGRESSION


def get_default_scorers(model_type, multiclass_avg: bool = True):
    """Get default scorers based on model type."""
    return_array = model_type in [ModelType.MULTICLASS, ModelType.BINARY] and multiclass_avg is False

    if return_array:
        return MULTICLASS_SCORERS_NON_AVERAGE
    else:
        return DEFAULT_SCORERS_DICT[model_type]

<<<<<<< HEAD

def get_default_single_scorer(model_type, multiclass_avg: bool = True):
    scorers = get_default_scorers(model_type, multiclass_avg)
    single = next(iter(scorers))
    return {single: scorers[single]}
=======
    Parameters
    ----------
    model : BaseEstimator
        Model object for which the scores would be calculated
    dataset : base.Dataset
        Dataset object on which the scores would be calculated
    alternative_scorers : t.List['DeepcheckScorer'] , default: None
        Optional dictionary of sklearn scorers to use instead of default list
    multiclass_avg : bool , default: True

    Returns
    -------
    t.List[DeepcheckScorer]
        Dictionary containing names of scorer functions.
    """
    # Check for model type
    model_type = task_type_check(model, dataset)
    multiclass_array = model_type in [ModelType.MULTICLASS, ModelType.BINARY] and multiclass_avg is False
>>>>>>> ed5089b4


def init_validate_scorers(scorers: t.Mapping[str, t.Callable],
                          model,
                          dataset: 'base.Dataset',
                          multiclass_avg: bool = True,
                          model_type=None) -> t.List[DeepcheckScorer]:
    """Initialize scorers and return all of them as deepchecks scorers."""
    return_array = model_type in [ModelType.MULTICLASS, ModelType.BINARY] and multiclass_avg is False
    scorers = [DeepcheckScorer(scorer, name) for name, scorer in scorers.items()]
    for s in scorers:
        s.validate_fitting(model, dataset, return_array)
    return scorers


def get_gain(base_score, score, perfect_score, max_gain):
    """Get gain between base score and score compared to the distance from the perfect score."""
    distance_from_perfect = perfect_score - base_score
    scores_diff = score - base_score
    if distance_from_perfect == 0:
        # If both base score and score are perfect, return 0 gain
        if scores_diff == 0:
            return 0
        # else base_score is better than score, return -max_gain
        return -max_gain
    ratio = scores_diff / distance_from_perfect
    if ratio < -max_gain:
        return -max_gain
    if ratio > max_gain:
        return max_gain
    return ratio<|MERGE_RESOLUTION|>--- conflicted
+++ resolved
@@ -231,40 +231,22 @@
 
 
 def get_default_scorers(model_type, multiclass_avg: bool = True):
-    """Get default scorers based on model type."""
+    """Get default scorers based on model type.
+
+    Parameters
+    ----------
+    model_type : ModelType
+        model type to return scorers for
+    multiclass_avg : bool, default True
+        for classification whether to return scorers of average score or per class
+    """
     return_array = model_type in [ModelType.MULTICLASS, ModelType.BINARY] and multiclass_avg is False
 
     if return_array:
         return MULTICLASS_SCORERS_NON_AVERAGE
+
     else:
         return DEFAULT_SCORERS_DICT[model_type]
-
-<<<<<<< HEAD
-
-def get_default_single_scorer(model_type, multiclass_avg: bool = True):
-    scorers = get_default_scorers(model_type, multiclass_avg)
-    single = next(iter(scorers))
-    return {single: scorers[single]}
-=======
-    Parameters
-    ----------
-    model : BaseEstimator
-        Model object for which the scores would be calculated
-    dataset : base.Dataset
-        Dataset object on which the scores would be calculated
-    alternative_scorers : t.List['DeepcheckScorer'] , default: None
-        Optional dictionary of sklearn scorers to use instead of default list
-    multiclass_avg : bool , default: True
-
-    Returns
-    -------
-    t.List[DeepcheckScorer]
-        Dictionary containing names of scorer functions.
-    """
-    # Check for model type
-    model_type = task_type_check(model, dataset)
-    multiclass_array = model_type in [ModelType.MULTICLASS, ModelType.BINARY] and multiclass_avg is False
->>>>>>> ed5089b4
 
 
 def init_validate_scorers(scorers: t.Mapping[str, t.Callable],
