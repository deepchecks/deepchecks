# ----------------------------------------------------------------------------
# Copyright (C) 2021 Deepchecks (https://www.deepchecks.com)
#
# This file is part of Deepchecks.
# Deepchecks is distributed under the terms of the GNU Affero General
# Public License (version 3 or later).
# You should have received a copy of the GNU Affero General Public License
# along with Deepchecks.  If not, see <http://www.gnu.org/licenses/>.
# ----------------------------------------------------------------------------
#
"""Utils module containing utilities for checks working with metrics."""
import typing as t
import enum
from numbers import Number

import numpy as np
import pandas as pd
from sklearn.metrics import get_scorer, make_scorer, accuracy_score, precision_score, recall_score, mean_squared_error, \
    f1_score
from sklearn.base import ClassifierMixin, RegressorMixin

from deepchecks import base #pylint: disable=unused-import; it is used for type annotations
from deepchecks import errors
from deepchecks.utils import validation


__all__ = [
    'ModelType',
    'task_type_check',
    'get_scorers_dict',
    'initialize_single_scorer',
    'DEFAULT_SCORERS_DICT',
    'DEFAULT_SINGLE_SCORER',
    'MULTICLASS_SCORERS_NON_AVERAGE',
    'get_scores_ratio',
    'initialize_user_scorers',
    'get_scorer_single'
]

from deepchecks.utils.strings import is_string_column


class ModelType(enum.Enum):
    """Enum containing suppoerted task types."""

    REGRESSION = 'regression'
    BINARY = 'binary'
    MULTICLASS = 'multiclass'


DEFAULT_BINARY_SCORERS = {
    'Accuracy': make_scorer(accuracy_score),
    'Precision': make_scorer(precision_score, zero_division=0),
    'Recall': make_scorer(recall_score, zero_division=0)
}


DEFAULT_MULTICLASS_SCORERS = {
    'Accuracy': make_scorer(accuracy_score),
    'Precision - Macro Average': make_scorer(precision_score, average='macro', zero_division=0),
    'Recall - Macro Average': make_scorer(recall_score, average='macro', zero_division=0)
}

MULTICLASS_SCORERS_NON_AVERAGE = {
    'F1': make_scorer(f1_score, average=None),
    'Precision': make_scorer(precision_score, average=None),
    'Recall': make_scorer(recall_score, average=None)
}


DEFAULT_REGRESSION_SCORERS = {
    'RMSE': make_scorer(mean_squared_error, squared=False, greater_is_better=False),
    'MSE': make_scorer(mean_squared_error, greater_is_better=False),
}


DEFAULT_SINGLE_SCORER = {
    ModelType.BINARY: 'Accuracy',
    ModelType.MULTICLASS: 'Accuracy',
    ModelType.REGRESSION: 'RMSE'
}


DEFAULT_SCORERS_DICT = {
    ModelType.BINARY: DEFAULT_BINARY_SCORERS,
    ModelType.MULTICLASS: DEFAULT_MULTICLASS_SCORERS,
    ModelType.REGRESSION: DEFAULT_REGRESSION_SCORERS
}


def task_type_check(
    model: t.Union[ClassifierMixin, RegressorMixin],
    dataset: 'base.Dataset'
) -> ModelType:
    """Check task type (regression, binary, multiclass) according to model object and label column.

    Args:
        model (Union[ClassifierMixin, RegressorMixin]): Model object - used to check if has predict_proba()
        dataset (Dataset): dataset - used to count the number of unique labels

    Returns:
        TaskType enum corresponding to the model and dataset
    """
    validation.model_type_validation(model)
    dataset.validate_label()

    if not hasattr(model, 'predict_proba'):
        if is_string_column(dataset.label_col):
            raise errors.DeepchecksValueError(
                'Model was identified as a regression model, but label column was found to contain strings.'
            )
        else:
            return ModelType.REGRESSION
    else:
        labels = t.cast(pd.Series, dataset.label_col)

        return (
            ModelType.MULTICLASS
            if labels.nunique() > 2
            else ModelType.BINARY
        )


def task_type_validation(
    model: t.Union[ClassifierMixin, RegressorMixin],
    dataset: 'base.Dataset',
    expected_types: t.Sequence[ModelType]
):
    """Validate task type (regression, binary, multiclass) according to model object and label column.

    Args:
        model (Union[ClassifierMixin, RegressorMixin]): Model object - used to check if has predict_proba()
        dataset (Dataset): dataset - used to count the number of unique labels
        expected_types (List[ModelType]): allowed types of model
        check_name (str): check name to print in error

    Raises:
            DeepchecksValueError if model type doesn't match one of the expected_types
    """
    task_type = task_type_check(model, dataset)
    if not task_type in expected_types:
        raise errors.DeepchecksValueError(
            f'Expected model to be a type from {[e.value for e in expected_types]}, '
            f'but received model of type: {task_type.value}'
        )


<<<<<<< HEAD
def get_scorers_dict(
=======
def calculate_scorer_with_nulls(model, dataset: 'base.Dataset', scorer: t.Callable) -> float:
    label = dataset.label_col
    valid_idx = label.notna()
    return scorer(model, dataset.features_columns[valid_idx], label[valid_idx])


def get_scorers_list(
>>>>>>> 5302dc26
    model,
    dataset: 'base.Dataset',
    alternative_scorers: t.Dict[str, t.Callable] = None,
    multiclass_avg: bool = True
) -> t.Dict[str, t.Callable]:
    """Return list of scorer objects to use in a score-dependant check.

    If no alternative_scorers is supplied, then a default list of scorers is used per task type, as it is inferred
    from the dataset and model. If a list is supplied, then the scorer functions are checked and used instead.

    Args:
        model (BaseEstimator): Model object for which the scores would be calculated
        dataset (Dataset): Dataset object on which the scores would be calculated
        alternative_scorers (Dict[str, Callable]): Optional dictionary of sklearn scorers to use instead of default list
        multiclass_avg

    Returns:
        Dictionary containing names of scorer functions.
    """
    # Check for model type
    model_type = task_type_check(model, dataset)

    if alternative_scorers:
        scorers = alternative_scorers
    else:
        if model_type == ModelType.MULTICLASS and multiclass_avg is False:
            scorers = MULTICLASS_SCORERS_NON_AVERAGE
        else:
            scorers = DEFAULT_SCORERS_DICT[model_type]

    for name, scorer in scorers.items():
        should_return_array = model_type == ModelType.MULTICLASS and multiclass_avg is False
        validate_scorer(scorer, model, dataset, should_return_array, name)
    return scorers


def get_scorer_single(model, dataset: 'base.Dataset', alternative_scorer: t.Tuple[str, t.Callable] = None,
                      multiclass_avg: bool = True):
    """Return single score to use in check, and validate scorer fit the model and dataset."""
    model_type = task_type_check(model, dataset)
    multiclass_array = model_type == ModelType.MULTICLASS and multiclass_avg is False

    if alternative_scorer is not None:
        scorer_name = alternative_scorer[0]
        scorer_func = alternative_scorer[1]
    else:
        if multiclass_array:
            scorer_name = 'F1'
            scorer_func = MULTICLASS_SCORERS_NON_AVERAGE[scorer_name]
        else:
            scorer_name = DEFAULT_SINGLE_SCORER[model_type]
            scorer_func = DEFAULT_SCORERS_DICT[model_type][scorer_name]

    validate_scorer(scorer_func, model, dataset, multiclass_array, scorer_name)
    return scorer_name, scorer_func


def initialize_single_scorer(scorer: t.Optional[t.Union[str, t.Callable]], scorer_name=None) \
        -> t.Optional[t.Tuple[str, t.Callable]]:
    """If string, get scorer from sklearn. If none, return none."""
    if scorer is None:
        return None

    scorer_name = scorer_name or (scorer if isinstance(scorer, str) else 'User Scorer')
    if isinstance(scorer, str):
        return scorer_name, get_scorer(scorer)
    elif callable(scorer):
        return scorer_name, scorer
    else:
        scorer_type = type(scorer).__name__
        if scorer_name:
            message = f'Scorer {scorer_name} value should be either a callable or string but got: {scorer_type}'
        else:
            message = f'Scorer should be should be either a callable or string but got: {scorer_type}'
        raise errors.DeepchecksValueError(message)


def validate_scorer(scorer: t.Callable, model, dataset, should_return_array: bool, scorer_name: str):
    """Validate given scorer for the model and dataset."""
    result = scorer(model, dataset.data[dataset.features].head(2), dataset.label_col.head(2))
    if should_return_array:
        if not isinstance(result, np.ndarray):
            raise errors.DeepchecksValueError(f'Expected scorer {scorer_name} to return np.ndarray '
                                              f'but got: {type(result).__name__}')
        expected_types = t.cast(
            str,
            np.typecodes['AllInteger'] + np.typecodes['AllFloat'] # type: ignore
        )
        kind = result.dtype.kind
        if kind not in expected_types:
            raise errors.DeepchecksValueError(f'Expected scorer {scorer_name} to return np.ndarray of number kind '
                                              f'but got: {kind}')
    else:
        if not isinstance(result, Number):
            raise errors.DeepchecksValueError(f'Expected scorer {scorer_name} to return number '
                                              f'but got: {type(result).__name__}')


def initialize_user_scorers(alternative_scorers: t.Optional[t.Mapping[str, t.Callable]]) -> \
        t.Optional[t.Dict[str, t.Callable]]:
    """Initialize user scorers and return all of them as callable."""
    if alternative_scorers is None:
        return None
    elif len(alternative_scorers) == 0:
        raise errors.DeepchecksValueError('Scorers dictionary can\'t be empty')
    else:
        return dict([initialize_single_scorer(v, scorer_name=k) for k, v in alternative_scorers.items()])


def get_scores_ratio(train_score: float, test_score: float, max_ratio=np.Inf) -> float:
    """Return the ratio of test metric compared to train metric."""
    if train_score == 0:
        return max_ratio
    else:
        ratio = test_score / train_score
        if train_score < 0 and test_score < 0:
            ratio = 1 / ratio
        ratio = min(max_ratio, ratio)
        return ratio<|MERGE_RESOLUTION|>--- conflicted
+++ resolved
@@ -11,6 +11,7 @@
 """Utils module containing utilities for checks working with metrics."""
 import typing as t
 import enum
+from functools import partial
 from numbers import Number
 
 import numpy as np
@@ -145,17 +146,13 @@
         )
 
 
-<<<<<<< HEAD
-def get_scorers_dict(
-=======
 def calculate_scorer_with_nulls(model, dataset: 'base.Dataset', scorer: t.Callable) -> float:
     label = dataset.label_col
     valid_idx = label.notna()
     return scorer(model, dataset.features_columns[valid_idx], label[valid_idx])
 
 
-def get_scorers_list(
->>>>>>> 5302dc26
+def get_scorers_dict(
     model,
     dataset: 'base.Dataset',
     alternative_scorers: t.Dict[str, t.Callable] = None,
@@ -189,7 +186,9 @@
     for name, scorer in scorers.items():
         should_return_array = model_type == ModelType.MULTICLASS and multiclass_avg is False
         validate_scorer(scorer, model, dataset, should_return_array, name)
-    return scorers
+
+    # Transform scorers into calculate_without_nulls
+    return {k: partial(calculate_scorer_with_nulls, scorer=v) for k, v in scorers.items()}
 
 
 def get_scorer_single(model, dataset: 'base.Dataset', alternative_scorer: t.Tuple[str, t.Callable] = None,
@@ -210,7 +209,8 @@
             scorer_func = DEFAULT_SCORERS_DICT[model_type][scorer_name]
 
     validate_scorer(scorer_func, model, dataset, multiclass_array, scorer_name)
-    return scorer_name, scorer_func
+    # Transform scorer into calculate without nulls
+    return scorer_name, partial(calculate_scorer_with_nulls, scorer=scorer_func)
 
 
 def initialize_single_scorer(scorer: t.Optional[t.Union[str, t.Callable]], scorer_name=None) \
@@ -235,7 +235,9 @@
 
 def validate_scorer(scorer: t.Callable, model, dataset, should_return_array: bool, scorer_name: str):
     """Validate given scorer for the model and dataset."""
-    result = scorer(model, dataset.data[dataset.features].head(2), dataset.label_col.head(2))
+    label = dataset.label_col
+    valid_idx = label.notna()
+    result = scorer(model, dataset.features_columns[valid_idx].head(2), label[valid_idx].head(2))
     if should_return_array:
         if not isinstance(result, np.ndarray):
             raise errors.DeepchecksValueError(f'Expected scorer {scorer_name} to return np.ndarray '
