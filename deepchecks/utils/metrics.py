# ----------------------------------------------------------------------------
# Copyright (C) 2021 Deepchecks (https://www.deepchecks.com)
#
# This file is part of Deepchecks.
# Deepchecks is distributed under the terms of the GNU Affero General
# Public License (version 3 or later).
# You should have received a copy of the GNU Affero General Public License
# along with Deepchecks.  If not, see <http://www.gnu.org/licenses/>.
# ----------------------------------------------------------------------------
#
"""Utils module containing utilities for checks working with metrics."""

# TODO: move tabular functionality to the tabular sub-package

import typing as t
import enum
import warnings
from numbers import Number

import numpy as np
from sklearn.metrics import get_scorer, make_scorer, f1_score, precision_score, recall_score
from sklearn.base import ClassifierMixin, BaseEstimator


from deepchecks import tabular  # pylint: disable=unused-import; it is used for type annotations
from deepchecks.core import errors
from deepchecks.utils.strings import is_string_column
from deepchecks.utils.simple_models import PerfectModel
from deepchecks.utils.typing import BasicModel, ClassificationModel


__all__ = [
    'ModelType',
    'task_type_check',
    'DEFAULT_SCORERS_DICT',
    'DEFAULT_REGRESSION_SCORERS',
    'DEFAULT_BINARY_SCORERS',
    'DEFAULT_MULTICLASS_SCORERS',
    'MULTICLASS_SCORERS_NON_AVERAGE',
    'DeepcheckScorer',
    'get_gain',
    'init_validate_scorers',
    'get_default_scorers'
]


class ModelType(enum.Enum):
    """Enum containing supported task types."""

    REGRESSION = 'regression'
    BINARY = 'binary'
    MULTICLASS = 'multiclass'


DEFAULT_BINARY_SCORERS = {
    'Accuracy': 'accuracy',
    'Precision': make_scorer(precision_score, zero_division=0),
    'Recall':  make_scorer(recall_score, zero_division=0)
}


DEFAULT_MULTICLASS_SCORERS = {
    'Accuracy': 'accuracy',
    'Precision - Macro Average': make_scorer(precision_score, average='macro', zero_division=0),
    'Recall - Macro Average': make_scorer(recall_score, average='macro', zero_division=0)
}

MULTICLASS_SCORERS_NON_AVERAGE = {
    'F1': make_scorer(f1_score, average=None, zero_division=0),
    'Precision': make_scorer(precision_score, average=None, zero_division=0),
    'Recall': make_scorer(recall_score, average=None, zero_division=0)
}


DEFAULT_REGRESSION_SCORERS = {
    'Neg RMSE': 'neg_root_mean_squared_error',
    'Neg MAE': 'neg_mean_absolute_error',
    'R2': 'r2'
}


DEFAULT_SCORERS_DICT = {
    ModelType.BINARY: DEFAULT_BINARY_SCORERS,
    ModelType.MULTICLASS: DEFAULT_MULTICLASS_SCORERS,
    ModelType.REGRESSION: DEFAULT_REGRESSION_SCORERS
}


class DeepcheckScorer:
    """Encapsulate scorer function with extra methods.

    Scorer functions are functions used to compute various performance metrics, using the model and data as inputs,
    rather than the labels and predictions. Scorers are callables with the signature scorer(model, features, y_true).
    Additional data on scorer functions can be found at https://scikit-learn.org/stable/modules/model_evaluation.html.

    Parameters
    ----------
    scorer : t.Union[str, t.Callable]
        sklearn scorer name or callable
    name : str
        scorer name
    """

    def __init__(self, scorer: t.Union[str, t.Callable], name: str):
        self.name = name
        if isinstance(scorer, str):
            self.scorer: t.Callable = get_scorer(scorer)
            self.sklearn_scorer_name = scorer
        elif callable(scorer):
            self.scorer: t.Callable = scorer
            self.sklearn_scorer_name = None
        else:
            scorer_type = type(scorer).__name__
            if name:
                message = f'Scorer {name} value should be either a callable or string but got: {scorer_type}'
            else:
                message = f'Scorer should be should be either a callable or string but got: {scorer_type}'
            raise errors.DeepchecksValueError(message)

    @classmethod
<<<<<<< HEAD
    def filter_nulls(cls, dataset: 'base.Dataset') -> 'base.Dataset':
=======
    def filter_nulls(cls, dataset: 'tabular.Dataset'):
>>>>>>> 3defd1bf
        """Return data of dataset without null labels."""
        valid_idx = dataset.data[dataset.label_name].notna()
        return dataset.copy(dataset.data[valid_idx])

    def _run_score(self, model, dataset: 'base.Dataset'):
        return self.scorer(model, dataset.features_columns, dataset.label_col)

    def __call__(self, model, dataset: 'tabular.Dataset'):
        """Run score with labels null filtering."""
        return self._run_score(model, self.filter_nulls(dataset))

    def score_perfect(self, dataset: 'tabular.Dataset'):
        """Calculate the perfect score of the current scorer for given dataset."""
        dataset = self.filter_nulls(dataset)
        perfect_model = PerfectModel()
        perfect_model.fit(None, dataset.label_col)
        score = self._run_score(perfect_model, dataset)
        if isinstance(score, np.ndarray):
            # We expect the perfect score to be equal for all the classes, so takes the first one
            first_score = score[0]
            if any(score != first_score):
                warnings.warn(f'Scorer {self.name} return different perfect score for differect classes')
            return first_score
        return score

    def validate_fitting(self, model, dataset: 'tabular.Dataset', should_return_array: bool):
        """Validate given scorer for the model and dataset."""
        dataset.assert_label()
        dataset.assert_features()
        dataset = self.filter_nulls(dataset)
        if should_return_array:
            # In order for scorer to return array in right length need to pass him samples from all labels
            single_label_data = dataset.data.groupby(dataset.label_name).head(1)
            result = self._run_score(model, dataset.copy(single_label_data))
            if not isinstance(result, np.ndarray):
                raise errors.DeepchecksValueError(f'Expected scorer {self.name} to return np.ndarray '
                                                  f'but got: {type(result).__name__}')
            expected_types = t.cast(
                str,
                np.typecodes['AllInteger'] + np.typecodes['AllFloat']  # type: ignore
            )
            kind = result.dtype.kind
            if kind not in expected_types:
                raise errors.DeepchecksValueError(f'Expected scorer {self.name} to return np.ndarray of number kind '
                                                  f'but got: {kind}')
            # Validate returns value for each class
            if len(result) != len(single_label_data):
                raise errors.DeepchecksValueError(f'Found {len(single_label_data)} classes, but scorer {self.name} '
                                                  f'returned only {len(result)} elements in the score array value')

        else:
            # In order for scorer to run, it must have at least one sample of each label.
            single_label_data = dataset.data.groupby(dataset.label_name).head(1)
            result = self._run_score(model, dataset.copy(single_label_data))
            if not isinstance(result, Number):
                raise errors.DeepchecksValueError(f'Expected scorer {self.name} to return number '
                                                  f'but got: {type(result).__name__}')

    def is_negative_scorer(self):
        """If initialized as sklearn scorer name, return whether it's negative scorer."""
        return self.sklearn_scorer_name is not None and self.sklearn_scorer_name.startswith('neg_')


def task_type_check(
    model: BasicModel,
    dataset: 'tabular.Dataset'
) -> ModelType:
    """Check task type (regression, binary, multiclass) according to model object and label column.

    Parameters
    ----------
    model : BasicModel
        Model object - used to check if it has predict_proba()
    dataset : tabular.Dataset
        dataset - used to count the number of unique labels

    Returns
    -------
    ModelType
        TaskType enum corresponding to the model and dataset
    """
    label_col = dataset.label_col
    if isinstance(model, BaseEstimator):
        if not hasattr(model, 'predict_proba'):
            if is_string_column(label_col):
                raise errors.DeepchecksValueError(
                    'Model was identified as a regression model, but label column was found to contain strings.'
                )
            elif isinstance(model, ClassifierMixin):
                raise errors.DeepchecksValueError(
                    'Model is a sklearn classification model (a subclass of ClassifierMixin), but lacks the '
                    'predict_proba method. Please train the model with probability=True, or skip / ignore this check.'
                )
            else:
                return ModelType.REGRESSION
        else:
            return (
                ModelType.MULTICLASS
                if label_col.nunique() > 2
                else ModelType.BINARY
            )
    elif isinstance(model, ClassificationModel):
        return (
            ModelType.MULTICLASS
            if label_col.nunique() > 2
            else ModelType.BINARY
        )
    else:
        return ModelType.REGRESSION


def get_default_scorers(model_type, class_avg: bool = True):
    """Get default scorers based on model type.

    Parameters
    ----------
    model_type : ModelType
        model type to return scorers for
    class_avg : bool, default True
        for classification whether to return scorers of average score or per class
    """
    return_array = model_type in [ModelType.MULTICLASS, ModelType.BINARY] and class_avg is False

    if return_array:
        return MULTICLASS_SCORERS_NON_AVERAGE

    else:
        return DEFAULT_SCORERS_DICT[model_type]


def init_validate_scorers(scorers: t.Mapping[str, t.Union[str, t.Callable]],
                          model: BasicModel,
                          dataset: 'tabular.Dataset',
                          class_avg: bool = True,
                          model_type=None) -> t.List[DeepcheckScorer]:
    """Initialize scorers and return all of them as deepchecks scorers.

    Parameters
    ----------
    scorers : Mapping[str, Union[str, Callable]]
        dict of scorers names to scorer sklearn_name/function
    model : BasicModel
        used to validate the scorers, and calculate mode_type if None.
    dataset : Dataset
        used to validate the scorers, and calculate mode_type if None.
    class_avg : bool , default True
        for classification whether to return scorers of average score or per class
    model_type : ModelType , default None
        model type to return scorers for
    """
    return_array = model_type in [ModelType.MULTICLASS, ModelType.BINARY] and class_avg is False
    scorers = [DeepcheckScorer(scorer, name) for name, scorer in scorers.items()]
    for s in scorers:
        s.validate_fitting(model, dataset, return_array)
    return scorers


def get_gain(base_score, score, perfect_score, max_gain):
    """Get gain between base score and score compared to the distance from the perfect score."""
    distance_from_perfect = perfect_score - base_score
    scores_diff = score - base_score
    if distance_from_perfect == 0:
        # If both base score and score are perfect, return 0 gain
        if scores_diff == 0:
            return 0
        # else base_score is better than score, return -max_gain
        return -max_gain
    ratio = scores_diff / distance_from_perfect
    if ratio < -max_gain:
        return -max_gain
    if ratio > max_gain:
        return max_gain
    return ratio<|MERGE_RESOLUTION|>--- conflicted
+++ resolved
@@ -118,16 +118,12 @@
             raise errors.DeepchecksValueError(message)
 
     @classmethod
-<<<<<<< HEAD
-    def filter_nulls(cls, dataset: 'base.Dataset') -> 'base.Dataset':
-=======
-    def filter_nulls(cls, dataset: 'tabular.Dataset'):
->>>>>>> 3defd1bf
+    def filter_nulls(cls, dataset: 'tabular.Dataset') -> 'tabular.Dataset':
         """Return data of dataset without null labels."""
         valid_idx = dataset.data[dataset.label_name].notna()
         return dataset.copy(dataset.data[valid_idx])
 
-    def _run_score(self, model, dataset: 'base.Dataset'):
+    def _run_score(self, model, dataset: 'tabular.Dataset'):
         return self.scorer(model, dataset.features_columns, dataset.label_col)
 
     def __call__(self, model, dataset: 'tabular.Dataset'):
