# ----------------------------------------------------------------------------
# Copyright (C) 2021-2022 Deepchecks (https://www.deepchecks.com)
#
# This file is part of Deepchecks.
# Deepchecks is distributed under the terms of the GNU Affero General
# Public License (version 3 or later).
# You should have received a copy of the GNU Affero General Public License
# along with Deepchecks.  If not, see <http://www.gnu.org/licenses/>.
# ----------------------------------------------------------------------------
#
"""A module containing utils for plotting distributions."""
from functools import cmp_to_key
from numbers import Number
from typing import Any, Dict, List, Tuple, Union

import numpy as np
import pandas as pd
import plotly.graph_objs as go
from plotly.basedatatypes import BaseTraceType
from scipy.stats import gaussian_kde
from typing_extensions import Literal as L

from deepchecks.core.errors import DeepchecksValueError
from deepchecks.utils.dataframes import un_numpy
from deepchecks.utils.distribution.preprocessing import preprocess_2_cat_cols_to_same_bins
from deepchecks.utils.plot import DEFAULT_DATASET_NAMES, colors

__all__ = ['feature_distribution_traces', 'drift_score_bar_traces', 'get_density', 'CategoriesSortingKind']


# For numerical plots, below this number of unique values we draw bar plots, else KDE
MAX_NUMERICAL_UNIQUE_FOR_BARS = 20
# For numerical plots, where the total unique is above MAX_NUMERICAL_UNIQUE_FOR_BARS, if any of the single
# datasets have unique values above this number, we draw KDE, else we draw bar plots. Should be less than half of
# MAX_NUMERICAL_UNIQUE_FOR_BARS
MAX_NUMERICAL_UNIQUES_FOR_SINGLE_DIST_BARS = 5


def get_density(data, xs) -> np.ndarray:
    """Get gaussian kde density to plot.

    Parameters
    ----------
    data
        The data used to compute the pdf function.
    xs : iterable
        List of x values to plot the computed pdf for.
    Returns
    -------
    np.array
        The computed pdf values at the points xs.
    """
    # Is only single value adds noise, otherwise there is singular matrix error
    if len(np.unique(data)) == 1:
        data = data + np.random.normal(scale=10 * np.finfo(np.float32).eps, size=len(data))
    density = gaussian_kde(data)
    density.covariance_factor = lambda: .25
    # pylint: disable=protected-access
    density._compute_covariance()
    return density(xs)


def drift_score_bar_traces(drift_score: float, bar_max: float = None) -> Tuple[List[go.Bar], Dict, Dict]:
    """Create a traffic light bar traces for drift score.

    Parameters
    ----------
    drift_score : float
        Drift score
    bar_max : float , default: None
        Maximum value for the bar
    Returns
    -------
    Tuple[List[go.Bar], Dict, Dict]
        list of plotly bar traces.
    """
    traffic_light_colors = [((0, 0.1), '#01B8AA'),
                            ((0.1, 0.2), '#F2C80F'),
                            ((0.2, 0.3), '#FE9666'),
                            ((0.3, 1), '#FD625E')
                            ]

    bars = []

    for range_tuple, color in traffic_light_colors:
        if drift_score < range_tuple[0]:
            break

        bars.append(go.Bar(
            x=[min(drift_score, range_tuple[1]) - range_tuple[0]],
            y=['Drift Score'],
            orientation='h',
            marker=dict(
                color=color,
            ),
            offsetgroup=0,
            base=range_tuple[0],
            showlegend=False

        ))

    bar_stop = max(0.4, drift_score + 0.1)
    if bar_max:
        bar_stop = min(bar_stop, bar_max)
    xaxis = dict(
        showgrid=False,
        gridcolor='black',
        linecolor='black',
        range=[0, bar_stop],
        dtick=0.05,
        fixedrange=True
    )
    yaxis = dict(
        showgrid=False,
        showline=False,
        showticklabels=False,
        zeroline=False,
        color='black',
        autorange=True,
        rangemode='normal',
        fixedrange=True
    )

    return bars, xaxis, yaxis


CategoriesSortingKind = L['train_largest', 'test_largest', 'largest_difference']  # noqa: F821


def feature_distribution_traces(
    train_column: Union[np.ndarray, pd.Series],
    test_column: Union[np.ndarray, pd.Series],
    column_name: str,
    is_categorical: bool = False,
    max_num_categories: int = 10,
    show_categories_by: CategoriesSortingKind = 'largest_difference',
    quantile_cut: float = 0.02,
<<<<<<< HEAD
    dataset_names: Tuple[str, str] = DEFAULT_DATASET_NAMES
) -> Tuple[List[go.Trace], Dict, Dict]:
=======
    dataset_names: Tuple[str] = DEFAULT_DATASET_NAMES
) -> Tuple[List[BaseTraceType], Dict, Dict]:
>>>>>>> 08eee133
    """Create traces for comparison between train and test column.

    Parameters
    ----------
    train_column
        Train data used to trace distribution.
    test_column
        Test data used to trace distribution.
    column_name
        The name of the column values on the x axis.
    is_categorical : bool , default: False
        State if column is categorical.
    max_num_categories : int , default: 10
        Maximum number of categories to show in plot (default: 10).
    show_categories_by: str, default: 'largest_difference'
        Specify which categories to show for categorical features' graphs, as the number of shown categories is limited
        by max_num_categories_for_display. Possible values:
        - 'train_largest': Show the largest train categories.
        - 'test_largest': Show the largest test categories.
        - 'largest_difference': Show the largest difference between categories.
    quantile_cut : float , default: 0.02
        In which quantile to cut the edges of the plot.
    dataset_names: tuple, default: DEFAULT_DATASET_NAMES
        The names to show in the display for the first and second datasets.

    Returns
    -------
    List[Union[go.Bar, go.Scatter]]
        list of plotly traces.
    Dict
        layout of x axis
    Dict
        layout of y axis
    """
    if is_categorical:
        traces, y_layout = _create_distribution_bar_graphs(train_column, test_column,
                                                           max_num_categories, show_categories_by,
                                                           dataset_names=dataset_names)

        # NOTE:
        # the range, in this case, is needed to fix a problem with
        # too wide bars when there are only one or two of them`s on
        # the plot, plus it also centralizes them`s on the plot
        # The min value of the range (range(min. max)) is bigger because
        # otherwise bars will not be centralized on the plot, they will
        # appear on the left part of the plot (that is probably because of zero)
        range_max = max_num_categories if len(set(train_column).union(test_column)) > max_num_categories \
            else len(set(train_column).union(test_column))
        xaxis_layout = dict(type='category', range=(-3, range_max + 2))
        return traces, xaxis_layout, y_layout
    else:
        train_uniques, train_uniques_counts = np.unique(train_column, return_counts=True)
        test_uniques, test_uniques_counts = np.unique(test_column, return_counts=True)

        x_range = (
            min(train_column.min(), test_column.min()),
            max(train_column.max(), test_column.max())
        )
        x_width = x_range[1] - x_range[0]

        # If there are less than 20 total unique values, draw bar graph
        train_test_uniques = np.unique(np.concatenate([train_uniques, test_uniques]))
        if train_test_uniques.size < MAX_NUMERICAL_UNIQUE_FOR_BARS:
            traces, y_layout = _create_distribution_bar_graphs(train_column, test_column, 20, show_categories_by,
                                                               dataset_names=dataset_names)
            x_range = (x_range[0] - x_width * 0.2, x_range[1] + x_width * 0.2)
            xaxis_layout = dict(ticks='outside', tickmode='array', tickvals=train_test_uniques, range=x_range)
            return traces, xaxis_layout, y_layout

        x_range_to_show = (
            min(np.quantile(train_column, quantile_cut), np.quantile(test_column, quantile_cut)),
            max(np.quantile(train_column, 1 - quantile_cut), np.quantile(test_column, 1 - quantile_cut))
        )
        # Heuristically take points on x-axis to show on the plot
        # The intuition is the graph will look "smooth" wherever we will zoom it
        # Also takes mean and median values in order to plot it later accurately
        mean_train_column = np.mean(train_column)
        mean_test_column = np.mean(test_column)
        median_train_column = np.median(train_column)
        median_test_column = np.median(test_column)
        xs = sorted(np.concatenate((
            np.linspace(x_range[0], x_range[1], 50),
            np.quantile(train_column, q=np.arange(0.02, 1, 0.02)),
            np.quantile(test_column, q=np.arange(0.02, 1, 0.02)),
            [mean_train_column, mean_test_column, median_train_column, median_test_column]
        )))

        train_density = get_density(train_column, xs)
        test_density = get_density(test_column, xs)
        bars_width = (x_range_to_show[1] - x_range_to_show[0]) / 100

        traces: List[go.BaseTraceType] = []
        if train_uniques.size <= MAX_NUMERICAL_UNIQUES_FOR_SINGLE_DIST_BARS:
            traces.append(go.Bar(
                x=train_uniques,
                y=_create_bars_data_for_mixed_kde_plot(train_uniques_counts, np.max(test_density)),
                width=[bars_width] * train_uniques.size,
                marker=dict(color=colors[DEFAULT_DATASET_NAMES[0]]),
                name=dataset_names[0] + ' Dataset',
            ))
        else:
            traces.extend(_create_distribution_scatter_plot(xs, train_density, mean_train_column, median_train_column,
                                                            is_train=True, dataset_names=dataset_names))

        if test_uniques.size <= MAX_NUMERICAL_UNIQUES_FOR_SINGLE_DIST_BARS:
            traces.append(go.Bar(
                x=test_uniques,
                y=_create_bars_data_for_mixed_kde_plot(test_uniques_counts, np.max(train_density)),
                width=[bars_width] * test_uniques.size,
                marker=dict(
                    color=colors[DEFAULT_DATASET_NAMES[1]]
                ),
                name=dataset_names[1] + ' Dataset',
            ))
        else:
            traces.extend(_create_distribution_scatter_plot(xs, test_density, mean_test_column, median_test_column,
                                                            is_train=False, dataset_names=dataset_names))

        xaxis_layout = dict(fixedrange=False,
                            range=x_range_to_show,
                            title=column_name)
        yaxis_layout = dict(title='Probability Density', fixedrange=True)
        return traces, xaxis_layout, yaxis_layout


def _create_bars_data_for_mixed_kde_plot(counts: np.ndarray, max_kde_value: float):
    """When showing a mixed KDE and bar plot, we want the bars to be on the same scale of y-values as the KDE values, \
    so we normalize the counts to sum to 4 times the max KDE value."""
    normalize_factor = 4 * max_kde_value / np.sum(counts)
    return counts * normalize_factor


def _create_distribution_scatter_plot(xs, ys, mean, median, is_train,
                                      dataset_names: Tuple[str] = DEFAULT_DATASET_NAMES) -> List[go.Scatter]:
    traces = []
    name = dataset_names[0] if is_train else dataset_names[1]
    train_or_test = DEFAULT_DATASET_NAMES[0] if is_train else DEFAULT_DATASET_NAMES[1]
    traces.append(go.Scatter(x=xs, y=ys, fill='tozeroy', name=f'{name} Dataset',
                             line=dict(color=colors[train_or_test], shape='spline')))
    y_mean_index = np.argmax(xs == mean)
    traces.append(go.Scatter(x=[mean, mean], y=[0, ys[y_mean_index]], name=f'{name} Mean',
                             line=dict(color=colors[train_or_test], dash='dash'), mode='lines+markers'))
    y_median_index = np.argmax(xs == median)
    traces.append(go.Scatter(x=[median, median], y=[0, ys[y_median_index]], name=f'{name} Median',
                             line=dict(color=colors[train_or_test]), mode='lines'))
    return traces


def _create_distribution_bar_graphs(
        train_column: Union[np.ndarray, pd.Series],
        test_column: Union[np.ndarray, pd.Series],
        max_num_categories: int,
        show_categories_by: CategoriesSortingKind,
<<<<<<< HEAD
        dataset_names: Tuple[str, str] = DEFAULT_DATASET_NAMES
) -> t.Tuple[t.Any, t.Any]:
=======
        dataset_names: Tuple[str] = DEFAULT_DATASET_NAMES
) -> Tuple[Any, Any]:
>>>>>>> 08eee133
    """
    Create distribution bar graphs.

    Returns
    -------
    Tuple[Any, Any]:
        a tuple instance with figures traces, yaxis layout
    """
    expected, actual, categories_list = preprocess_2_cat_cols_to_same_bins(
        dist1=train_column,
        dist2=test_column,
    )

    expected_percents, actual_percents = expected / len(train_column), actual / len(test_column)

    if show_categories_by == 'train_largest':
        sort_func = lambda tup: tup[0]
    elif show_categories_by == 'test_largest':
        sort_func = lambda tup: tup[1]
    elif show_categories_by == 'largest_difference':
        sort_func = lambda tup: np.abs(tup[0] - tup[1])
    else:
        raise DeepchecksValueError(
            'show_categories_by must be either "train_largest", "test_largest" '
            f'or "largest_difference", instead got: {show_categories_by}'
        )

    # Sort the lists together according to the parameter show_categories_by (done by sorting zip and then using it again
    # to return the lists to the original 3 separate ones).
    # Afterwards, leave only the first max_num_categories values in each list.
    distribution = sorted(
        zip(expected_percents, actual_percents, categories_list),
        key=sort_func,
        reverse=True
    )
    expected_percents, actual_percents, categories_list = zip(*distribution[:max_num_categories])

    # fixes plotly widget bug with numpy values by converting them to native values
    # https://github.com/plotly/plotly.py/issues/3470
    cat_df = pd.DataFrame(
        {'Train dataset': expected_percents, 'Test dataset': actual_percents},
        index=[un_numpy(cat) for cat in categories_list]
    )

    # Creating sorting function which works on both numbers and strings
    def sort_int_and_strings(a, b):
        # If both numbers or both same type using regular operator
        if type(a) is type(b) or (isinstance(a, Number) and isinstance(b, Number)):
            return -1 if a < b else 1
        # Sort numbers before strings
        return -1 if isinstance(a, Number) else 1

    cat_df = cat_df.reindex(sorted(cat_df.index, key=cmp_to_key(sort_int_and_strings)))

    traces = [
        go.Bar(
            x=cat_df.index,
            y=cat_df['Train dataset'],
            marker=dict(color=colors[DEFAULT_DATASET_NAMES[0]]),
            name=dataset_names[0] + ' Dataset',
        ),
        go.Bar(
            x=cat_df.index,
            y=cat_df['Test dataset'],
            marker=dict(color=colors[DEFAULT_DATASET_NAMES[1]]),
            name=dataset_names[1] + ' Dataset',
        )
    ]

    yaxis_layout = dict(
        fixedrange=True,
        autorange=True,
        rangemode='normal',
        title='Frequency'
    )

    return traces, yaxis_layout


def word_counts_bar_traces(
        train_column: t.Union[np.ndarray, pd.Series],
        test_column: t.Union[np.ndarray, pd.Series],
        keyword_list: t.List,
        dataset_names: t.Tuple[str, str]
):

    traces = [
        go.Bar(
            x=keyword_list,
            y=train_column,
            marker=dict(color=colors[DEFAULT_DATASET_NAMES[0]]),
            name=dataset_names[0] + ' Dataset',
            hovertext=keyword_list
        ),
        go.Bar(
            x=keyword_list,
            y=test_column,
            marker=dict(color=colors[DEFAULT_DATASET_NAMES[1]]),
            name=dataset_names[1] + ' Dataset',
            hovertext=keyword_list
        )
    ]
    return traces<|MERGE_RESOLUTION|>--- conflicted
+++ resolved
@@ -135,13 +135,8 @@
     max_num_categories: int = 10,
     show_categories_by: CategoriesSortingKind = 'largest_difference',
     quantile_cut: float = 0.02,
-<<<<<<< HEAD
-    dataset_names: Tuple[str, str] = DEFAULT_DATASET_NAMES
-) -> Tuple[List[go.Trace], Dict, Dict]:
-=======
     dataset_names: Tuple[str] = DEFAULT_DATASET_NAMES
 ) -> Tuple[List[BaseTraceType], Dict, Dict]:
->>>>>>> 08eee133
     """Create traces for comparison between train and test column.
 
     Parameters
@@ -295,13 +290,8 @@
         test_column: Union[np.ndarray, pd.Series],
         max_num_categories: int,
         show_categories_by: CategoriesSortingKind,
-<<<<<<< HEAD
-        dataset_names: Tuple[str, str] = DEFAULT_DATASET_NAMES
-) -> t.Tuple[t.Any, t.Any]:
-=======
         dataset_names: Tuple[str] = DEFAULT_DATASET_NAMES
 ) -> Tuple[Any, Any]:
->>>>>>> 08eee133
     """
     Create distribution bar graphs.
 
@@ -382,10 +372,10 @@
 
 
 def word_counts_bar_traces(
-        train_column: t.Union[np.ndarray, pd.Series],
-        test_column: t.Union[np.ndarray, pd.Series],
-        keyword_list: t.List,
-        dataset_names: t.Tuple[str, str]
+        train_column: Union[np.ndarray, pd.Series],
+        test_column: Union[np.ndarray, pd.Series],
+        keyword_list: List,
+        dataset_names: Tuple[str, str]
 ):
 
     traces = [
