# ----------------------------------------------------------------------------
# Copyright (C) 2021-2023 Deepchecks (https://www.deepchecks.com)
#
# This file is part of Deepchecks.
# Deepchecks is distributed under the terms of the GNU Affero General
# Public License (version 3 or later).
# You should have received a copy of the GNU Affero General Public License
# along with Deepchecks.  If not, see <http://www.gnu.org/licenses/>.
# ----------------------------------------------------------------------------
#
"""Common utilities for distribution checks."""
from numbers import Number
from typing import Dict, Optional, Tuple, Union

import numpy as np
import pandas as pd
from plotly.graph_objs import Figure
from plotly.subplots import make_subplots
from scipy.stats import chi2_contingency, wasserstein_distance

from deepchecks.core import ConditionCategory, ConditionResult
from deepchecks.core.errors import DeepchecksValueError, NotEnoughSamplesError
from deepchecks.utils.dict_funcs import get_dict_entry_by_value
from deepchecks.utils.distribution.plot import (CategoriesSortingKind, drift_score_bar_traces,
                                                feature_distribution_traces)
from deepchecks.utils.distribution.preprocessing import preprocess_2_cat_cols_to_same_bins
from deepchecks.utils.plot import DEFAULT_DATASET_NAMES
from deepchecks.utils.strings import format_number

__all__ = ['calc_drift_and_plot', 'get_drift_method', 'SUPPORTED_CATEGORICAL_METHODS', 'SUPPORTED_NUMERIC_METHODS',
           'drift_condition', 'get_drift_plot_sidenote']

PSI_MIN_PERCENTAGE = 0.01
SUPPORTED_CATEGORICAL_METHODS = ['Cramer\'s V', 'PSI']
<<<<<<< HEAD
SUPPORTED_NUMERIC_METHODS = ['Earth Mover\'s Distance', 'Kolmogorov-Smirnov']
=======
SUPPORTED_NUMERIC_METHODS = ['Earth Mover\'s Distance', 'KS']
>>>>>>> 8c222213


def filter_margins_by_quantile(dist: Union[np.ndarray, pd.Series], margin_quantile_filter: float) -> np.ndarray:
    """Filter the margins of the distribution by a quantile."""
    qt_min, qt_max = np.quantile(dist, [margin_quantile_filter, 1 - margin_quantile_filter])
    return dist[(qt_max >= dist) & (dist >= qt_min)]


def get_drift_method(result_dict: Dict):
    """Return which drift scoring methods were in use.

    Parameters
    ----------
    result_dict : Dict
        the result dict of the drift check.
    Returns
    -------
    Tuple(str, str)
        the categorical scoring method and then the numeric scoring method.

    """
    result_df = pd.DataFrame(result_dict).T
    cat_mthod_arr = result_df[result_df['Method'].isin(SUPPORTED_CATEGORICAL_METHODS)]['Method']
    cat_method = cat_mthod_arr.iloc[0] if len(cat_mthod_arr) else None

    num_mthod_arr = result_df[result_df['Method'].isin(SUPPORTED_NUMERIC_METHODS)]['Method']
    num_method = num_mthod_arr.iloc[0] if len(num_mthod_arr) else None

    return cat_method, num_method


def rebalance_distributions(dist1_counts: np.array, dist2_counts: np.array):
    """Rebalance the distributions as if dist1 was a uniform distribution.

    This is a util function for an unbalanced version categorical drift scoring methods. The rebalancing is done
    so in practice all categories of the distributions are treated with the same weight.

    The function redefines the dist1_counts to have equal counts for all categories, and then redefines the
    dist2_counts to have the same "change" it had from dist1_counts, but relative to the new dist1_counts.

    Example:
        if dist1_counts was [9000, 1000] and dist2_counts was [8000, 2000]. This means that if we treat dist1 as a
        uniform distribution, the new counts should be dist1_counts = [5000, 5000].
        The relative change of dist2 from dist1 was a decrease of 11% in the first category and an increase of
        200% in the second category. The new dist2_counts should be [4450, 10000].
        # When re-adjusting to the original total num_samples of dist2, the new dist2_counts should be [3103, 6896]
    """
    new_dist1_counts = [int(np.sum(dist1_counts)/len(dist1_counts))] * len(dist1_counts)
    multipliers = [nu / de if de != 0 else 0 for nu, de in zip(new_dist1_counts, dist1_counts)]
    new_dist2_counts = np.array([int(x) for x in dist2_counts * multipliers])

    return new_dist1_counts, new_dist2_counts


def cramers_v(dist1: Union[np.ndarray, pd.Series], dist2: Union[np.ndarray, pd.Series],
              balance_classes: bool = False, min_category_size_ratio: float = 0, max_num_categories: int = None,
              sort_by: str = 'dist1') -> float:
    """Calculate the Cramer's V statistic.

    For more on Cramer's V, see https://en.wikipedia.org/wiki/Cram%C3%A9r%27s_V
    Uses the Cramer's V bias correction, see http://stats.lse.ac.uk/bergsma/pdf/cramerV3.pdf

    Function is for categorical data only.

    Parameters
    ----------
    dist1 : Union[np.ndarray, pd.Series]
        array of numerical values.
    dist2 : Union[np.ndarray, pd.Series]
        array of numerical values to compare dist1 to.
    balance_classes : bool, default False
        whether to balance the classes of the distributions. Use this in case of extremely unbalanced classes.
    min_category_size_ratio: float, default 0.01
        minimum size ratio for categories. Categories with size ratio lower than this number are binned
        into an "Other" category.
    max_num_categories: int, default: None
        max number of allowed categories. If there are more categories than this number, categories are ordered by
        magnitude and all the smaller categories are binned into an "Other" category.
        If max_num_categories=None, there is no limit.
        > Note that if this parameter is used, the ordering of categories (and by extension, the decision which
        categories are kept by name and which are binned to the "Other" category) is done by default according to the
        values of dist1, which is treated as the "expected" distribution. This behavior can be changed by using the
        sort_by parameter.
    sort_by: str, default: 'dist1'
        Specify how categories should be sorted, affecting which categories will get into the "Other" category.
        Possible values:
        - 'dist1': Sort by the largest dist1 categories.
        - 'dist2': Sort by the largest dist2 categories.
        - 'difference': Sort by the largest difference between categories.
        > Note that this parameter has no effect if max_num_categories = None or there are not enough unique categories.
    Returns
    -------
    float
        the bias-corrected Cramer's V value of the 2 distributions.

    """
    dist1_counts, dist2_counts, _ = preprocess_2_cat_cols_to_same_bins(dist1, dist2, min_category_size_ratio,
                                                                       max_num_categories, sort_by)

    if balance_classes is True:
        dist1_counts, dist2_counts = rebalance_distributions(dist1_counts, dist2_counts)

    contingency_matrix = pd.DataFrame([dist1_counts, dist2_counts])

    # If columns have the same single value in both (causing division by 0), return 0 drift score:
    if contingency_matrix.shape[1] == 1:
        return 0

    # This is based on
    # https://stackoverflow.com/questions/46498455/categorical-features-correlation/46498792#46498792 # noqa: SC100
    # and reused in other sources
    # (https://towardsdatascience.com/the-search-for-categorical-correlation-a1cf7f1888c9) # noqa: SC100
    chi2 = chi2_contingency(contingency_matrix)[0]
    n = contingency_matrix.sum().sum()
    phi2 = chi2 / n
    r, k = contingency_matrix.shape

    phi2corr = max(0, phi2 - ((k - 1) * (r - 1)) / (n - 1))
    rcorr = r - ((r - 1) ** 2) / (n - 1)
    kcorr = k - ((k - 1) ** 2) / (n - 1)
    return np.sqrt(phi2corr / min((kcorr - 1), (rcorr - 1)))


def psi(dist1: Union[np.ndarray, pd.Series], dist2: Union[np.ndarray, pd.Series],
        min_category_size_ratio: float = 0, max_num_categories: int = None, sort_by: str = 'dist1') -> float:
    """
    Calculate the PSI (Population Stability Index).

    See https://www.lexjansen.com/wuss/2017/47_Final_Paper_PDF.pdf

    Parameters
    ----------
    dist1 : Union[np.ndarray, pd.Series]
        array of numerical values.
    dist2 : Union[np.ndarray, pd.Series]
        array of numerical values to compare dist1 to.
    min_category_size_ratio: float, default 0.01
        minimum size ratio for categories. Categories with size ratio lower than this number are binned
        into an "Other" category.
    max_num_categories: int, default: None
        max number of allowed categories. If there are more categories than this number, categories are ordered by
        magnitude and all the smaller categories are binned into an "Other" category.
        If max_num_categories=None, there is no limit.
        > Note that if this parameter is used, the ordering of categories (and by extension, the decision which
        categories are kept by name and which are binned to the "Other" category) is done by default according to the
        values of dist1, which is treated as the "expected" distribution. This behavior can be changed by using the
        sort_by parameter.
    sort_by: str, default: 'dist1'
        Specify how categories should be sorted, affecting which categories will get into the "Other" category.
        Possible values:
        - 'dist1': Sort by the largest dist1 categories.
        - 'dist2': Sort by the largest dist2 categories.
        - 'difference': Sort by the largest difference between categories.
        > Note that this parameter has no effect if max_num_categories = None or there are not enough unique categories.
    Returns
    -------
    psi
        The PSI score
    """
    expected_counts, actual_counts, _ = preprocess_2_cat_cols_to_same_bins(dist1, dist2, min_category_size_ratio,
                                                                           max_num_categories, sort_by)
    size_expected, size_actual = sum(expected_counts), sum(actual_counts)
    psi_value = 0
    for i in range(len(expected_counts)):
        # In order for the value not to diverge, we cap our min percentage value
        e_perc = max(expected_counts[i] / size_expected, PSI_MIN_PERCENTAGE)
        a_perc = max(actual_counts[i] / size_actual, PSI_MIN_PERCENTAGE)
        value = (e_perc - a_perc) * np.log(e_perc / a_perc)
        psi_value += value

    return psi_value


def kolmogorov_smirnov(dist1: Union[np.ndarray, pd.Series], dist2: Union[np.ndarray, pd.Series]) -> float:
    """
    Perform the two-sample Kolmogorov-Smirnov test for goodness of fit.

    This test compares the underlying continuous distributions F(x) and G(x)
    of two independent samples.

    This function is based on the ks_2samp function from scipy.stats, but it only calculates
    the test statistic. This is useful for large datasets, where the p-value is not needed.

    Also, this function assumes the alternative hypothesis is two-sided (F(x)!= G(x)).

    Parameters
    ----------
    dist1, dist2 : array_like, 1-Dimensional
        Two arrays of sample observations assumed to be drawn from a continuous
        distribution, sample sizes can be different.

    Returns
    -------
    statistic : float
        KS statistic.


    License
    ----------
    This is a modified version of the ks_2samp function from scipy.stats. The original license is as follows:

    Copyright (c) 2001-2002 Enthought, Inc. 2003-2023, SciPy Developers.
    All rights reserved.

    Redistribution and use in source and binary forms, with or without
    modification, are permitted provided that the following conditions
    are met:

    1. Redistributions of source code must retain the above copyright
       notice, this list of conditions and the following disclaimer.

    2. Redistributions in binary form must reproduce the above
       copyright notice, this list of conditions and the following
       disclaimer in the documentation and/or other materials provided
       with the distribution.

    3. Neither the name of the copyright holder nor the names of its
       contributors may be used to endorse or promote products derived
       from this software without specific prior written permission.

    THIS SOFTWARE IS PROVIDED BY THE COPYRIGHT HOLDERS AND CONTRIBUTORS
    "AS IS" AND ANY EXPRESS OR IMPLIED WARRANTIES, INCLUDING, BUT NOT
    LIMITED TO, THE IMPLIED WARRANTIES OF MERCHANTABILITY AND FITNESS FOR
    A PARTICULAR PURPOSE ARE DISCLAIMED. IN NO EVENT SHALL THE COPYRIGHT
    OWNER OR CONTRIBUTORS BE LIABLE FOR ANY DIRECT, INDIRECT, INCIDENTAL,
    SPECIAL, EXEMPLARY, OR CONSEQUENTIAL DAMAGES (INCLUDING, BUT NOT
    LIMITED TO, PROCUREMENT OF SUBSTITUTE GOODS OR SERVICES; LOSS OF USE,
    DATA, OR PROFITS; OR BUSINESS INTERRUPTION) HOWEVER CAUSED AND ON ANY
    THEORY OF LIABILITY, WHETHER IN CONTRACT, STRICT LIABILITY, OR TORT
    (INCLUDING NEGLIGENCE OR OTHERWISE) ARISING IN ANY WAY OUT OF THE USE
    OF THIS SOFTWARE, EVEN IF ADVISED OF THE POSSIBILITY OF SUCH DAMAGE.
    """
    if np.ma.is_masked(dist1):
        dist1 = dist1.compressed()
    if np.ma.is_masked(dist2):
        dist2 = dist2.compressed()
    dist1 = np.sort(dist1)
    dist2 = np.sort(dist2)
    n1 = dist1.shape[0]
    n2 = dist2.shape[0]
    if min(n1, n2) == 0:
        raise ValueError('Data must not be empty')

    data_all = np.concatenate([dist1, dist2])
    # using searchsorted solves equal data problem
    cdf1 = np.searchsorted(dist1, data_all, side='right') / n1
    cdf2 = np.searchsorted(dist2, data_all, side='right') / n2
    cddiffs = np.abs(cdf1 - cdf2)
    return np.max(cddiffs)


def earth_movers_distance(dist1: Union[np.ndarray, pd.Series], dist2: Union[np.ndarray, pd.Series],
                          margin_quantile_filter: float) -> float:
    """
    Calculate the Earth Movers Distance (Wasserstein distance).

    See https://en.wikipedia.org/wiki/Wasserstein_metric

    Function is for numerical data only.

    Parameters
    ----------
    dist1: Union[np.ndarray, pd.Series]
        array of numerical values.
    dist2: Union[np.ndarray, pd.Series]
        array of numerical values to compare dist1 to.
    margin_quantile_filter: float
        float in range [0,0.5), representing which margins (high and low quantiles) of the distribution will be filtered
        out of the EMD calculation. This is done in order for extreme values not to affect the calculation
        disproportionally. This filter is applied to both distributions, in both margins.
    Returns
    -------
    Any
        the Wasserstein distance between the two distributions.

    Raises
    -------
    DeepchecksValueError
        if the value of margin_quantile_filter is not in range [0, 0.5)

    """
    if not isinstance(margin_quantile_filter, Number) or margin_quantile_filter < 0 or margin_quantile_filter >= 0.5:
        raise DeepchecksValueError(
            f'margin_quantile_filter expected a value in range [0, 0.5), instead got {margin_quantile_filter}')

    if margin_quantile_filter != 0:
        dist1 = filter_margins_by_quantile(dist1, margin_quantile_filter)
        dist2 = filter_margins_by_quantile(dist2, margin_quantile_filter)

    val_max = np.max([np.max(dist1), np.max(dist2)])
    val_min = np.min([np.min(dist1), np.min(dist2)])

    if val_max == val_min:
        return 0

    # Scale the distribution between 0 and 1:
    dist1 = (dist1 - val_min) / (val_max - val_min)
    dist2 = (dist2 - val_min) / (val_max - val_min)

    return wasserstein_distance(dist1, dist2)


def calc_drift_and_plot(train_column: pd.Series,
                        test_column: pd.Series,
                        value_name: str,
                        column_type: str,
                        plot_title: Optional[str] = None,
                        margin_quantile_filter: float = 0.025,
                        max_num_categories_for_drift: int = None,
                        min_category_size_ratio: float = 0.01,
                        max_num_categories_for_display: int = 10,
                        show_categories_by: CategoriesSortingKind = 'largest_difference',
                        numerical_drift_method: str = 'emd',
                        categorical_drift_method: str = 'cramers_v',
                        balance_classes: bool = False,
                        ignore_na: bool = True,
                        min_samples: int = 10,
                        with_display: bool = True,
                        dataset_names: Tuple[str] = DEFAULT_DATASET_NAMES
                        ) -> Tuple[float, str, Optional[Figure]]:
    """
    Calculate drift score per column.

    Parameters
    ----------
    train_column: pd.Series
        column from train dataset
    test_column: pd.Series
        same column from test dataset
    value_name: str
        title of the x axis, if plot_title is None then also the title of the whole plot.
    column_type: str
        type of column (either "numerical" or "categorical")
    plot_title: str or None
        if None use value_name as title otherwise use this.
    margin_quantile_filter: float, default: 0.025
        float in range [0,0.5), representing which margins (high and low quantiles) of the distribution will be filtered
        out of the EMD calculation. This is done in order for extreme values not to affect the calculation
        disproportionally. This filter is applied to both distributions, in both margins.
    min_category_size_ratio: float, default 0.01
        minimum size ratio for categories. Categories with size ratio lower than this number are binned
        into an "Other" category.
    max_num_categories_for_drift: int, default: None
        Max number of allowed categories. If there are more, they are binned into an "Other" category.
    max_num_categories_for_display: int, default: 10
        Max number of categories to show in plot.
    show_categories_by: str, default: 'largest_difference'
        Specify which categories to show for categorical features' graphs, as the number of shown categories is limited
        by max_num_categories_for_display. Possible values:
        - 'train_largest': Show the largest train categories.
        - 'test_largest': Show the largest test categories.
        - 'largest_difference': Show the largest difference between categories.
<<<<<<< HEAD
    numerical_drift_method: str, default: "KS"
=======
    numerical_drift_method: str, default: "EMD"
>>>>>>> 8c222213
        decides which method to use on numerical variables. Possible values are:
        "EMD" for Earth Mover's Distance (EMD), "KS" for Kolmogorov-Smirnov (KS).
    categorical_drift_method: str, default: "cramers_v"
        decides which method to use on categorical variables. Possible values are:
        "cramers_v" for Cramer's V, "PSI" for Population Stability Index (PSI).
    balance_classes: bool, default: False
        If True, all categories will have an equal weight in the Cramer's V score. This is useful when the categorical
        variable is highly imbalanced, and we want to be alerted on changes in proportion to the category size,
        and not only to the entire dataset. Must have categorical_drift_method = "cramers_v".
    ignore_na: bool, default True
        For categorical columns only. If True, ignores nones for categorical drift. If False, considers none as a
        separate category. For numerical columns we always ignore nones.
    min_samples: int, default: 10
        Minimum number of samples for each column in order to calculate draft
    with_display: bool, default: True
        flag that determines if function will calculate display.
    dataset_names: tuple, default: DEFAULT_DATASET_NAMES
        The names to show in the display for the first and second datasets.
    Returns
    -------
    Tuple[float, str, Callable]
        - drift score of the difference between the two columns' distributions
        - method name
        - graph comparing the two distributions (density for numerical, stack bar for categorical)
    """
    if min_category_size_ratio < 0 or min_category_size_ratio > 1:
        raise DeepchecksValueError(
            f'min_category_size_ratio expected a value in range [0, 1], instead got {min_category_size_ratio}.')

    if column_type == 'categorical' and ignore_na is False:
        train_dist = np.array(train_column.values).reshape(-1)
        test_dist = np.array(test_column.values).reshape(-1)
    else:
        train_dist = np.array(train_column.dropna().values).reshape(-1)
        test_dist = np.array(test_column.dropna().values).reshape(-1)

    if len(train_dist) < min_samples or len(test_dist) < min_samples:
        raise NotEnoughSamplesError(f'For drift calculations a minimum of {min_samples} samples are needed but '
                                    f'got {len(train_dist)} for train and {len(test_dist)} for test')

    if column_type == 'numerical':
        train_dist = train_dist.astype('float')
        test_dist = test_dist.astype('float')

        if numerical_drift_method.lower() == 'emd':
            scorer_name = 'Earth Mover\'s Distance'
            score = earth_movers_distance(dist1=train_dist, dist2=test_dist,
                                          margin_quantile_filter=margin_quantile_filter)
        elif numerical_drift_method.lower() in ['ks', 'kolmogorov-smirnov']:
            scorer_name = 'Kolmogorov-Smirnov'
            score = kolmogorov_smirnov(dist1=train_dist, dist2=test_dist)
        else:
            raise ValueError('Expected numerical_drift_method to be one '
                             f'of ["EMD", "KS"], received: {numerical_drift_method}')

        if not with_display:
            return score, scorer_name, None

        bar_traces, bar_x_axis, bar_y_axis = drift_score_bar_traces(score)
        dist_traces, dist_x_axis, dist_y_axis = feature_distribution_traces(train_dist, test_dist, value_name,
                                                                            dataset_names=dataset_names)

    elif column_type == 'categorical':
        if balance_classes is True and categorical_drift_method.lower() not in ['cramer_v', 'cramers_v']:
            raise ValueError('balance_classes is only supported for Cramer\'s V. please set balance_classes=False '
                             'or use \'cramers_v\' as categorical_drift_method')

        sort_by = 'difference' if show_categories_by == 'largest_difference' else \
            ('dist1' if show_categories_by == 'train_largest' else 'dist2')
        if categorical_drift_method.lower() in ['cramer_v', 'cramers_v']:
            scorer_name = 'Cramer\'s V'
            score = cramers_v(dist1=train_dist, dist2=test_dist, balance_classes=balance_classes,
                              min_category_size_ratio=min_category_size_ratio,
                              max_num_categories=max_num_categories_for_drift, sort_by=sort_by)
        elif categorical_drift_method.lower() == 'psi':
            scorer_name = 'PSI'
            score = psi(dist1=train_dist, dist2=test_dist, min_category_size_ratio=min_category_size_ratio,
                        max_num_categories=max_num_categories_for_drift, sort_by=sort_by)
        else:
            raise ValueError('Expected categorical_drift_method to be one '
                             f'of ["cramers_v", "PSI"], received: {categorical_drift_method}')

        if not with_display:
            return score, scorer_name, None

        bar_traces, bar_x_axis, bar_y_axis = drift_score_bar_traces(score, bar_max=1)
        dist_traces, dist_x_axis, dist_y_axis = feature_distribution_traces(
            train_dist, test_dist, value_name, is_categorical=True,
            max_num_categories=max_num_categories_for_display,
            show_categories_by=show_categories_by,
            dataset_names=dataset_names)
    else:
        # Should never reach here
        raise DeepchecksValueError(f'Unsupported column type for drift: {column_type}')

    fig = make_subplots(rows=2, cols=1, vertical_spacing=0.2, shared_yaxes=False, shared_xaxes=False,
                        row_heights=[0.1, 0.9],
                        subplot_titles=[f'Drift Score ({scorer_name})', 'Distribution Plot'])

    fig.add_traces(bar_traces, rows=1, cols=1)
    fig.update_xaxes(bar_x_axis, row=1, col=1)
    fig.update_yaxes(bar_y_axis, row=1, col=1)
    fig.add_traces(dist_traces, rows=2, cols=1)
    fig.update_xaxes(dist_x_axis, row=2, col=1)
    if balance_classes is True:
        dist_y_axis['title'] += ' (Log Scale)'
        fig.update_yaxes(dist_y_axis, row=2, col=1, type='log')
    else:
        fig.update_yaxes(dist_y_axis, row=2, col=1)

    fig.update_layout(
        legend=dict(
            title='Legend',
            yanchor='top',
            y=0.6),
        height=400,
        title=dict(text=plot_title or value_name, x=0.5, xanchor='center'),
        bargroupgap=0)

    return score, scorer_name, fig


def get_drift_plot_sidenote(max_num_categories_for_display: int, show_categories_by: str) -> str:
    """
    Return a sidenote for the drift score plots regarding the number of categories shown in discrete distributions.

    Parameters
    ----------
    max_num_categories_for_display: int, default: 10
        Max number of categories to show in plot.
    show_categories_by: str, default: 'largest_difference'
        Specify which categories to show for categorical features' graphs, as the number of shown categories is limited
        by max_num_categories_for_display. Possible values:
        - 'train_largest': Show the largest train categories.
        - 'test_largest': Show the largest test categories.
        - 'largest_difference': Show the largest difference between categories.
    Returns
    -------
    str
        sidenote for the drift score plots regarding the number of categories shown in discrete distributions.
    """
    param_to_print_dict = {
        'train_largest': 'largest categories (by train)',
        'test_largest': 'largest categories (by test)',
        'largest_difference': 'categories with largest difference between train and test'
    }
    return f'For discrete distribution plots, ' \
           f'showing the top {max_num_categories_for_display} {param_to_print_dict[show_categories_by]}.'


def drift_condition(max_allowed_categorical_score: float,
                    max_allowed_numeric_score: float,
                    subject_single: str,
                    subject_multi: str,
                    allowed_num_subjects_exceeding_threshold: int = 0):
    """Create a condition function to be used in drift check's conditions.

    Parameters
    ----------
    max_allowed_categorical_score: float
        Max value allowed for categorical drift
    max_allowed_numeric_score: float
        Max value allowed for numerical drift
    subject_single: str
        String that represents the subject being tested as single (feature, column, property)
    subject_multi: str
        String that represents the subject being tested as multiple (features, columns, properties)
    allowed_num_subjects_exceeding_threshold: int, default: 0
        Determines the number of properties with drift score above threshold needed to fail the condition.
    """

    def condition(result: dict):
        cat_method, num_method = get_drift_method(result)
        cat_drift_props = {prop: d['Drift score'] for prop, d in result.items()
                           if d['Method'] in SUPPORTED_CATEGORICAL_METHODS}
        not_passing_categorical_props = {props: format_number(d) for props, d in cat_drift_props.items()
                                         if d >= max_allowed_categorical_score}
        num_drift_props = {prop: d['Drift score'] for prop, d in result.items()
                           if d['Method'] in SUPPORTED_NUMERIC_METHODS}
        not_passing_numeric_props = {prop: format_number(d) for prop, d in num_drift_props.items()
                                     if d >= max_allowed_numeric_score}

        num_failed = len(not_passing_categorical_props) + len(not_passing_numeric_props)
        if num_failed > allowed_num_subjects_exceeding_threshold:
            details = f'Failed for {num_failed} out of {len(result)} {subject_multi}.'
            if not_passing_categorical_props:
                details += f'\nFound {len(not_passing_categorical_props)} categorical {subject_multi} with ' \
                           f'{cat_method} above threshold: {not_passing_categorical_props}'
            if not_passing_numeric_props:
                details += f'\nFound {len(not_passing_numeric_props)} numeric {subject_multi} with {num_method} above' \
                           f' threshold: {not_passing_numeric_props}'
            return ConditionResult(ConditionCategory.FAIL, details)
        else:
            details = f'Passed for {len(result) - num_failed} {subject_multi} out of {len(result)} {subject_multi}.'
            if cat_drift_props:
                prop, score = get_dict_entry_by_value(cat_drift_props)
                details += f'\nFound {subject_single} "{prop}" has the highest categorical drift score: ' \
                           f'{format_number(score)}'
            if num_drift_props:
                prop, score = get_dict_entry_by_value(num_drift_props)
                details += f'\nFound {subject_single} "{prop}" has the highest numerical drift score: ' \
                           f'{format_number(score)}'
            return ConditionResult(ConditionCategory.PASS, details)

    return condition<|MERGE_RESOLUTION|>--- conflicted
+++ resolved
@@ -32,11 +32,7 @@
 
 PSI_MIN_PERCENTAGE = 0.01
 SUPPORTED_CATEGORICAL_METHODS = ['Cramer\'s V', 'PSI']
-<<<<<<< HEAD
-SUPPORTED_NUMERIC_METHODS = ['Earth Mover\'s Distance', 'Kolmogorov-Smirnov']
-=======
 SUPPORTED_NUMERIC_METHODS = ['Earth Mover\'s Distance', 'KS']
->>>>>>> 8c222213
 
 
 def filter_margins_by_quantile(dist: Union[np.ndarray, pd.Series], margin_quantile_filter: float) -> np.ndarray:
@@ -389,11 +385,7 @@
         - 'train_largest': Show the largest train categories.
         - 'test_largest': Show the largest test categories.
         - 'largest_difference': Show the largest difference between categories.
-<<<<<<< HEAD
     numerical_drift_method: str, default: "KS"
-=======
-    numerical_drift_method: str, default: "EMD"
->>>>>>> 8c222213
         decides which method to use on numerical variables. Possible values are:
         "EMD" for Earth Mover's Distance (EMD), "KS" for Kolmogorov-Smirnov (KS).
     categorical_drift_method: str, default: "cramers_v"
