# ----------------------------------------------------------------------------
# Copyright (C) 2021-2022 Deepchecks (https://www.deepchecks.com)
#
# This file is part of Deepchecks.
# Deepchecks is distributed under the terms of the GNU Affero General
# Public License (version 3 or later).
# You should have received a copy of the GNU Affero General Public License
# along with Deepchecks.  If not, see <http://www.gnu.org/licenses/>.
# ----------------------------------------------------------------------------
#
"""Common utilities for distribution checks."""
from numbers import Number
<<<<<<< HEAD
from typing import Callable, Dict, List, Optional, Tuple, Union

import numpy as np
import pandas as pd
import plotly.graph_objects as go
=======
from typing import Dict, Optional, Tuple, Union

import numpy as np
import pandas as pd
from plotly.graph_objs import Figure
>>>>>>> 08eee133
from plotly.subplots import make_subplots
from scipy.stats import chi2_contingency, wasserstein_distance

from deepchecks.core import ConditionCategory, ConditionResult
from deepchecks.core.errors import DeepchecksValueError, NotEnoughSamplesError
from deepchecks.utils.dict_funcs import get_dict_entry_by_value
<<<<<<< HEAD
from deepchecks.utils.distribution.plot import (drift_score_bar_traces, feature_distribution_traces,
                                                word_counts_bar_traces)
=======
from deepchecks.utils.distribution.plot import (CategoriesSortingKind, drift_score_bar_traces,
                                                feature_distribution_traces)
>>>>>>> 08eee133
from deepchecks.utils.distribution.preprocessing import preprocess_2_cat_cols_to_same_bins
from deepchecks.utils.plot import DEFAULT_DATASET_NAMES
from deepchecks.utils.strings import format_number

__all__ = ['calc_drift_and_plot', 'get_drift_method', 'SUPPORTED_CATEGORICAL_METHODS', 'SUPPORTED_NUMERIC_METHODS',
           'drift_condition', 'get_drift_plot_sidenote', 'word_counts_drift_plot', 'cramers_v', 'psi']

PSI_MIN_PERCENTAGE = 0.01
SUPPORTED_CATEGORICAL_METHODS = ['Cramer\'s V', 'PSI']
SUPPORTED_NUMERIC_METHODS = ['Earth Mover\'s Distance']


def get_drift_method(result_dict: Dict):
    """Return which drift scoring methods were in use.

    Parameters
    ----------
    result_dict : Dict
        the result dict of the drift check.
    Returns
    -------
    Tuple(str, str)
        the categorical scoring method and then the numeric scoring method.

    """
    result_df = pd.DataFrame(result_dict).T
    cat_mthod_arr = result_df[result_df['Method'].isin(SUPPORTED_CATEGORICAL_METHODS)]['Method']
    cat_method = cat_mthod_arr.iloc[0] if len(cat_mthod_arr) else None

    num_mthod_arr = result_df[result_df['Method'].isin(SUPPORTED_NUMERIC_METHODS)]['Method']
    num_method = num_mthod_arr.iloc[0] if len(num_mthod_arr) else None

    return cat_method, num_method


def cramers_v(dist1: Union[np.ndarray, pd.Series], dist2: Union[np.ndarray, pd.Series],
              min_category_size_ratio: float = 0, max_num_categories: int = None,
              sort_by: str = 'dist1',
              from_freqs: bool = False) -> float:
    """Calculate the Cramer's V statistic.

    For more on Cramer's V, see https://en.wikipedia.org/wiki/Cram%C3%A9r%27s_V
    Uses the Cramer's V bias correction, see http://stats.lse.ac.uk/bergsma/pdf/cramerV3.pdf

    Function is for categorical data only.

    Parameters
    ----------
    dist1 : Union[np.ndarray, pd.Series]
        array of numerical values.
    dist2 : Union[np.ndarray, pd.Series]
        array of numerical values to compare dist1 to.
    min_category_size_ratio: float, default 0.01
        minimum size ratio for categories. Categories with size ratio lower than this number are binned
        into an "Other" category.
    max_num_categories: int, default: None
        max number of allowed categories. If there are more categories than this number, categories are ordered by
        magnitude and all the smaller categories are binned into an "Other" category.
        If max_num_categories=None, there is no limit.
        > Note that if this parameter is used, the ordering of categories (and by extension, the decision which
        categories are kept by name and which are binned to the "Other" category) is done by default according to the
        values of dist1, which is treated as the "expected" distribution. This behavior can be changed by using the
        sort_by parameter.
    sort_by: str, default: 'dist1'
        Specify how categories should be sorted, affecting which categories will get into the "Other" category.
        Possible values:
        - 'dist1': Sort by the largest dist1 categories.
        - 'dist2': Sort by the largest dist2 categories.
        - 'difference': Sort by the largest difference between categories.
        > Note that this parameter has no effect if max_num_categories = None or there are not enough unique categories.
    from_freqs: bool, default: False
        Whether the data is already in the form of frequencies.
    Returns
    -------
    float
        the bias-corrected Cramer's V value of the 2 distributions.

    """
    if from_freqs:
        dist1_counts, dist2_counts = dist1, dist2
    else:
        dist1_counts, dist2_counts, _ = preprocess_2_cat_cols_to_same_bins(dist1, dist2, min_category_size_ratio,
                                                                           max_num_categories, sort_by)
    contingency_matrix = pd.DataFrame([dist1_counts, dist2_counts])

    # If columns have the same single value in both (causing division by 0), return 0 drift score:
    if contingency_matrix.shape[1] == 1:
        return 0

    # This is based on
    # https://stackoverflow.com/questions/46498455/categorical-features-correlation/46498792#46498792 # noqa: SC100
    # and reused in other sources
    # (https://towardsdatascience.com/the-search-for-categorical-correlation-a1cf7f1888c9) # noqa: SC100
    chi2 = chi2_contingency(contingency_matrix)[0]
    n = contingency_matrix.sum().sum()
    phi2 = chi2 / n
    r, k = contingency_matrix.shape
    phi2corr = max(0, phi2 - ((k - 1) * (r - 1)) / (n - 1))
    rcorr = r - ((r - 1) ** 2) / (n - 1)
    kcorr = k - ((k - 1) ** 2) / (n - 1)
    return np.sqrt(phi2corr / min((kcorr - 1), (rcorr - 1)))


def psi(dist1: Union[np.ndarray, pd.Series], dist2: Union[np.ndarray, pd.Series],
        min_category_size_ratio: float = 0, max_num_categories: int = None, sort_by: str = 'dist1',
        from_freqs: bool = False) -> float:
    """
    Calculate the PSI (Population Stability Index).

    See https://www.lexjansen.com/wuss/2017/47_Final_Paper_PDF.pdf

    Parameters
    ----------
    dist1 : Union[np.ndarray, pd.Series]
        array of numerical values.
    dist2 : Union[np.ndarray, pd.Series]
        array of numerical values to compare dist1 to.
    min_category_size_ratio: float, default 0.01
        minimum size ratio for categories. Categories with size ratio lower than this number are binned
        into an "Other" category.
    max_num_categories: int, default: None
        max number of allowed categories. If there are more categories than this number, categories are ordered by
        magnitude and all the smaller categories are binned into an "Other" category.
        If max_num_categories=None, there is no limit.
        > Note that if this parameter is used, the ordering of categories (and by extension, the decision which
        categories are kept by name and which are binned to the "Other" category) is done by default according to the
        values of dist1, which is treated as the "expected" distribution. This behavior can be changed by using the
        sort_by parameter.
    sort_by: str, default: 'dist1'
        Specify how categories should be sorted, affecting which categories will get into the "Other" category.
        Possible values:
        - 'dist1': Sort by the largest dist1 categories.
        - 'dist2': Sort by the largest dist2 categories.
        - 'difference': Sort by the largest difference between categories.
        > Note that this parameter has no effect if max_num_categories = None or there are not enough unique categories.
    from_freqs: bool, default: False
        Whether the data is already in the form of frequencies.
    Returns
    -------
    psi
        The PSI score
    """
    if from_freqs:
        expected_counts, actual_counts = dist1, dist2
    else:
        expected_counts, actual_counts, _ = preprocess_2_cat_cols_to_same_bins(dist1, dist2, min_category_size_ratio,
                                                                               max_num_categories, sort_by)
    size_expected, size_actual = sum(expected_counts), sum(actual_counts)
    psi_value = 0
    for i in range(len(expected_counts)):
        # In order for the value not to diverge, we cap our min percentage value
        e_perc = max(expected_counts[i] / size_expected, PSI_MIN_PERCENTAGE)
        a_perc = max(actual_counts[i] / size_actual, PSI_MIN_PERCENTAGE)
        value = (e_perc - a_perc) * np.log(e_perc / a_perc)
        psi_value += value

    return psi_value


def earth_movers_distance(dist1: Union[np.ndarray, pd.Series], dist2: Union[np.ndarray, pd.Series],
                          margin_quantile_filter: float):
    """
    Calculate the Earth Movers Distance (Wasserstein distance).

    See https://en.wikipedia.org/wiki/Wasserstein_metric

    Function is for numerical data only.

    Parameters
    ----------
    dist1: Union[np.ndarray, pd.Series]
        array of numerical values.
    dist2: Union[np.ndarray, pd.Series]
        array of numerical values to compare dist1 to.
    margin_quantile_filter: float
        float in range [0,0.5), representing which margins (high and low quantiles) of the distribution will be filtered
        out of the EMD calculation. This is done in order for extreme values not to affect the calculation
        disproportionally. This filter is applied to both distributions, in both margins.
    Returns
    -------
    Any
        the Wasserstein distance between the two distributions.

    Raises
    -------
    DeepchecksValueError
        if the value of margin_quantile_filter is not in range [0, 0.5)

    """
    if not isinstance(margin_quantile_filter, Number) or margin_quantile_filter < 0 or margin_quantile_filter >= 0.5:
        raise DeepchecksValueError(
            f'margin_quantile_filter expected a value in range [0, 0.5), instead got {margin_quantile_filter}')

    if margin_quantile_filter != 0:
        dist1_qt_min, dist1_qt_max = np.quantile(dist1, [margin_quantile_filter, 1 - margin_quantile_filter])
        dist2_qt_min, dist2_qt_max = np.quantile(dist2, [margin_quantile_filter, 1 - margin_quantile_filter])
        dist1 = dist1[(dist1_qt_max >= dist1) & (dist1 >= dist1_qt_min)]
        dist2 = dist2[(dist2_qt_max >= dist2) & (dist2 >= dist2_qt_min)]

    val_max = np.max([np.max(dist1), np.max(dist2)])
    val_min = np.min([np.min(dist1), np.min(dist2)])

    if val_max == val_min:
        return 0

    # Scale the distribution between 0 and 1:
    dist1 = (dist1 - val_min) / (val_max - val_min)
    dist2 = (dist2 - val_min) / (val_max - val_min)

    return wasserstein_distance(dist1, dist2)


def calc_drift_and_plot(train_column: pd.Series,
                        test_column: pd.Series,
                        value_name: str,
                        column_type: str,
                        plot_title: Optional[str] = None,
                        margin_quantile_filter: float = 0.025,
                        max_num_categories_for_drift: int = None,
                        min_category_size_ratio: float = 0.01,
                        max_num_categories_for_display: int = 10,
                        show_categories_by: CategoriesSortingKind = 'largest_difference',
                        categorical_drift_method: str = 'cramer_v',
                        ignore_na: bool = True,
                        min_samples: int = 10,
                        with_display: bool = True,
<<<<<<< HEAD
                        dataset_names: Tuple[str, str] = DEFAULT_DATASET_NAMES
                        ) -> Tuple[float, str, Callable]:
=======
                        dataset_names: Tuple[str] = DEFAULT_DATASET_NAMES
                        ) -> Tuple[float, str, Optional[Figure]]:
>>>>>>> 08eee133
    """
    Calculate drift score per column.

    Parameters
    ----------
    train_column: pd.Series
        column from train dataset
    test_column: pd.Series
        same column from test dataset
    value_name: str
        title of the x axis, if plot_title is None then also the title of the whole plot.
    column_type: str
        type of column (either "numerical" or "categorical")
    plot_title: str or None
        if None use value_name as title otherwise use this.
    margin_quantile_filter: float, default: 0.025
        float in range [0,0.5), representing which margins (high and low quantiles) of the distribution will be filtered
        out of the EMD calculation. This is done in order for extreme values not to affect the calculation
        disproportionally. This filter is applied to both distributions, in both margins.
    min_category_size_ratio: float, default 0.01
        minimum size ratio for categories. Categories with size ratio lower than this number are binned
        into an "Other" category.
    max_num_categories_for_drift: int, default: None
        Max number of allowed categories. If there are more, they are binned into an "Other" category.
    max_num_categories_for_display: int, default: 10
        Max number of categories to show in plot.
    show_categories_by: str, default: 'largest_difference'
        Specify which categories to show for categorical features' graphs, as the number of shown categories is limited
        by max_num_categories_for_display. Possible values:
        - 'train_largest': Show the largest train categories.
        - 'test_largest': Show the largest test categories.
        - 'largest_difference': Show the largest difference between categories.
    categorical_drift_method: str, default: "cramer_v"
        decides which method to use on categorical variables. Possible values are:
        "cramer_v" for Cramer's V, "PSI" for Population Stability Index (PSI).
    ignore_na: bool, default True
        For categorical columns only. If True, ignores nones for categorical drift. If False, considers none as a
        separate category. For numerical columns we always ignore nones.
    min_samples: int, default: 10
        Minimum number of samples for each column in order to calculate draft
    with_display: bool, default: True
        flag that determines if function will calculate display.
    dataset_names: tuple, default: DEFAULT_DATASET_NAMES
        The names to show in the display for the first and second datasets.
    Returns
    -------
    Tuple[float, str, Callable]
        drift score of the difference between the two columns' distributions (Earth movers distance for
        numerical, PSI for categorical)
        graph comparing the two distributions (density for numerical, stack bar for categorical)
    """
    if min_category_size_ratio < 0 or min_category_size_ratio > 1:
        raise DeepchecksValueError(
            f'min_category_size_ratio expected a value in range [0, 1], instead got {min_category_size_ratio}.')

    if column_type == 'categorical' and ignore_na is False:
        train_dist = np.array(train_column.values).reshape(-1)
        test_dist = np.array(test_column.values).reshape(-1)
    else:
        train_dist = np.array(train_column.dropna().values).reshape(-1)
        test_dist = np.array(test_column.dropna().values).reshape(-1)

    if len(train_dist) < min_samples or len(test_dist) < min_samples:
        raise NotEnoughSamplesError(f'For drift calculations a minimum of {min_samples} samples are needed but '
                                    f'got {len(train_dist)} for train and {len(test_dist)} for test')

    if column_type == 'numerical':
        scorer_name = 'Earth Mover\'s Distance'

        train_dist = train_dist.astype('float')
        test_dist = test_dist.astype('float')

        score = earth_movers_distance(dist1=train_dist, dist2=test_dist, margin_quantile_filter=margin_quantile_filter)

        if not with_display:
            return score, scorer_name, None

        bar_traces, bar_x_axis, bar_y_axis = drift_score_bar_traces(score)
        dist_traces, dist_x_axis, dist_y_axis = feature_distribution_traces(train_dist, test_dist, value_name,
                                                                            dataset_names=dataset_names)

    elif column_type == 'categorical':
        sort_by = 'difference' if show_categories_by == 'largest_difference' else \
            ('dist1' if show_categories_by == 'train_largest' else 'dist2')
        if categorical_drift_method.lower() in ['cramer_v', 'cramers_v']:
            scorer_name = 'Cramer\'s V'
            score = cramers_v(train_dist, test_dist, min_category_size_ratio, max_num_categories_for_drift, sort_by)
        elif categorical_drift_method.lower() == 'psi':
            scorer_name = 'PSI'
            score = psi(train_dist, test_dist, min_category_size_ratio, max_num_categories_for_drift, sort_by)
        else:
            raise ValueError('Expected categorical_drift_method to be one '
                             f'of [cramer_v, PSI], received: {categorical_drift_method}')

        if not with_display:
            return score, scorer_name, None

        bar_traces, bar_x_axis, bar_y_axis = drift_score_bar_traces(score, bar_max=1)
        dist_traces, dist_x_axis, dist_y_axis = feature_distribution_traces(
                                                                train_dist, test_dist, value_name, is_categorical=True,
                                                                max_num_categories=max_num_categories_for_display,
                                                                show_categories_by=show_categories_by,
                                                                dataset_names=dataset_names)
    else:
        # Should never reach here
        raise DeepchecksValueError(f'Unsupported column type for drift: {column_type}')

    fig = make_subplots(rows=2, cols=1, vertical_spacing=0.2, shared_yaxes=False, shared_xaxes=False,
                        row_heights=[0.1, 0.9],
                        subplot_titles=[f'Drift Score ({scorer_name})', 'Distribution Plot'])

    fig.add_traces(bar_traces, rows=1, cols=1)
    fig.update_xaxes(bar_x_axis, row=1, col=1)
    fig.update_yaxes(bar_y_axis, row=1, col=1)
    fig.add_traces(dist_traces, rows=2, cols=1)
    fig.update_xaxes(dist_x_axis, row=2, col=1)
    fig.update_yaxes(dist_y_axis, row=2, col=1)

    fig.update_layout(
        legend=dict(
            title='Legend',
            yanchor='top',
            y=0.6),
        height=400,
        title=dict(text=plot_title or value_name, x=0.5, xanchor='center'),
        bargroupgap=0)

    return score, scorer_name, fig


def get_drift_plot_sidenote(max_num_categories_for_display: int, show_categories_by: str) -> str:
    """
    Return a sidenote for the drift score plots regarding the number of categories shown in discrete distributions.

    Parameters
    ----------
    max_num_categories_for_display: int, default: 10
        Max number of categories to show in plot.
    show_categories_by: str, default: 'largest_difference'
        Specify which categories to show for categorical features' graphs, as the number of shown categories is limited
        by max_num_categories_for_display. Possible values:
        - 'train_largest': Show the largest train categories.
        - 'test_largest': Show the largest test categories.
        - 'largest_difference': Show the largest difference between categories.
    Returns
    -------
    str
        sidenote for the drift score plots regarding the number of categories shown in discrete distributions.
    """
    param_to_print_dict = {
        'train_largest': 'largest categories (by train)',
        'test_largest': 'largest categories (by test)',
        'largest_difference': 'categories with largest difference between train and test'
    }
    return f'For discrete distribution plots, ' \
           f'showing the top {max_num_categories_for_display} {param_to_print_dict[show_categories_by]}.'


def drift_condition(max_allowed_categorical_score: float,
                    max_allowed_numeric_score: float,
                    subject_single: str,
                    subject_multi: str,
                    allowed_num_subjects_exceeding_threshold: int = 0):
    """Create a condition function to be used in drift check's conditions.

    Parameters
    ----------
    max_allowed_categorical_score: float
        Max value allowed for categorical drift
    max_allowed_numeric_score: float
        Max value allowed for numerical drift
    subject_single: str
        String that represents the subject being tested as single (feature, column, property)
    subject_multi: str
        String that represents the subject being tested as multiple (features, columns, properties)
    allowed_num_subjects_exceeding_threshold: int, default: 0
        Determines the number of properties with drift score above threshold needed to fail the condition.
    """

    def condition(result: dict):
        cat_method, num_method = get_drift_method(result)
        cat_drift_props = {prop: d['Drift score'] for prop, d in result.items()
                           if d['Method'] in SUPPORTED_CATEGORICAL_METHODS}
        not_passing_categorical_props = {props: format_number(d) for props, d in cat_drift_props.items()
                                         if d >= max_allowed_categorical_score}
        num_drift_props = {prop: d['Drift score'] for prop, d in result.items()
                           if d['Method'] in SUPPORTED_NUMERIC_METHODS}
        not_passing_numeric_props = {prop: format_number(d) for prop, d in num_drift_props.items()
                                     if d >= max_allowed_numeric_score}

        num_failed = len(not_passing_categorical_props) + len(not_passing_numeric_props)
        if num_failed > allowed_num_subjects_exceeding_threshold:
            details = f'Failed for {num_failed} out of {len(result)} {subject_multi}.'
            if not_passing_categorical_props:
                details += f'\nFound {len(not_passing_categorical_props)} categorical {subject_multi} with ' \
                           f'{cat_method} above threshold: {not_passing_categorical_props}'
            if not_passing_numeric_props:
                details += f'\nFound {len(not_passing_numeric_props)} numeric {subject_multi} with {num_method} above' \
                           f' threshold: {not_passing_numeric_props}'
            return ConditionResult(ConditionCategory.FAIL, details)
        else:
            details = f'Passed for {len(result) - num_failed} {subject_multi} out of {len(result)} {subject_multi}.'
            if cat_drift_props:
                prop, score = get_dict_entry_by_value(cat_drift_props)
                details += f'\nFound {subject_single} "{prop}" has the highest categorical drift score: ' \
                           f'{format_number(score)}'
            if num_drift_props:
                prop, score = get_dict_entry_by_value(num_drift_props)
                details += f'\nFound {subject_single} "{prop}" has the highest numerical drift score: ' \
                           f'{format_number(score)}'
            return ConditionResult(ConditionCategory.PASS, details)

    return condition


def word_counts_drift_plot(
        train_column: Union[np.ndarray, pd.Series],
        test_column: Union[np.ndarray, pd.Series],
        keyword_list: List,
        dataset_names: Tuple[str, str] = DEFAULT_DATASET_NAMES
):
    """Plot the difference between word counts or word frequencies."""
    fig = go.Figure()
    fig.add_traces(word_counts_bar_traces(train_column, test_column, keyword_list, dataset_names))
    return fig<|MERGE_RESOLUTION|>--- conflicted
+++ resolved
@@ -10,32 +10,19 @@
 #
 """Common utilities for distribution checks."""
 from numbers import Number
-<<<<<<< HEAD
 from typing import Callable, Dict, List, Optional, Tuple, Union
-
-import numpy as np
-import pandas as pd
-import plotly.graph_objects as go
-=======
-from typing import Dict, Optional, Tuple, Union
 
 import numpy as np
 import pandas as pd
 from plotly.graph_objs import Figure
->>>>>>> 08eee133
 from plotly.subplots import make_subplots
 from scipy.stats import chi2_contingency, wasserstein_distance
 
 from deepchecks.core import ConditionCategory, ConditionResult
 from deepchecks.core.errors import DeepchecksValueError, NotEnoughSamplesError
 from deepchecks.utils.dict_funcs import get_dict_entry_by_value
-<<<<<<< HEAD
-from deepchecks.utils.distribution.plot import (drift_score_bar_traces, feature_distribution_traces,
-                                                word_counts_bar_traces)
-=======
 from deepchecks.utils.distribution.plot import (CategoriesSortingKind, drift_score_bar_traces,
-                                                feature_distribution_traces)
->>>>>>> 08eee133
+                                                feature_distribution_traces, word_counts_bar_traces)
 from deepchecks.utils.distribution.preprocessing import preprocess_2_cat_cols_to_same_bins
 from deepchecks.utils.plot import DEFAULT_DATASET_NAMES
 from deepchecks.utils.strings import format_number
@@ -262,13 +249,8 @@
                         ignore_na: bool = True,
                         min_samples: int = 10,
                         with_display: bool = True,
-<<<<<<< HEAD
-                        dataset_names: Tuple[str, str] = DEFAULT_DATASET_NAMES
-                        ) -> Tuple[float, str, Callable]:
-=======
                         dataset_names: Tuple[str] = DEFAULT_DATASET_NAMES
                         ) -> Tuple[float, str, Optional[Figure]]:
->>>>>>> 08eee133
     """
     Calculate drift score per column.
 
@@ -491,6 +473,6 @@
         dataset_names: Tuple[str, str] = DEFAULT_DATASET_NAMES
 ):
     """Plot the difference between word counts or word frequencies."""
-    fig = go.Figure()
+    fig = Figure()
     fig.add_traces(word_counts_bar_traces(train_column, test_column, keyword_list, dataset_names))
     return fig