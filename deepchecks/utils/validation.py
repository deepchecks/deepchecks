"""objects validation utilities."""
import typing as t
import sklearn
from deepchecks import base # pylint: disable=unused-import, is used in type annotations
from deepchecks import errors
from deepchecks.utils.typing import Hashable


<<<<<<< HEAD
__all__ = ['model_type_validation', 'validate_model']
=======
__all__ = ['model_type_validation', 'ensure_hashable_or_mutable_sequence']
>>>>>>> e3f04163


def model_type_validation(model: t.Any):
    """Receive any object and check if it's an instance of a model we support.

    Raises:
        DeepchecksValueError: If the object is not of a supported type
    """
    supported_by_class_name = ('CatBoostClassifier', 'CatBoostRegressor')
    supported_by_class_instance = (sklearn.base.BaseEstimator,)
    if (
        not isinstance(model, supported_by_class_instance)
        and model.__class__.__name__ not in supported_by_class_name
    ):
        raise errors.DeepchecksValueError(
            'Model must inherit from one of supported '
            'models: sklearn.base.BaseEstimator or CatBoost'
        )


<<<<<<< HEAD
def validate_model(dataset: 'base.Dataset', model: t.Any):
    """Check model is able to predict on the dataset.

    Raise:
        DeepchecksValueError: if dataset does not match model
    """
    model_type_validation(model)

    error_message = (
        'In order to evaluate model correctness we need not empty dataset '
        'with the same set of features that was used to fit the model! {0}'
    )

    features = dataset.features_columns()
    features_names = set(dataset.features())
    model_features = getattr(model, 'feature_names_in_', None)

    if features is None:
        raise errors.DeepchecksValueError(error_message.format(
            'But function received dataset without feature columns!'
        ))

    if len(features) == 0:
        raise errors.DeepchecksValueError(error_message.format(
            'But function received empty dataset!'
        ))

    try:
        model_features = set(model_features) # type: ignore
        if model_features != features_names:
            raise errors.DeepchecksValueError(error_message.format(
                'But function received dataset with a different set of features!'
            ))
    except (TypeError, ValueError):
        # in case if 'model.feature_names_in_' was None or not iterable
        pass

    try:
        model.predict(features.head(1))
    except Exception as exc:
        raise errors.DeepchecksValueError(
            f'Got error when trying to predict with model on dataset: {str(exc)}'
        )
=======
T = t.TypeVar('T', bound=Hashable)


def ensure_hashable_or_mutable_sequence(
    value: t.Union[T, t.MutableSequence[T]],
    message: str = (
        'Provided value is neither hashable nor mutable '
        'sequence of hashable items!. Got {type}')
) -> t.List[T]:
    """Validate that provided value is either hashable or mutable sequence of hashable values."""
    if isinstance(value, Hashable):
        return [value]

    if isinstance(value, t.MutableSequence):
        if len(value) > 0 and not isinstance(value[0], Hashable):
            raise errors.DeepchecksValueError(message.format(
                type=f'MutableSequence[{type(value).__name__}]'
            ))
        return list(value)

    raise errors.DeepchecksValueError(message.format(
        type=type(value).__name__
    ))
>>>>>>> e3f04163
<|MERGE_RESOLUTION|>--- conflicted
+++ resolved
@@ -6,11 +6,7 @@
 from deepchecks.utils.typing import Hashable
 
 
-<<<<<<< HEAD
-__all__ = ['model_type_validation', 'validate_model']
-=======
-__all__ = ['model_type_validation', 'ensure_hashable_or_mutable_sequence']
->>>>>>> e3f04163
+__all__ = ['model_type_validation', 'ensure_hashable_or_mutable_sequence', 'validate_model']
 
 
 def model_type_validation(model: t.Any):
@@ -31,7 +27,6 @@
         )
 
 
-<<<<<<< HEAD
 def validate_model(dataset: 'base.Dataset', model: t.Any):
     """Check model is able to predict on the dataset.
 
@@ -75,7 +70,8 @@
         raise errors.DeepchecksValueError(
             f'Got error when trying to predict with model on dataset: {str(exc)}'
         )
-=======
+
+
 T = t.TypeVar('T', bound=Hashable)
 
 
@@ -98,5 +94,4 @@
 
     raise errors.DeepchecksValueError(message.format(
         type=type(value).__name__
-    ))
->>>>>>> e3f04163
+    ))