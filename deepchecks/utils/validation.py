--- conflicted
+++ resolved
@@ -50,11 +50,7 @@
 
 
 def validate_model(
-<<<<<<< HEAD
-    data: t.Union['tabular.Dataset', pd.DataFrame],
-=======
-    data: 'base.Dataset',
->>>>>>> 2b017f31
+    data: 'tabular.Dataset',
     model: t.Any
 ):
     """Check model is able to predict on the dataset.
@@ -73,13 +69,8 @@
         'with the same set of features that was used to fit the model. {0}'
     )
 
-<<<<<<< HEAD
     if isinstance(data, tabular.Dataset):
         features = data.data[data.features]
-=======
-    if isinstance(data, base.Dataset):
-        features = data.features_columns
->>>>>>> 2b017f31
     else:
         features = data
 
