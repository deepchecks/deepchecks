--- conflicted
+++ resolved
@@ -180,11 +180,10 @@
 
 
 def calculate_default_properties(raw_text: Sequence[str], include_properties: Optional[List[str]] = None,
-<<<<<<< HEAD
                                  ignore_properties: Optional[List[str]] = None,
                                  include_long_calculation_properties: Optional[bool] = False,
                                  device: Optional[str] = None
-                                 ) -> Dict[str, List[float]]:
+                                 ) -> Tuple[Dict[str, List[float]], Dict[str, str]]:
     """Return list of dictionaries of text properties.
 
     Parameters
@@ -207,29 +206,8 @@
     -------
     Dict[str, List[float]]
         A dictionary with the property name as key and a list of the property values for each text as value.
-=======
-                                 ignore_properties: Optional[List[str]] = None, device: Optional[str] = None
-                                 ) -> Tuple[Dict[str, List[float]], Dict[str, str]]:
-    """Return list of dictionaries of text properties.
-
-    Params:
-        raw_text : Sequence[str]
-            The text to calculate the properties for.
-        include_properties : List[str], default None
-            The properties to calculate. If None, all default properties will be calculated. Cannot be used together
-            with ignore_properties parameter.
-        ignore_properties : List[str], default None
-            The properties to ignore. If None, no properties will be ignored. Cannot be used together with
-            properties parameter.
-        device : int, default None
-            The device to use for the calculation. If None, the default device will be used.
-
-    Returns:
-        Dict[str, List[float]]
-            A dictionary with the property name as key and a list of the property values for each text as value.
-        Dict[str, str]
-            A dictionary with the property name as key and the property's type as value.
->>>>>>> 331d5cd0
+    Dict[str, str]
+        A dictionary with the property name as key and the property's type as value.
     """
     default_text_properties = _get_default_properties(include_properties=include_properties,
                                                       ignore_properties=ignore_properties)
