--- conflicted
+++ resolved
@@ -390,14 +390,9 @@
 
 def toxicity(
         text: str,
-<<<<<<< HEAD
-        device: Optional[int] = None,
+        device: Optional[str] = None,
         models_storage: Union[pathlib.Path, str, None] = None,
         toxicity_classifier: Optional[object] = None
-=======
-        device: Optional[str] = None,
-        models_storage: Union[pathlib.Path, str, None] = None
->>>>>>> b62a8bd5
 ) -> float:
     """Return float representing toxicity."""
     if toxicity_classifier is None:
@@ -408,14 +403,9 @@
 
 def fluency(
         text: str,
-<<<<<<< HEAD
-        device: Optional[int] = None,
+        device: Optional[str] = None,
         models_storage: Union[pathlib.Path, str, None] = None,
         fluency_classifier: Optional[object] = None
-=======
-        device: Optional[str] = None,
-        models_storage: Union[pathlib.Path, str, None] = None
->>>>>>> b62a8bd5
 ) -> float:
     """Return float representing fluency."""
     if fluency_classifier is None:
@@ -426,14 +416,9 @@
 
 def formality(
         text: str,
-<<<<<<< HEAD
-        device: Optional[int] = None,
+        device: Optional[str] = None,
         models_storage: Union[pathlib.Path, str, None] = None,
         formality_classifier: Optional[object] = None
-=======
-        device: Optional[str] = None,
-        models_storage: Union[pathlib.Path, str, None] = None
->>>>>>> b62a8bd5
 ) -> float:
     """Return float representing formality."""
     if formality_classifier is None:
