# ----------------------------------------------------------------------------
# Copyright (C) 2021-2023 Deepchecks (https://www.deepchecks.com)
#
# This file is part of Deepchecks.
# Deepchecks is distributed under the terms of the GNU Affero General
# Public License (version 3 or later).
# You should have received a copy of the GNU Affero General Public License
# along with Deepchecks.  If not, see <http://www.gnu.org/licenses/>.
# ----------------------------------------------------------------------------
#
"""Module containing the text properties for the NLP module."""
import importlib
import pathlib
import string
import warnings
from typing import Any, Callable, Dict, List, Optional, Sequence, Tuple, Union

import numpy as np
import pandas as pd
import requests
import textblob
from nltk import corpus
from nltk import download as nltk_download
from nltk import sent_tokenize, word_tokenize
from typing_extensions import TypedDict

from deepchecks.nlp.utils.text import remove_punctuation
from deepchecks.utils.function import run_available_kwargs

__all__ = ['calculate_default_properties']


MODELS_STORAGE = pathlib.Path(__file__).absolute().parent / '.nlp-models'
FASTTEXT_LANG_MODEL = 'https://dl.fbaipublicfiles.com/fasttext/supervised-models/lid.176.bin'


def _import_optional_property_dependency(
    module: str,
    property_name: str,
    package_name: Optional[str] = None,
    error_template: Optional[str] = None
):
    try:
        lib = importlib.import_module(module)
    except ImportError as error:
        package_name = package_name or module.split('.', maxsplit=1)[0]
        error_template = error_template or (
            'property {property_name} requires the {package_name} python package. '
            'To get it, run:\n'
            '>> pip install {package_name}\n\n'
            'You may install dependencies for all text properties by running:\n'
            '>> pip install deepchecks[nlp-properties]\n'
        )
        raise ImportError(error_template.format(
            property_name=property_name,
            package_name=package_name
        )) from error
    else:
        return lib


def get_creat_model_storage(models_storage: Union[pathlib.Path, str, None] = None):
    """Get the models storage directory and create it if needed."""
    if models_storage is None:
        models_storage = MODELS_STORAGE
    else:
        if isinstance(models_storage, str):
            models_storage = pathlib.Path(models_storage)
        if not isinstance(models_storage, pathlib.Path):
            raise ValueError(
                f'Unexpected type of the "models_storage" parameter - {type(models_storage)}'
            )
        if not models_storage.exists():
            models_storage.mkdir(parents=True)
        if not models_storage.is_dir():
            raise ValueError('"model_storage" expected to be a directory')

    return models_storage


def get_transformer_model(
    property_name: str,
    model_name: str,
    device: Optional[str] = None,
    quantize_model: bool = False,
    models_storage: Union[pathlib.Path, str, None] = None
):
    """Get the transformer model and decide if to use optimum.onnxruntime.

    optimum.onnxruntime is used to optimize running times on CPU.
    """
    models_storage = get_creat_model_storage(models_storage)

    if device not in (None, 'cpu'):
        transformers = _import_optional_property_dependency('transformers', property_name=property_name)
        # TODO: quantize if 'quantize_model' is True
        return transformers.AutoModelForSequenceClassification.from_pretrained(
            model_name,
            cache_dir=models_storage
        )

    onnx = _import_optional_property_dependency(
        'optimum.onnxruntime',
        property_name=property_name,
        error_template=(
            f'The device was set to {device} while computing the {property_name} property,'
            'in which case deepchecks resorts to accelerating the inference by using optimum,'
            'bit it is not installed. Either:\n'
            '\t- Set the device according to your hardware;\n'
            '\t- Install optimum by running "pip install optimum";\n'
            '\t- Install all dependencies needed for text properties by running '
            '"pip install deepchecks[nlp-properties]";\n'
        )
    )

    if quantize_model is False:
        model_path = models_storage / 'onnx' / model_name

        if model_path.exists():
            return onnx.ORTModelForSequenceClassification.from_pretrained(model_path)

        model = onnx.ORTModelForSequenceClassification.from_pretrained(
            model_name,
            export=True,
            cache_dir=models_storage
        )
        # NOTE:
        # 'optimum', after exporting/converting a model to the ONNX format,
        # does not store it onto disk we need to save it now to not reconvert
        # it each time
        model.save_pretrained(model_path)
        return model

    model_path = models_storage / 'onnx' / 'quantized' / model_name

    if model_path.exists():
        return onnx.ORTModelForSequenceClassification.from_pretrained(model_path)

    not_quantized_model = get_transformer_model(
        property_name,
        model_name,
        device,
        quantize_model=False,
        models_storage=models_storage
    )

    quantizer = onnx.ORTQuantizer.from_pretrained(not_quantized_model)

    quantizer.quantize(
        save_dir=model_path,
        # TODO: make it possible to provide a config as a parameter
        quantization_config=onnx.configuration.AutoQuantizationConfig.avx512_vnni(
            is_static=False,
            per_channel=False
        )
    )
    return onnx.ORTModelForSequenceClassification.from_pretrained(model_path)


def get_transformer_pipeline(
    property_name: str,
    model_name: str,
    device: Optional[str] = None,
    models_storage: Union[pathlib.Path, str, None] = None
):
    """Return a transformers pipeline for the given model name."""
    transformers = _import_optional_property_dependency('transformers', property_name=property_name)
    tokenizer = transformers.AutoTokenizer.from_pretrained(model_name)
    model = get_transformer_model(
        property_name=property_name,
        model_name=model_name,
        device=device,
        models_storage=models_storage
    )
    return transformers.pipeline(
        'text-classification',
        model=model,
        tokenizer=tokenizer,
        device=device
    )


def text_length(raw_text: Sequence[str]) -> List[int]:
    """Return list of integers of text lengths."""
    return [len(text) for text in raw_text]


def word_length(raw_text: Sequence[str]) -> List[int]:  # Not yet used as returns list per sample and not number
    """Return list of integers of word lengths."""
    return [len(word) for text in raw_text for word in text.split()]


def average_word_length(raw_text: Sequence[str]) -> List[float]:
    """Return list of floats of average word length."""
    return [np.mean([len(word) for word in text.split()]) for text in raw_text]


def percentage_special_characters(raw_text: Sequence[str]) -> List[float]:
    """Return list of floats of percentage of special characters."""
    return [len([c for c in text if c in string.punctuation]) / len(text) for text in raw_text]


def max_word_length(raw_text: Sequence[str]) -> List[int]:
    """Return list of integers of max word length."""
    result = []
    for text in raw_text:
        words = text.split()
        if not words:
            continue
        result.append(max(len(w) for w in words))
    return result


def language(
    raw_text: Sequence[str],
    models_storage: Union[pathlib.Path, str, None] = None,
    lang_certainty_threshold: float = 0.8
) -> List[str]:
    """Return list of strings of language."""
    fasttext = _import_optional_property_dependency(module='fasttext', property_name='language')

    model_name = FASTTEXT_LANG_MODEL.rsplit('/', maxsplit=1)[-1]
    model_path = get_creat_model_storage(models_storage)
    model_path = model_path / 'fasttext'

    if not model_path.exists():
        model_path.mkdir(parents=True)

    model_path = model_path / model_name

    # Save the model to a file
    if not model_path.exists():
        response = requests.get(FASTTEXT_LANG_MODEL, timeout=240)
        if response.status_code != 200:
            raise RuntimeError('Failed to donwload fasttext model')
        model_path.write_bytes(response.content)

    # This weird code is to suppress a warning from fasttext about a deprecated function
    try:
        fasttext.FastText.eprint = lambda *args, **kwargs: None
        model = fasttext.load_model(str(model_path))
    except Exception as exp:
        raise exp

    # Predictions are the first prediction (k=1), only if the probability is above the threshold
    predictions = [
        model.predict(it, k=1, threshold=lang_certainty_threshold)
        if it is not None
        else (None, None)
        for it in raw_text
    ]
    # labels is empty for detection below threshold
    language_codes = [
        labels[0].replace('__label__', '') if labels else None
        for labels, _ in predictions
    ]

    return language_codes


def sentiment(raw_text: Sequence[str]) -> List[str]:
    """Return list of floats of sentiment."""
    return [textblob.TextBlob(text).sentiment.polarity for text in raw_text]


def subjectivity(raw_text: Sequence[str]) -> List[str]:
    """Return list of floats of subjectivity."""
    return [textblob.TextBlob(text).sentiment.subjectivity for text in raw_text]


def _predict(text, classifier, kind):
    try:
        v = classifier(text)
    except Exception:
        return np.nan
    else:
        if not v:
            return np.nan
        v = v[0]
        if kind == 'toxicity':
            return v['score']
        elif kind == 'fluency':
            return (
                v['score']
                if v['label'] == 'LABEL_1'
                else 1 - v['score']
            )
        elif kind == 'fluency':
            return (
                v['score']
                if v['label'] == 'formal'
                else 1 - v['score']
            )
        else:
            raise ValueError('Unssuported value for "kind" parameter')


def toxicity(
    raw_text: Sequence[str],
    device: Optional[int] = None,
    models_storage: Union[pathlib.Path, str, None] = None
) -> List[float]:
    """Return list of floats of toxicity."""
    model_name = 'unitary/toxic-bert'
    classifier = get_transformer_pipeline(
        'toxicity',
        model_name,
        device=device,
        models_storage=models_storage
    )
    return [
        _predict(text, classifier, 'toxicity')
        for text in raw_text
    ]


def fluency(
    raw_text: Sequence[str],
    device: Optional[int] = None,
    models_storage: Union[pathlib.Path, str, None] = None
) -> List[float]:
    """Return list of floats of fluency."""
    model_name = 'prithivida/parrot_fluency_model'
    classifier = get_transformer_pipeline(
        'fluency',
        model_name,
        device=device,
        models_storage=models_storage
    )
    return [
        _predict(text, classifier, 'fluency')
        for text in raw_text
    ]


def formality(
    raw_text: Sequence[str],
    device: Optional[int] = None,
    models_storage: Union[pathlib.Path, str, None] = None
) -> List[float]:
    """Return list of floats of formality."""
    model_name = 's-nlp/roberta-base-formality-ranker'
    classifier = get_transformer_pipeline(
        'formality',
        model_name,
        device=device,
        models_storage=models_storage
    )
    return [
        _predict(text, classifier, 'formality')
        for text in raw_text
    ]


def lexical_density(raw_text: Sequence[str]) -> List[str]:
    """Return a list of floats of lexical density per text sample.

    Lexical density is the percentage of unique words in a given text. For more
    information: https://en.wikipedia.org/wiki/Lexical_density
    """
    if not nltk_download('punkt', quiet=True):
        warnings.warn('nltk punkt not found, lexical density cannot be calculated.'
                      ' Please check your internet connection.', UserWarning)
        return [np.nan] * len(raw_text)
    result = []
    for text in raw_text:
        if not pd.isna(text):
            all_words = textblob.TextBlob(text).words
            if len(all_words) == 0:
                result.append(np.nan)
            else:
                total_unique_words = len(set(all_words))
                text_lexical_density = round(total_unique_words * 100 / len(all_words), 2)
                result.append(text_lexical_density)
        else:
            result.append(np.nan)
    return result


def unique_noun_count(raw_text: Sequence[str]) -> List[str]:
    """Return a list of integers of number of unique noun words in the text."""
    if not nltk_download('averaged_perceptron_tagger', quiet=True):
        warnings.warn('nltk averaged_perceptron_tagger not found, unique noun count cannot be calculated.'
                      ' Please check your internet connection.', UserWarning)
        return [np.nan] * len(raw_text)
    result = []
    for text in raw_text:
        if not pd.isna(text):
            unique_words_with_tags = set(textblob.TextBlob(text).tags)
            result.append(sum(1 for (_, tag) in unique_words_with_tags if tag.startswith('N')))
        else:
            result.append(np.nan)
    return result


def readability_score(raw_text: Sequence[str]) -> List[str]:
    """Return a list of floats of Flesch Reading-Ease score per text sample.

    In the Flesch reading-ease test, higher scores indicate material that is easier to read
    whereas lower numbers mark texts that are more difficult to read. For more information:
    https://en.wikipedia.org/wiki/Flesch%E2%80%93Kincaid_readability_tests#Flesch_reading_ease
    """
    if not nltk_download('punkt', quiet=True):
        warnings.warn('nltk punkt not found, readability score cannot be calculated.'
                      ' Please check your internet connection.', UserWarning)
        return [np.nan] * len(raw_text)
    if not nltk_download('cmudict', quiet=True):
        warnings.warn('nltk cmudict not found, readability score cannot be calculated.'
                      ' Please check your internet connection.', UserWarning)
        return [np.nan] * len(raw_text)
    result = []
    cmudict_dict = corpus.cmudict.dict()
    for text in raw_text:
        if not pd.isna(text):
            sentence_count = len(sent_tokenize(text))
            text = remove_punctuation(text)
            words = word_tokenize(text)
            word_count = len(words)
            syllable_count = sum([len(cmudict_dict[word.lower()]) for word in words if word.lower() in cmudict_dict])
            if word_count != 0 and sentence_count != 0 and syllable_count != 0:
                avg_syllables_per_word = syllable_count / word_count
                avg_words_per_sentence = word_count / sentence_count
                flesch_reading_ease = 206.835 - (1.015 * avg_words_per_sentence) - (84.6 * avg_syllables_per_word)
                result.append(round(flesch_reading_ease, 3))
            else:
                result.append(np.nan)
        else:
            result.append(np.nan)
    return result


def average_sentence_length(raw_text: Sequence[str]) -> List[str]:
    """Return a list of floats denoting the average sentence length per text sample."""
    if not nltk_download('punkt', quiet=True):
        warnings.warn('nltk punkt not found, average sentence length cannot be calculated.'
                      ' Please check your internet connection.', UserWarning)
        return [np.nan] * len(raw_text)
    result = []
    for text in raw_text:
        if not pd.isna(text):
            sentences = [remove_punctuation(sent) for sent in sent_tokenize(text)]
            total_words = sum([len(word_tokenize(sentence)) for sentence in sentences])
            if len(sentences) != 0:
                asl = total_words / len(sentences)
                result.append(round(asl, 0))
            else:
                result.append(np.nan)
        else:
            result.append(np.nan)
    return result


class TextProperty(TypedDict):
    name: str
    method: Callable[..., Sequence[Any]]
    output_type: str


DEFAULT_PROPERTIES: Tuple[TextProperty, ...] = (
    {'name': 'Text Length', 'method': text_length, 'output_type': 'numeric'},
    {'name': 'Average Word Length', 'method': average_word_length, 'output_type': 'numeric'},
    {'name': 'Max Word Length', 'method': max_word_length, 'output_type': 'numeric'},
    {'name': '% Special Characters', 'method': percentage_special_characters, 'output_type': 'numeric'},
    {'name': 'Language', 'method': language, 'output_type': 'categorical'},
    {'name': 'Sentiment', 'method': sentiment, 'output_type': 'numeric'},
    {'name': 'Subjectivity', 'method': subjectivity, 'output_type': 'numeric'},
    {'name': 'Toxicity', 'method': toxicity, 'output_type': 'numeric'},
    {'name': 'Fluency', 'method': fluency, 'output_type': 'numeric'},
    {'name': 'Formality', 'method': formality, 'output_type': 'numeric'},
    {'name': 'Lexical Density', 'method': lexical_density, 'output_type': 'numeric'},
    {'name': 'Unique Noun Count', 'method': unique_noun_count, 'output_type': 'numeric'},
    {'name': 'Readability Score', 'method': readability_score, 'output_type': 'numeric'},
    {'name': 'Average Sentence Length', 'method': average_sentence_length, 'output_type': 'numeric'},
)


LONG_RUN_PROPERTIES = ('Toxicity', 'Fluency', 'Formality', 'Unique Noun Count')
LARGE_SAMPLE_SIZE = 10_000

ENGLISH_ONLY_PROPERTIES = (
    'Sentiment', 'Subjectivity', 'Toxicity',
    'Fluency', 'Formality', 'Readability Score',
    'Unique Noun Count'
)


def _select_properties(
    *,
    n_of_samples: int,
    include_properties: Optional[List[str]] = None,
    ignore_properties: Optional[List[str]] = None,
    include_long_calculation_properties: bool = False,
    device: Optional[str] = None,
) -> Sequence[TextProperty]:
    """Select properties."""
    properties = DEFAULT_PROPERTIES

    if include_properties is not None and ignore_properties is not None:
        raise ValueError('Cannot use properties and ignore_properties parameters together.')

    if include_properties is not None:
        properties = [prop for prop in properties if prop['name'] in include_properties]
    elif ignore_properties is not None:
        properties = [prop for prop in properties if prop['name'] not in ignore_properties]

    if not include_long_calculation_properties:
        return [
            prop for prop in properties
            if prop['name'] not in LONG_RUN_PROPERTIES
        ]

    heavy_properties = [
        prop for prop in properties
        if prop['name'] in LONG_RUN_PROPERTIES
    ]

    if heavy_properties and n_of_samples > LARGE_SAMPLE_SIZE:
        h_prop_names = [
            prop['name']
            for prop in heavy_properties
        ]
        warning_message = (
            f'Calculating the properties {h_prop_names} on a large dataset may take a long time. '
            'Consider using a smaller sample size or running this code on better hardware.'
        )
        if device is None or device == 'cpu':
            warning_message += ' Consider using a GPU or a similar device to run these properties.'
        warnings.warn(warning_message, UserWarning)

    return properties


def calculate_default_properties(
    raw_text: Sequence[str],
    include_properties: Optional[List[str]] = None,
    ignore_properties: Optional[List[str]] = None,
    include_long_calculation_properties: bool = False,
    device: Optional[str] = None,
    models_storage: Union[pathlib.Path, str, None] = None
) -> Tuple[Dict[str, List[float]], Dict[str, str]]:
    """Calculate properties on provided text samples.

    Parameters
    ----------
    raw_text : Sequence[str]
        The text to calculate the properties for.
    include_properties : List[str], default None
        The properties to calculate. If None, all default properties will be calculated. Cannot be used together
        with ignore_properties parameter. Available properties are:
        ['Text Length', 'Average Word Length', 'Max Word Length', '% Special Characters', 'Language',
        'Sentiment', 'Subjectivity', 'Toxicity', 'Fluency', 'Formality', 'Lexical Density', 'Unique Noun Count',
        'Readability Score', 'Average Sentence Length']
        Note that the properties ['Toxicity', 'Fluency', 'Formality', 'Language', 'Unique Noun Count'] may
        take a long time to calculate. If include_long_calculation_properties is False, these properties will be
        ignored, even if they are in the include_properties parameter.
    ignore_properties : List[str], default None
        The properties to ignore. If None, no properties will be ignored. Cannot be used together with
        properties parameter.
    include_long_calculation_properties : bool, default False
        Whether to include properties that may take a long time to calculate. If False, these properties will be
        ignored, even if they are in the include_properties parameter.
    device : int, default None
        The device to use for the calculation. If None, the default device will be used.
    models_storage : Union[str, pathlib.Path, None], default None
        A directory to store the models.
        If not provided, models will be stored in `DEEPCHECKS_LIB_PATH/nlp/.nlp-models`.
        Also, if a folder already contains relevant resources they are not re-downloaded.

    Returns
    -------
    Dict[str, List[float]]
        A dictionary with the property name as key and a list of the property values for each text as value.
    Dict[str, str]
        A dictionary with the property name as key and the property's type as value.
    """
<<<<<<< HEAD
    text_properties = _select_properties(
=======
    raw_text = list(raw_text)
    default_text_properties = _get_default_properties(
>>>>>>> 78124a9e
        include_properties=include_properties,
        ignore_properties=ignore_properties,
        device=device,
        include_long_calculation_properties=include_long_calculation_properties,
        n_of_samples=len(raw_text)
    )
    properties_types = {
        it['name']: it['output_type']
        for it in text_properties
    }

    kwargs = dict(device=device, models_storage=models_storage)
    english_properties_names = set(ENGLISH_ONLY_PROPERTIES)
    text_properties_names = {it['name'] for it in text_properties}
    samples_language = None
    english_samples = []
    english_samples_mask = []
    calculated_properties = {}

    if english_properties_names & text_properties_names:
        samples_language = run_available_kwargs(
            language,
            raw_text=raw_text,
            **kwargs
        )

        for lang, text in zip(samples_language, raw_text):
            if lang == 'en':
                english_samples.append(text)
                english_samples_mask.append(True)
            else:
                english_samples_mask.append(False)

        new_text_properties = []

        for prop in text_properties:
            if prop['name'] == 'Language':
                calculated_properties['Language'] = samples_language
            else:
                new_text_properties.append(prop)

        text_properties = new_text_properties

    warning_message = (
        'Failed to calculate property {0}. '
        'Dependencies required by property are not installed. '
        'Error:\n{1}'
    )
    # TODO: refactor
    for prop in text_properties:
        if prop['name'] not in english_properties_names:
            try:
                values = run_available_kwargs(prop['method'], raw_text=raw_text, **kwargs)
            except ImportError as e:
                warnings.warn(warning_message.format(prop['name'], str(e)))
                continue
            else:
                calculated_properties[prop['name']] = values
        else:
            try:
                values = run_available_kwargs(prop['method'], raw_text=english_samples, **kwargs)
            except ImportError as e:
                warnings.warn(warning_message.format(prop['name'], str(e)))
                continue
            else:
                result = []
                idx = 0
                fill_value = np.nan if prop['output_type'] == 'numeric' else None
                for mask in english_samples_mask:
                    if mask:
                        result.append(values[idx])
                        idx += 1
                    else:
                        result.append(fill_value)
                calculated_properties[prop['name']] = result

    if not calculated_properties:
        raise RuntimeError('Failed to calculate any of the properties.')

    properties_types = {
        k: v
        for k, v in properties_types.items()
        if k in calculated_properties
    }

    return calculated_properties, properties_types<|MERGE_RESOLUTION|>--- conflicted
+++ resolved
@@ -573,12 +573,7 @@
     Dict[str, str]
         A dictionary with the property name as key and the property's type as value.
     """
-<<<<<<< HEAD
     text_properties = _select_properties(
-=======
-    raw_text = list(raw_text)
-    default_text_properties = _get_default_properties(
->>>>>>> 78124a9e
         include_properties=include_properties,
         ignore_properties=ignore_properties,
         device=device,
