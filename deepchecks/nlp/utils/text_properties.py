# ----------------------------------------------------------------------------
# Copyright (C) 2021-2023 Deepchecks (https://www.deepchecks.com)
#
# This file is part of Deepchecks.
# Deepchecks is distributed under the terms of the GNU Affero General
# Public License (version 3 or later).
# You should have received a copy of the GNU Affero General Public License
# along with Deepchecks.  If not, see <http://www.gnu.org/licenses/>.
# ----------------------------------------------------------------------------
#
"""Module containing the text properties for the NLP module."""
import importlib
import pathlib
import re
import string
import warnings
from typing import Any, Callable, Dict, List, Optional, Sequence, Tuple, Union

import numpy as np
import pandas as pd
import requests
import textblob
from nltk import corpus
from nltk import download as nltk_download
from nltk import sent_tokenize, word_tokenize
from typing_extensions import TypedDict

from deepchecks.nlp.utils.text import remove_punctuation
from deepchecks.utils.function import run_available_kwargs
from deepchecks.utils.ipython import create_progress_bar

__all__ = ['calculate_builtin_properties']


MODELS_STORAGE = pathlib.Path(__file__).absolute().parent / '.nlp-models'
FASTTEXT_LANG_MODEL = 'https://dl.fbaipublicfiles.com/fasttext/supervised-models/lid.176.bin'


def _import_optional_property_dependency(
    module: str,
    property_name: str,
    package_name: Optional[str] = None,
    error_template: Optional[str] = None
):
    try:
        lib = importlib.import_module(module)
    except ImportError as error:
        package_name = package_name or module.split('.', maxsplit=1)[0]
        error_template = error_template or (
            'property {property_name} requires the {package_name} python package. '
            'To get it, run:\n'
            '>> pip install {package_name}\n\n'
            'You may install dependencies for all text properties by running:\n'
            '>> pip install deepchecks[nlp-properties]\n'
        )
        raise ImportError(error_template.format(
            property_name=property_name,
            package_name=package_name
        )) from error
    else:
        return lib


def get_creat_model_storage(models_storage: Union[pathlib.Path, str, None] = None):
    """Get the models storage directory and create it if needed."""
    if models_storage is None:
        models_storage = MODELS_STORAGE
    else:
        if isinstance(models_storage, str):
            models_storage = pathlib.Path(models_storage)
        if not isinstance(models_storage, pathlib.Path):
            raise ValueError(
                f'Unexpected type of the "models_storage" parameter - {type(models_storage)}'
            )
        if not models_storage.exists():
            models_storage.mkdir(parents=True)
        if not models_storage.is_dir():
            raise ValueError('"model_storage" expected to be a directory')

    return models_storage


def get_transformer_model(
    property_name: str,
    model_name: str,
    device: Optional[str] = None,
    quantize_model: bool = False,
    models_storage: Union[pathlib.Path, str, None] = None
):
    """Get the transformer model and decide if to use optimum.onnxruntime.

    optimum.onnxruntime is used to optimize running times on CPU.
    """
    models_storage = get_creat_model_storage(models_storage)

    if device not in (None, 'cpu'):
        transformers = _import_optional_property_dependency('transformers', property_name=property_name)
        # TODO: quantize if 'quantize_model' is True
        return transformers.AutoModelForSequenceClassification.from_pretrained(
            model_name,
            cache_dir=models_storage
        )

    onnx = _import_optional_property_dependency(
        'optimum.onnxruntime',
        property_name=property_name,
        error_template=(
            f'The device was set to {device} while computing the {property_name} property,'
            'in which case deepchecks resorts to accelerating the inference by using optimum,'
            'bit it is not installed. Either:\n'
            '\t- Set the device according to your hardware;\n'
            '\t- Install optimum by running "pip install optimum";\n'
            '\t- Install all dependencies needed for text properties by running '
            '"pip install deepchecks[nlp-properties]";\n'
        )
    )

    if quantize_model is False:
        model_path = models_storage / 'onnx' / model_name

        if model_path.exists():
            return onnx.ORTModelForSequenceClassification.from_pretrained(model_path)

        model = onnx.ORTModelForSequenceClassification.from_pretrained(
            model_name,
            export=True,
            cache_dir=models_storage
        )
        # NOTE:
        # 'optimum', after exporting/converting a model to the ONNX format,
        # does not store it onto disk we need to save it now to not reconvert
        # it each time
        model.save_pretrained(model_path)
        return model

    model_path = models_storage / 'onnx' / 'quantized' / model_name

    if model_path.exists():
        return onnx.ORTModelForSequenceClassification.from_pretrained(model_path)

    not_quantized_model = get_transformer_model(
        property_name,
        model_name,
        device,
        quantize_model=False,
        models_storage=models_storage
    )

    quantizer = onnx.ORTQuantizer.from_pretrained(not_quantized_model)

    quantizer.quantize(
        save_dir=model_path,
        # TODO: make it possible to provide a config as a parameter
        quantization_config=onnx.configuration.AutoQuantizationConfig.avx512_vnni(
            is_static=False,
            per_channel=False
        )
    )
    return onnx.ORTModelForSequenceClassification.from_pretrained(model_path)


def get_transformer_pipeline(
    property_name: str,
    model_name: str,
    device: Optional[str] = None,
    models_storage: Union[pathlib.Path, str, None] = None
):
    """Return a transformers pipeline for the given model name."""
    transformers = _import_optional_property_dependency('transformers', property_name=property_name)
    tokenizer = transformers.AutoTokenizer.from_pretrained(model_name)
    model = get_transformer_model(
        property_name=property_name,
        model_name=model_name,
        device=device,
        models_storage=models_storage
    )
    return transformers.pipeline(
        'text-classification',
        model=model,
        tokenizer=tokenizer,
        device=device
    )


def text_length(raw_text: Sequence[str]) -> List[int]:
    """Return list of integers of text lengths."""
    return [len(text) for text in raw_text]


def word_length(raw_text: Sequence[str]) -> List[int]:  # Not yet used as returns list per sample and not number
    """Return list of integers of word lengths."""
    return [len(word) for text in raw_text for word in text.split()]


def average_word_length(raw_text: Sequence[str]) -> List[float]:
    """Return list of floats of average word length."""
    return [np.mean([len(word) for word in text.split()]) for text in raw_text]


def percentage_special_characters(raw_text: Sequence[str]) -> List[float]:
    """Return list of floats of percentage of special characters."""
    return [len([c for c in text if c in string.punctuation]) / len(text) for text in raw_text]


def max_word_length(raw_text: Sequence[str]) -> List[int]:
    """Return list of integers of max word length."""
    result = []
    for text in raw_text:
        words = text.split()
        if not words:
            result.append(np.nan)
        result.append(max(len(w) for w in words))
    return result


def language(
    raw_text: Sequence[str],
    models_storage: Union[pathlib.Path, str, None] = None,
    lang_certainty_threshold: float = 0.8
) -> List[str]:
    """Return list of strings of language."""
    fasttext = _import_optional_property_dependency(module='fasttext', property_name='language')

    model_name = FASTTEXT_LANG_MODEL.rsplit('/', maxsplit=1)[-1]
    model_path = get_creat_model_storage(models_storage)
    model_path = model_path / 'fasttext'

    if not model_path.exists():
        model_path.mkdir(parents=True)

    model_path = model_path / model_name

    # Save the model to a file
    if not model_path.exists():
        response = requests.get(FASTTEXT_LANG_MODEL, timeout=240)
        if response.status_code != 200:
            raise RuntimeError('Failed to donwload fasttext model')
        model_path.write_bytes(response.content)

    # This weird code is to suppress a warning from fasttext about a deprecated function
    try:
        fasttext.FastText.eprint = lambda *args, **kwargs: None
        model = fasttext.load_model(str(model_path))
    except Exception as exp:
        raise exp

    # Predictions are the first prediction (k=1), only if the probability is above the threshold
    predictions = [
        model.predict(it.replace('\n', ' '), k=1, threshold=lang_certainty_threshold)
        if it is not None
        else (None, None)
        for it in raw_text
    ]
    # labels is empty for detection below threshold
    language_codes = [
        labels[0].replace('__label__', '') if labels else None
        for labels, _ in predictions
    ]

    return language_codes


def sentiment(raw_text: Sequence[str]) -> List[str]:
    """Return list of floats of sentiment."""
    return [textblob.TextBlob(text).sentiment.polarity for text in raw_text]


def subjectivity(raw_text: Sequence[str]) -> List[str]:
    """Return list of floats of subjectivity."""
    return [textblob.TextBlob(text).sentiment.subjectivity for text in raw_text]


def _predict(text, classifier, kind):
    try:
        v = classifier(text)
    except Exception:  # pylint: disable=broad-except
        return np.nan
    else:
        if not v:
            return np.nan
        v = v[0]
        if kind == 'toxicity':
            return v['score']
        elif kind == 'fluency':
            label_value = 'LABEL_1'
        elif kind == 'fluency':
            label_value = 'formal'
        else:
            raise ValueError('Unssuported value for "kind" parameter')
        return (
            v['score']
            if v['label'] == label_value
            else 1 - v['score']
        )


def toxicity(
    raw_text: Sequence[str],
    device: Optional[int] = None,
    models_storage: Union[pathlib.Path, str, None] = None
) -> List[float]:
    """Return list of floats of toxicity."""
    model_name = 'unitary/toxic-bert'
    classifier = get_transformer_pipeline(
        'toxicity',
        model_name,
        device=device,
        models_storage=models_storage
    )
    return [
        _predict(text, classifier, 'toxicity')
        for text in raw_text
    ]


def fluency(
    raw_text: Sequence[str],
    device: Optional[int] = None,
    models_storage: Union[pathlib.Path, str, None] = None
) -> List[float]:
    """Return list of floats of fluency."""
    model_name = 'prithivida/parrot_fluency_model'
    classifier = get_transformer_pipeline(
        'fluency',
        model_name,
        device=device,
        models_storage=models_storage
    )
    return [
        _predict(text, classifier, 'fluency')
        for text in raw_text
    ]


def formality(
    raw_text: Sequence[str],
    device: Optional[int] = None,
    models_storage: Union[pathlib.Path, str, None] = None
) -> List[float]:
    """Return list of floats of formality."""
    model_name = 's-nlp/roberta-base-formality-ranker'
    classifier = get_transformer_pipeline(
        'formality',
        model_name,
        device=device,
        models_storage=models_storage
    )
    return [
        _predict(text, classifier, 'formality')
        for text in raw_text
    ]


def lexical_density(raw_text: Sequence[str]) -> List[str]:
    """Return a list of floats of lexical density per text sample.

    Lexical density is the percentage of unique words in a given text. For more
    information: https://en.wikipedia.org/wiki/Lexical_density
    """
    if not nltk_download('punkt', quiet=True):
        warnings.warn('nltk punkt not found, lexical density cannot be calculated.'
                      ' Please check your internet connection.', UserWarning)
        return [np.nan] * len(raw_text)
    result = []
    for text in raw_text:
        if not pd.isna(text):
            all_words = textblob.TextBlob(text).words
            if len(all_words) == 0:
                result.append(np.nan)
            else:
                total_unique_words = len(set(all_words))
                text_lexical_density = round(total_unique_words * 100 / len(all_words), 2)
                result.append(text_lexical_density)
        else:
            result.append(np.nan)
    return result


def unique_noun_count(raw_text: Sequence[str]) -> List[float]:
    """Return a list of integers of number of unique noun words in the text."""
    if not nltk_download('averaged_perceptron_tagger', quiet=True):
        warnings.warn('nltk averaged_perceptron_tagger not found, unique noun count cannot be calculated.'
                      ' Please check your internet connection.', UserWarning)
        return [np.nan] * len(raw_text)
    result = []
    for text in raw_text:
        if not pd.isna(text):
            unique_words_with_tags = set(textblob.TextBlob(text).tags)
            result.append(sum(1 for (_, tag) in unique_words_with_tags if tag.startswith('N')))
        else:
            result.append(np.nan)
    return result


def readability_score(raw_text: Sequence[str]) -> List[float]:
    """Return a list of floats of Flesch Reading-Ease score per text sample.

    In the Flesch reading-ease test, higher scores indicate material that is easier to read
    whereas lower numbers mark texts that are more difficult to read. For more information:
    https://en.wikipedia.org/wiki/Flesch%E2%80%93Kincaid_readability_tests#Flesch_reading_ease
    """
    if not nltk_download('punkt', quiet=True):
        warnings.warn('nltk punkt not found, readability score cannot be calculated.'
                      ' Please check your internet connection.', UserWarning)
        return [np.nan] * len(raw_text)
    if not nltk_download('cmudict', quiet=True):
        warnings.warn('nltk cmudict not found, readability score cannot be calculated.'
                      ' Please check your internet connection.', UserWarning)
        return [np.nan] * len(raw_text)
    result = []
    cmudict_dict = corpus.cmudict.dict()
    for text in raw_text:
        if not pd.isna(text):
            sentence_count = len(sent_tokenize(text))
            text = remove_punctuation(text)
            words = word_tokenize(text)
            word_count = len(words)
            syllable_count = sum([len(cmudict_dict[word.lower()]) for word in words if word.lower() in cmudict_dict])
            if word_count != 0 and sentence_count != 0 and syllable_count != 0:
                avg_syllables_per_word = syllable_count / word_count
                avg_words_per_sentence = word_count / sentence_count
                flesch_reading_ease = 206.835 - (1.015 * avg_words_per_sentence) - (84.6 * avg_syllables_per_word)
                result.append(round(flesch_reading_ease, 3))
            else:
                result.append(np.nan)
        else:
            result.append(np.nan)
    return result


def average_sentence_length(raw_text: Sequence[str]) -> List[float]:
    """Return a list of floats denoting the average sentence length per text sample."""
    if not nltk_download('punkt', quiet=True):
        warnings.warn('nltk punkt not found, average sentence length cannot be calculated.'
                      ' Please check your internet connection.', UserWarning)
        return [np.nan] * len(raw_text)
    result = []
    for text in raw_text:
        if not pd.isna(text):
            sentences = [remove_punctuation(sent) for sent in sent_tokenize(text)]
            total_words = sum([len(word_tokenize(sentence)) for sentence in sentences])
            if len(sentences) != 0:
                asl = total_words / len(sentences)
                result.append(round(asl, 0))
            else:
                result.append(np.nan)
        else:
            result.append(np.nan)
    return result


<<<<<<< HEAD
def count_unique_urls(raw_text: Sequence[str]) -> List[str]:
    """Return a list of integers denoting the number of unique URLS per text sample."""
    url_pattern = r'https?://(?:[-\w.]|(?:%[\da-fA-F]{2}))+'

    return [len(set(re.findall(url_pattern, text))) if not pd.isna(text) else 0 for text in raw_text]


def count_unique_email_addresses(raw_text: Sequence[str]) -> List[str]:
    """Return a list of integers denoting the number of unique email addresses per text sample."""
    email_pattern = r'\b[A-Za-z0-9._%+-]+@[A-Za-z0-9.-]+\.[A-Za-z]{2,}\b'
    return [len(set(re.findall(email_pattern, text))) if not pd.isna(text) else 0 for text in raw_text]


DEFAULT_PROPERTIES = (
=======
class TextProperty(TypedDict):
    name: str
    method: Callable[..., Sequence[Any]]
    output_type: str


DEFAULT_PROPERTIES: Tuple[TextProperty, ...] = (
>>>>>>> a2b9fcec
    {'name': 'Text Length', 'method': text_length, 'output_type': 'numeric'},
    {'name': 'Average Word Length', 'method': average_word_length, 'output_type': 'numeric'},
    {'name': 'Max Word Length', 'method': max_word_length, 'output_type': 'numeric'},
    {'name': '% Special Characters', 'method': percentage_special_characters, 'output_type': 'numeric'},
    {'name': 'Language', 'method': language, 'output_type': 'categorical'},
    {'name': 'Sentiment', 'method': sentiment, 'output_type': 'numeric'},
    {'name': 'Subjectivity', 'method': subjectivity, 'output_type': 'numeric'},
    {'name': 'Toxicity', 'method': toxicity, 'output_type': 'numeric'},
    {'name': 'Fluency', 'method': fluency, 'output_type': 'numeric'},
    {'name': 'Formality', 'method': formality, 'output_type': 'numeric'},
    {'name': 'Lexical Density', 'method': lexical_density, 'output_type': 'numeric'},
    {'name': 'Unique Noun Count', 'method': unique_noun_count, 'output_type': 'numeric'},
    {'name': 'Readability Score', 'method': readability_score, 'output_type': 'numeric'},
    {'name': 'Average Sentence Length', 'method': average_sentence_length, 'output_type': 'numeric'},
)

<<<<<<< HEAD
ALL_PROPERTIES = (
    {'name': 'Count Unique URLs', 'method': count_unique_urls, 'output_type': 'numeric'},
    {'name': 'Count Unique Email Address', 'method': count_unique_email_addresses, 'output_type': 'numeric'},
    # {'name': 'Count Unique Syllables', 'method': count_unique_syllables, 'output_type': 'numeric'},
    # {'name': 'Average Syllable Length', 'method': average_syllable_length, 'output_type': 'numeric'},
) + DEFAULT_PROPERTIES

LONG_RUN_PROPERTIES = ['Toxicity', 'Fluency', 'Formality', 'Unique Noun Count']
ENGLISH_ONLY_PROPERTIES = ['Sentiment', 'Subjectivity', 'Toxicity', 'Fluency', 'Formality']
=======

LONG_RUN_PROPERTIES = ('Toxicity', 'Fluency', 'Formality', 'Unique Noun Count')
>>>>>>> a2b9fcec
LARGE_SAMPLE_SIZE = 10_000

ENGLISH_ONLY_PROPERTIES = (
    'Sentiment', 'Subjectivity', 'Toxicity',
    'Fluency', 'Formality', 'Readability Score',
    'Unique Noun Count'
)

<<<<<<< HEAD
def _get_text_properties(
    include_properties: Optional[List[str]] = None,
    ignore_properties: Optional[List[str]] = None
):
    """Return the default properties.

    Default properties are defined here and not outside the function so not to import all the packages
    if they are not needed.
    """
    all_properties = ALL_PROPERTIES
=======

def _select_properties(
    *,
    n_of_samples: int,
    include_properties: Optional[List[str]] = None,
    ignore_properties: Optional[List[str]] = None,
    include_long_calculation_properties: bool = False,
    device: Optional[str] = None,
) -> Sequence[TextProperty]:
    """Select properties."""
    properties = DEFAULT_PROPERTIES
>>>>>>> a2b9fcec

    if include_properties is not None and ignore_properties is not None:
        raise ValueError('Cannot use properties and ignore_properties parameters together.')
<<<<<<< HEAD
    elif include_properties is not None:
        properties = [prop for prop in all_properties if prop['name'] in include_properties]
=======

    if include_properties is not None:
        properties = [prop for prop in properties if prop['name'] in include_properties]
>>>>>>> a2b9fcec
    elif ignore_properties is not None:
        properties = [prop for prop in all_properties if prop['name'] not in ignore_properties]
    else:
        properties = DEFAULT_PROPERTIES

    if not include_long_calculation_properties:
        return [
            prop for prop in properties
            if prop['name'] not in LONG_RUN_PROPERTIES
        ]

    heavy_properties = [
        prop for prop in properties
        if prop['name'] in LONG_RUN_PROPERTIES
    ]

    if heavy_properties and n_of_samples > LARGE_SAMPLE_SIZE:
        h_prop_names = [
            prop['name']
            for prop in heavy_properties
        ]
        warning_message = (
            f'Calculating the properties {h_prop_names} on a large dataset may take a long time. '
            'Consider using a smaller sample size or running this code on better hardware.'
        )
        if device is None or device == 'cpu':
            warning_message += ' Consider using a GPU or a similar device to run these properties.'
        warnings.warn(warning_message, UserWarning)

    return properties


def calculate_builtin_properties(
    raw_text: Sequence[str],
    include_properties: Optional[List[str]] = None,
    ignore_properties: Optional[List[str]] = None,
    include_long_calculation_properties: bool = False,
    device: Optional[str] = None,
    models_storage: Union[pathlib.Path, str, None] = None
) -> Tuple[Dict[str, List[float]], Dict[str, str]]:
    """Calculate properties on provided text samples.

    Parameters
    ----------
    raw_text : Sequence[str]
        The text to calculate the properties for.
    include_properties : List[str], default None
        The properties to calculate. If None, all default properties will be calculated. Cannot be used together
        with ignore_properties parameter. Available properties are:
        ['Text Length', 'Average Word Length', 'Max Word Length', '% Special Characters', 'Language',
        'Sentiment', 'Subjectivity', 'Toxicity', 'Fluency', 'Formality', 'Lexical Density', 'Unique Noun Count',
        'Readability Score', 'Average Sentence Length']
        Note that the properties ['Toxicity', 'Fluency', 'Formality', 'Language', 'Unique Noun Count'] may
        take a long time to calculate. If include_long_calculation_properties is False, these properties will be
        ignored, even if they are in the include_properties parameter.
    ignore_properties : List[str], default None
        The properties to ignore. If None, no properties will be ignored. Cannot be used together with
        properties parameter.
    include_long_calculation_properties : bool, default False
        Whether to include properties that may take a long time to calculate. If False, these properties will be
        ignored, even if they are in the include_properties parameter.
    device : int, default None
        The device to use for the calculation. If None, the default device will be used.
    models_storage : Union[str, pathlib.Path, None], default None
        A directory to store the models.
        If not provided, models will be stored in `DEEPCHECKS_LIB_PATH/nlp/.nlp-models`.
        Also, if a folder already contains relevant resources they are not re-downloaded.

    Returns
    -------
    Dict[str, List[float]]
        A dictionary with the property name as key and a list of the property values for each text as value.
    Dict[str, str]
        A dictionary with the property name as key and the property's type as value.
    """
<<<<<<< HEAD
    raw_text = list(raw_text)
    text_properties = _get_text_properties(
=======
    text_properties = _select_properties(
>>>>>>> a2b9fcec
        include_properties=include_properties,
        ignore_properties=ignore_properties,
        device=device,
        include_long_calculation_properties=include_long_calculation_properties,
        n_of_samples=len(raw_text)
    )
<<<<<<< HEAD
    print(text_properties)

    if not include_long_calculation_properties:
        text_properties = [
            prop for prop in text_properties
            if prop['name'] not in LONG_RUN_PROPERTIES
        ]
    else:  # Check if the run may take a long time and warn
        heavy_properties = [prop for prop in text_properties if prop['name'] in LONG_RUN_PROPERTIES]
        if heavy_properties and len(raw_text) > LARGE_SAMPLE_SIZE:
            h_prop_names = [prop['name'] for prop in heavy_properties]
            warning_message = f'Calculating the properties {h_prop_names} on a large dataset may take a long time.' \
                              f' Consider using a smaller sample size or running this code on better hardware.'
            if device is None or device == 'cpu':
                warning_message += ' Consider using a GPU or a similar device to run these properties.'
=======
    properties_types = {
        it['name']: it['output_type']
        for it in text_properties
    }

    kwargs = dict(device=device, models_storage=models_storage)
    english_properties_names = set(ENGLISH_ONLY_PROPERTIES)
    text_properties_names = {it['name'] for it in text_properties}
    samples_language = None
    english_samples = []
    english_samples_mask = []
    calculated_properties = {}
>>>>>>> a2b9fcec

    if english_properties_names & text_properties_names:
        samples_language = run_available_kwargs(
            language,
            raw_text=raw_text,
            **kwargs
        )

<<<<<<< HEAD
    calculated_properties = {}
    for prop in text_properties:
        try:
            calculated_properties[prop['name']] = run_available_kwargs(
                prop['method'],
                raw_text=raw_text,
                device=device,
                models_storage=models_storage
            )
        except ImportError as e:
            warnings.warn(f'Failed to calculate property {prop["name"]}.\nError: {e}')
=======
        for lang, text in zip(samples_language, raw_text):
            if lang == 'en':
                english_samples.append(text)
                english_samples_mask.append(True)
            else:
                english_samples_mask.append(False)

        new_text_properties = []

        for prop in text_properties:
            if prop['name'] == 'Language':
                calculated_properties['Language'] = samples_language
            else:
                new_text_properties.append(prop)

        text_properties = new_text_properties

    warning_message = (
        'Failed to calculate property {0}. '
        'Dependencies required by property are not installed. '
        'Error:\n{1}'
    )

    progress_bar = create_progress_bar(
        iterable=list(text_properties),
        name='Text Properties Calculation',
        unit='Text Property'
    )

    # TODO: refactor
    for prop in progress_bar:
        progress_bar.set_postfix(
            {'Property': prop['name']},
            refresh=False
        )
        if prop['name'] not in english_properties_names:
            try:
                values = run_available_kwargs(prop['method'], raw_text=raw_text, **kwargs)
            except ImportError as e:
                warnings.warn(warning_message.format(prop['name'], str(e)))
                continue
            else:
                calculated_properties[prop['name']] = values
        else:
            try:
                values = run_available_kwargs(prop['method'], raw_text=english_samples, **kwargs)
            except ImportError as e:
                warnings.warn(warning_message.format(prop['name'], str(e)))
                continue
            else:
                result = []
                idx = 0
                fill_value = np.nan if prop['output_type'] == 'numeric' else None
                for mask in english_samples_mask:
                    if mask:
                        result.append(values[idx])
                        idx += 1
                    else:
                        result.append(fill_value)
                calculated_properties[prop['name']] = result
>>>>>>> a2b9fcec

    if not calculated_properties:
        raise RuntimeError('Failed to calculate any of the properties.')

    properties_types = {
<<<<<<< HEAD
        prop['name']: prop['output_type']
        for prop in text_properties
        if prop['name'] in calculated_properties
=======
        k: v
        for k, v in properties_types.items()
        if k in calculated_properties
>>>>>>> a2b9fcec
    }

    return calculated_properties, properties_types<|MERGE_RESOLUTION|>--- conflicted
+++ resolved
@@ -11,7 +11,6 @@
 """Module containing the text properties for the NLP module."""
 import importlib
 import pathlib
-import re
 import string
 import warnings
 from typing import Any, Callable, Dict, List, Optional, Sequence, Tuple, Union
@@ -29,7 +28,7 @@
 from deepchecks.utils.function import run_available_kwargs
 from deepchecks.utils.ipython import create_progress_bar
 
-__all__ = ['calculate_builtin_properties']
+__all__ = ['calculate_default_properties']
 
 
 MODELS_STORAGE = pathlib.Path(__file__).absolute().parent / '.nlp-models'
@@ -449,22 +448,6 @@
     return result
 
 
-<<<<<<< HEAD
-def count_unique_urls(raw_text: Sequence[str]) -> List[str]:
-    """Return a list of integers denoting the number of unique URLS per text sample."""
-    url_pattern = r'https?://(?:[-\w.]|(?:%[\da-fA-F]{2}))+'
-
-    return [len(set(re.findall(url_pattern, text))) if not pd.isna(text) else 0 for text in raw_text]
-
-
-def count_unique_email_addresses(raw_text: Sequence[str]) -> List[str]:
-    """Return a list of integers denoting the number of unique email addresses per text sample."""
-    email_pattern = r'\b[A-Za-z0-9._%+-]+@[A-Za-z0-9.-]+\.[A-Za-z]{2,}\b'
-    return [len(set(re.findall(email_pattern, text))) if not pd.isna(text) else 0 for text in raw_text]
-
-
-DEFAULT_PROPERTIES = (
-=======
 class TextProperty(TypedDict):
     name: str
     method: Callable[..., Sequence[Any]]
@@ -472,7 +455,6 @@
 
 
 DEFAULT_PROPERTIES: Tuple[TextProperty, ...] = (
->>>>>>> a2b9fcec
     {'name': 'Text Length', 'method': text_length, 'output_type': 'numeric'},
     {'name': 'Average Word Length', 'method': average_word_length, 'output_type': 'numeric'},
     {'name': 'Max Word Length', 'method': max_word_length, 'output_type': 'numeric'},
@@ -489,20 +471,8 @@
     {'name': 'Average Sentence Length', 'method': average_sentence_length, 'output_type': 'numeric'},
 )
 
-<<<<<<< HEAD
-ALL_PROPERTIES = (
-    {'name': 'Count Unique URLs', 'method': count_unique_urls, 'output_type': 'numeric'},
-    {'name': 'Count Unique Email Address', 'method': count_unique_email_addresses, 'output_type': 'numeric'},
-    # {'name': 'Count Unique Syllables', 'method': count_unique_syllables, 'output_type': 'numeric'},
-    # {'name': 'Average Syllable Length', 'method': average_syllable_length, 'output_type': 'numeric'},
-) + DEFAULT_PROPERTIES
-
-LONG_RUN_PROPERTIES = ['Toxicity', 'Fluency', 'Formality', 'Unique Noun Count']
-ENGLISH_ONLY_PROPERTIES = ['Sentiment', 'Subjectivity', 'Toxicity', 'Fluency', 'Formality']
-=======
 
 LONG_RUN_PROPERTIES = ('Toxicity', 'Fluency', 'Formality', 'Unique Noun Count')
->>>>>>> a2b9fcec
 LARGE_SAMPLE_SIZE = 10_000
 
 ENGLISH_ONLY_PROPERTIES = (
@@ -511,18 +481,6 @@
     'Unique Noun Count'
 )
 
-<<<<<<< HEAD
-def _get_text_properties(
-    include_properties: Optional[List[str]] = None,
-    ignore_properties: Optional[List[str]] = None
-):
-    """Return the default properties.
-
-    Default properties are defined here and not outside the function so not to import all the packages
-    if they are not needed.
-    """
-    all_properties = ALL_PROPERTIES
-=======
 
 def _select_properties(
     *,
@@ -534,22 +492,14 @@
 ) -> Sequence[TextProperty]:
     """Select properties."""
     properties = DEFAULT_PROPERTIES
->>>>>>> a2b9fcec
 
     if include_properties is not None and ignore_properties is not None:
         raise ValueError('Cannot use properties and ignore_properties parameters together.')
-<<<<<<< HEAD
-    elif include_properties is not None:
-        properties = [prop for prop in all_properties if prop['name'] in include_properties]
-=======
 
     if include_properties is not None:
         properties = [prop for prop in properties if prop['name'] in include_properties]
->>>>>>> a2b9fcec
     elif ignore_properties is not None:
-        properties = [prop for prop in all_properties if prop['name'] not in ignore_properties]
-    else:
-        properties = DEFAULT_PROPERTIES
+        properties = [prop for prop in properties if prop['name'] not in ignore_properties]
 
     if not include_long_calculation_properties:
         return [
@@ -578,7 +528,7 @@
     return properties
 
 
-def calculate_builtin_properties(
+def calculate_default_properties(
     raw_text: Sequence[str],
     include_properties: Optional[List[str]] = None,
     ignore_properties: Optional[List[str]] = None,
@@ -621,35 +571,13 @@
     Dict[str, str]
         A dictionary with the property name as key and the property's type as value.
     """
-<<<<<<< HEAD
-    raw_text = list(raw_text)
-    text_properties = _get_text_properties(
-=======
     text_properties = _select_properties(
->>>>>>> a2b9fcec
         include_properties=include_properties,
         ignore_properties=ignore_properties,
         device=device,
         include_long_calculation_properties=include_long_calculation_properties,
         n_of_samples=len(raw_text)
     )
-<<<<<<< HEAD
-    print(text_properties)
-
-    if not include_long_calculation_properties:
-        text_properties = [
-            prop for prop in text_properties
-            if prop['name'] not in LONG_RUN_PROPERTIES
-        ]
-    else:  # Check if the run may take a long time and warn
-        heavy_properties = [prop for prop in text_properties if prop['name'] in LONG_RUN_PROPERTIES]
-        if heavy_properties and len(raw_text) > LARGE_SAMPLE_SIZE:
-            h_prop_names = [prop['name'] for prop in heavy_properties]
-            warning_message = f'Calculating the properties {h_prop_names} on a large dataset may take a long time.' \
-                              f' Consider using a smaller sample size or running this code on better hardware.'
-            if device is None or device == 'cpu':
-                warning_message += ' Consider using a GPU or a similar device to run these properties.'
-=======
     properties_types = {
         it['name']: it['output_type']
         for it in text_properties
@@ -662,7 +590,6 @@
     english_samples = []
     english_samples_mask = []
     calculated_properties = {}
->>>>>>> a2b9fcec
 
     if english_properties_names & text_properties_names:
         samples_language = run_available_kwargs(
@@ -671,19 +598,6 @@
             **kwargs
         )
 
-<<<<<<< HEAD
-    calculated_properties = {}
-    for prop in text_properties:
-        try:
-            calculated_properties[prop['name']] = run_available_kwargs(
-                prop['method'],
-                raw_text=raw_text,
-                device=device,
-                models_storage=models_storage
-            )
-        except ImportError as e:
-            warnings.warn(f'Failed to calculate property {prop["name"]}.\nError: {e}')
-=======
         for lang, text in zip(samples_language, raw_text):
             if lang == 'en':
                 english_samples.append(text)
@@ -744,21 +658,14 @@
                     else:
                         result.append(fill_value)
                 calculated_properties[prop['name']] = result
->>>>>>> a2b9fcec
 
     if not calculated_properties:
         raise RuntimeError('Failed to calculate any of the properties.')
 
     properties_types = {
-<<<<<<< HEAD
-        prop['name']: prop['output_type']
-        for prop in text_properties
-        if prop['name'] in calculated_properties
-=======
         k: v
         for k, v in properties_types.items()
         if k in calculated_properties
->>>>>>> a2b9fcec
     }
 
     return calculated_properties, properties_types