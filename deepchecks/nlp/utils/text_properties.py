# ----------------------------------------------------------------------------
# Copyright (C) 2021-2023 Deepchecks (https://www.deepchecks.com)
#
# This file is part of Deepchecks.
# Deepchecks is distributed under the terms of the GNU Affero General
# Public License (version 3 or later).
# You should have received a copy of the GNU Affero General Public License
# along with Deepchecks.  If not, see <http://www.gnu.org/licenses/>.
# ----------------------------------------------------------------------------
#
"""Module containing the text properties for the NLP module."""
import importlib
import pathlib
import string
import warnings
from typing import Dict, List, Optional, Sequence, Tuple

import numpy as np
import textblob

from deepchecks.utils.function import run_available_kwargs

__all__ = ['calculate_default_properties']


ONNX_MODELS_STORAGE = pathlib.Path(__file__).absolute().parent / '.onnx-nlp-models'


def _import_optional_property_dependency(
    module: str,
    property_name: str,
    package_name: Optional[str] = None,
    error_template: Optional[str] = None
):
    try:
        lib = importlib.import_module(module)
    except ImportError as error:
        package_name = package_name or module.split('.', maxsplit=1)[0]
        error_template = error_template or (
            'property {property_name} requires the {package_name} python package. '
            'To get it, run:\n'
            '>> pip install {package_name}\n\n'
            'You may install dependencies for all text properties by running:\n'
            '>> pip install deepchecks[nlp-properties]\n'
        )
        raise ImportError(error_template.format(
            property_name=property_name,
            package_name=package_name
        )) from error
    else:
        return lib


def get_transformer_model(
    property_name: str,
    model_name: str,
    device: Optional[str] = None,
    quantize_model: bool = False
):
    """Get the transformer model and decide if to use optimum.onnxruntime.

    optimum.onnxruntime is used to optimize running times on CPU.
    """
    if device not in (None, 'cpu'):
        transformers = _import_optional_property_dependency('transformers', property_name=property_name)
        # TODO: quantize if 'quantize_model' is True
        return transformers.AutoModelForSequenceClassification.from_pretrained(model_name)

    onnx = _import_optional_property_dependency(
        'optimum.onnxruntime',
        property_name=property_name,
        error_template=(
            f'The device was set to {device} while computing the {property_name} property,'
            'in which case deepchecks resorts to accelerating the inference by using optimum,'
            'bit it is not installed. Either:\n'
            '\t- Set the device according to your hardware;\n'
            '\t- Install optimum by running "pip install optimum";\n'
            '\t- Install all dependencies needed for text properties by running '
            '"pip install deepchecks[nlp-properties]";\n'
        )
    )

    if quantize_model is False:
        model_path = ONNX_MODELS_STORAGE / model_name

        if model_path.exists():
            return onnx.ORTModelForSequenceClassification.from_pretrained(model_path)

        model = onnx.ORTModelForSequenceClassification.from_pretrained(
            model_name,
            export=True
        )
        # NOTE:
        # 'optimum', after exporting/converting a model to the ONNX format,
        # does not store it onto disk we need to save it now to not reconvert
        # it each time
        model.save_pretrained(model_path)
        return model

    model_path = ONNX_MODELS_STORAGE / 'quantized' / model_name

    if model_path.exists():
        return onnx.ORTModelForSequenceClassification.from_pretrained(model_path)

    not_quantized_model = get_transformer_model(property_name, model_name, device, quantize_model=False)
    quantizer = onnx.ORTQuantizer.from_pretrained(not_quantized_model)

    quantizer.quantize(
        save_dir=model_path,
        # TODO: make it possible to provide a config as a parameter
        quantization_config=onnx.configuration.AutoQuantizationConfig.avx512_vnni(
            is_static=False,
            per_channel=False
        )
    )
    return onnx.ORTModelForSequenceClassification.from_pretrained(model_path)


def get_transformer_pipeline(property_name: str, model_name: str, device: Optional[str] = None):
    """Return a transformers pipeline for the given model name."""
    transformers = _import_optional_property_dependency('transformers', property_name=property_name)
    tokenizer = transformers.AutoTokenizer.from_pretrained(model_name)
    model = get_transformer_model(property_name, model_name, device)
    return transformers.pipeline('text-classification', model=model, tokenizer=tokenizer, device=device)


def text_length(raw_text: Sequence[str]) -> List[int]:
    """Return list of integers of text lengths."""
    return [len(text) for text in raw_text]


def word_length(raw_text: Sequence[str]) -> List[int]:  # Not yet used as returns list per sample and not number
    """Return list of integers of word lengths."""
    return [len(word) for text in raw_text for word in text.split()]


def average_word_length(raw_text: Sequence[str]) -> List[float]:
    """Return list of floats of average word length."""
    return [np.mean([len(word) for word in text.split()]) for text in raw_text]


def percentage_special_characters(raw_text: Sequence[str]) -> List[float]:
    """Return list of floats of percentage of special characters."""
    return [len([c for c in text if c in string.punctuation]) / len(text) for text in raw_text]


def max_word_length(raw_text: Sequence[str]) -> List[int]:
    """Return list of integers of max word length."""
    return [max([len(word) for word in text.split()]) for text in raw_text]


def language(raw_text: Sequence[str]) -> List[str]:
    """Return list of strings of language."""
<<<<<<< HEAD
    try:
        import langdetect  # pylint: disable=import-outside-toplevel
        from langdetect import DetectorFactory  # pylint: disable=import-outside-toplevel
        DetectorFactory.seed = 42
    except ImportError as e:
        raise property_import_error('language', 'langdetect') from e

    result = []
    for text in raw_text:
        try:
            result.append(langdetect.detect(text))
        except langdetect.lang_detect_exception.LangDetectException:
            result.append(np.nan)
    return result
=======
    langdetect = _import_optional_property_dependency(module='langdetect', property_name='language')
    langdetect.DetectorFactory.seed = 42
    return [langdetect.detect(text) for text in raw_text]
>>>>>>> a0848527


def sentiment(raw_text: Sequence[str]) -> List[str]:
    """Return list of floats of sentiment."""
    return [textblob.TextBlob(text).sentiment.polarity for text in raw_text]


def subjectivity(raw_text: Sequence[str]) -> List[str]:
    """Return list of floats of subjectivity."""
    return [textblob.TextBlob(text).sentiment.subjectivity for text in raw_text]


def toxicity(raw_text: Sequence[str], device: Optional[int] = None) -> List[float]:
    """Return list of floats of toxicity."""
    model_name = 'unitary/toxic-bert'
    classifier = get_transformer_pipeline('toxicity', model_name, device=device)
    return [x['score'] for x in classifier(raw_text)]


def fluency(raw_text: Sequence[str], device: Optional[int] = None) -> List[float]:
    """Return list of floats of fluency."""
    model_name = 'prithivida/parrot_fluency_model'
    classifier = get_transformer_pipeline('fluency', model_name, device=device)
    return [x['score'] if x['label'] == 'LABEL_1' else 1 - x['score'] for x in classifier(raw_text)]


def formality(raw_text: Sequence[str], device: Optional[int] = None) -> List[float]:
    """Return list of floats of formality."""
    model_name = 's-nlp/roberta-base-formality-ranker'
    classifier = get_transformer_pipeline('formality', model_name, device=device)
    return [x['score'] if x['label'] == 'formal' else 1 - x['score'] for x in classifier(raw_text)]


DEFAULT_PROPERTIES = (
    {'name': 'Text Length', 'method': text_length, 'output_type': 'numeric'},
    {'name': 'Average Word Length', 'method': average_word_length, 'output_type': 'numeric'},
    {'name': 'Max Word Length', 'method': max_word_length, 'output_type': 'numeric'},
    {'name': '% Special Characters', 'method': percentage_special_characters, 'output_type': 'numeric'},
    {'name': 'Language', 'method': language, 'output_type': 'categorical'},
    {'name': 'Sentiment', 'method': sentiment, 'output_type': 'numeric'},
    {'name': 'Subjectivity', 'method': subjectivity, 'output_type': 'numeric'},
    {'name': 'Toxicity', 'method': toxicity, 'output_type': 'numeric'},
    {'name': 'Fluency', 'method': fluency, 'output_type': 'numeric'},
    {'name': 'Formality', 'method': formality, 'output_type': 'numeric'}
)

LONG_RUN_PROPERTIES = ['Toxicity', 'Fluency', 'Formality', 'Language']
ENGLISH_ONLY_PROPERTIES = ['Sentiment', 'Subjectivity', 'Toxicity', 'Fluency', 'Formality']
LARGE_SAMPLE_SIZE = 10_000


def _get_default_properties(
    include_properties: Optional[List[str]] = None,
    ignore_properties: Optional[List[str]] = None
):
    """Return the default properties.

    Default properties are defined here and not outside the function so not to import all the packages
    if they are not needed.
    """
    properties = DEFAULT_PROPERTIES

    # Filter by properties or ignore_properties:
    if include_properties is not None and ignore_properties is not None:
        raise ValueError('Cannot use properties and ignore_properties parameters together.')
    elif include_properties is not None:
        properties = [prop for prop in properties if prop['name'] in include_properties]
    elif ignore_properties is not None:
        properties = [prop for prop in properties if prop['name'] not in ignore_properties]

    return properties


def calculate_default_properties(
    raw_text: Sequence[str],
    include_properties: Optional[List[str]] = None,
    ignore_properties: Optional[List[str]] = None,
    include_long_calculation_properties: Optional[bool] = False,
    device: Optional[str] = None
) -> Tuple[Dict[str, List[float]], Dict[str, str]]:
    """Calculate properties on provided text samples.

    Parameters
    ----------
    raw_text : Sequence[str]
        The text to calculate the properties for.
    include_properties : List[str], default None
        The properties to calculate. If None, all default properties will be calculated. Cannot be used together
        with ignore_properties parameter. Available properties are:
        ['Text Length', 'Average Word Length', 'Max Word Length', '% Special Characters', 'Language',
        'Sentiment', 'Subjectivity', 'Toxicity', 'Fluency', 'Formality']
        Note that the properties ['Toxicity', 'Fluency', 'Formality', 'Language'] may take a long time to calculate. If
        include_long_calculation_properties is False, these properties will be ignored, even if they are in the
        include_properties parameter.
    ignore_properties : List[str], default None
        The properties to ignore. If None, no properties will be ignored. Cannot be used together with
        properties parameter.
    include_long_calculation_properties : bool, default False
        Whether to include properties that may take a long time to calculate. If False, these properties will be
        ignored, even if they are in the include_properties parameter.
    device : int, default None
        The device to use for the calculation. If None, the default device will be used.

    Returns
    -------
    Dict[str, List[float]]
        A dictionary with the property name as key and a list of the property values for each text as value.
    Dict[str, str]
        A dictionary with the property name as key and the property's type as value.
    """
    default_text_properties = _get_default_properties(include_properties=include_properties,
                                                      ignore_properties=ignore_properties)

    if not include_long_calculation_properties:
        default_text_properties = [prop for prop in default_text_properties if prop['name'] not in LONG_RUN_PROPERTIES]
    else:  # Check if the run may take a long time and warn
        heavy_properties = [prop for prop in default_text_properties if prop['name'] in LONG_RUN_PROPERTIES]
        if heavy_properties and len(raw_text) > LARGE_SAMPLE_SIZE:
            h_prop_names = [prop['name'] for prop in heavy_properties]
            warning_message = f'Calculating the properties {h_prop_names} on a large dataset may take a long time.' \
                              f' Consider using a smaller sample size or running this code on better hardware.'
            if device is None or device == 'cpu':
                warning_message += ' Consider using a GPU or a similar device to run these properties.'

            warnings.warn(warning_message, UserWarning)

    calculated_properties = {}
    for prop in default_text_properties:
        try:
            res = run_available_kwargs(prop['method'], raw_text=raw_text, device=device)
            calculated_properties[prop['name']] = res
        except ImportError as e:
            warnings.warn(f'Failed to calculate property {prop["name"]}.\nError: {e}')
    if not calculated_properties:
        raise RuntimeError('Failed to calculate any of the properties.')

    properties_types = {prop['name']: prop['output_type'] for prop in default_text_properties
                        if prop['name'] in calculated_properties}  # TODO: Add tests

    return calculated_properties, properties_types<|MERGE_RESOLUTION|>--- conflicted
+++ resolved
@@ -151,13 +151,8 @@
 
 def language(raw_text: Sequence[str]) -> List[str]:
     """Return list of strings of language."""
-<<<<<<< HEAD
-    try:
-        import langdetect  # pylint: disable=import-outside-toplevel
-        from langdetect import DetectorFactory  # pylint: disable=import-outside-toplevel
-        DetectorFactory.seed = 42
-    except ImportError as e:
-        raise property_import_error('language', 'langdetect') from e
+    langdetect = _import_optional_property_dependency(module='langdetect', property_name='language')
+    langdetect.DetectorFactory.seed = 42
 
     result = []
     for text in raw_text:
@@ -166,11 +161,6 @@
         except langdetect.lang_detect_exception.LangDetectException:
             result.append(np.nan)
     return result
-=======
-    langdetect = _import_optional_property_dependency(module='langdetect', property_name='language')
-    langdetect.DetectorFactory.seed = 42
-    return [langdetect.detect(text) for text in raw_text]
->>>>>>> a0848527
 
 
 def sentiment(raw_text: Sequence[str]) -> List[str]:
