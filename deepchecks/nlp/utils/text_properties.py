--- conflicted
+++ resolved
@@ -11,11 +11,7 @@
 """Module containing the text properties for the NLP module."""
 import string
 import warnings
-<<<<<<< HEAD
-from typing import Dict, List, Sequence, Tuple
-=======
-from typing import Dict, List, Optional, Sequence
->>>>>>> 20725f9d
+from typing import Dict, List, Optional, Sequence, Tuple
 
 import numpy as np
 
@@ -28,9 +24,6 @@
     """Raise an ImportError for a property that requires a package."""
     return ImportError(
         f'property {property_name} requires the {package_name} python package. '
-<<<<<<< HEAD
-        f'To get it, run "pip install {package_name}".')
-=======
         f'To get it, run "pip install {package_name}". You may install the dependencies for all text properties '
         f'by running "pip install deepchecks[nlp-properties]"')
 
@@ -68,7 +61,6 @@
     tokenizer = AutoTokenizer.from_pretrained(model_name)
     model = get_transformer_model(property_name, model_name, device)
     return pipeline('text-classification', model=model, tokenizer=tokenizer, device=device)
->>>>>>> 20725f9d
 
 
 def text_length(raw_text: Sequence[str]) -> List[int]:
@@ -91,14 +83,11 @@
     return [len([c for c in text if c in string.punctuation]) / len(text) for text in raw_text]
 
 
-<<<<<<< HEAD
 def max_word_length(raw_text: Sequence[str]) -> List[int]:
     """Return list of integers of max word length."""
     return [max([len(word) for word in text.split()]) for text in raw_text]
 
 
-=======
->>>>>>> 20725f9d
 def language(raw_text: Sequence[str]) -> List[str]:
     """Return list of strings of language."""
     try:
@@ -153,17 +142,9 @@
 
 
 DEFAULT_PROPERTIES = [
-<<<<<<< HEAD
-    {'name': 'text_length', 'method': text_length, 'output_type': 'numeric'},
-    {'name': 'average_word_length', 'method': average_word_length, 'output_type': 'numeric'},
-    {'name': 'percentage_special_characters', 'method': percentage_special_characters, 'output_type': 'numeric'},
-    {'name': 'Max Word Length', 'method': max_word_length, 'output_type': 'numeric'},
-    {'name': 'language', 'method': language, 'output_type': 'categorical'},
-    {'name': 'sentiment', 'method': sentiment, 'output_type': 'numeric'},
-    {'name': 'subjectivity', 'method': subjectivity, 'output_type': 'numeric'},
-=======
     {'name': 'Text Length', 'method': text_length, 'output_type': 'numeric'},
     {'name': 'Average Word Length', 'method': average_word_length, 'output_type': 'numeric'},
+    {'name': 'Max Word Length', 'method': max_word_length, 'output_type': 'numeric'},
     {'name': '% Special Characters', 'method': percentage_special_characters, 'output_type': 'numeric'},
     {'name': 'Language', 'method': language, 'output_type': 'categorical'},
     {'name': 'Sentiment', 'method': sentiment, 'output_type': 'numeric'},
@@ -171,7 +152,6 @@
     {'name': 'Toxicity', 'method': toxicity, 'output_type': 'numeric'},
     {'name': 'Fluency', 'method': fluency, 'output_type': 'numeric'},
     {'name': 'Formality', 'method': formality, 'output_type': 'numeric'}
->>>>>>> 20725f9d
 ]
 
 
@@ -199,14 +179,9 @@
     return ret_properties
 
 
-<<<<<<< HEAD
-def calculate_default_properties(raw_text: Sequence[str], include_properties: List[str] = None,
-                                 ignore_properties: List[str] = None) -> Tuple[Dict[str, List[float]], Dict[str, str]]:
-=======
 def calculate_default_properties(raw_text: Sequence[str], include_properties: Optional[List[str]] = None,
                                  ignore_properties: Optional[List[str]] = None, device: Optional[str] = None
-                                 ) -> Dict[str, List[float]]:
->>>>>>> 20725f9d
+                                 ) -> Tuple[Dict[str, List[float]], Dict[str, str]]:
     """Return list of dictionaries of text properties.
 
     Params:
@@ -224,6 +199,8 @@
     Returns:
         Dict[str, List[float]]
             A dictionary with the property name as key and a list of the property values for each text as value.
+        Dict[str, str]
+            A dictionary with the property name as key and the property's type as value.
     """
     default_text_properties = _get_default_properties(include_properties=include_properties,
                                                       ignore_properties=ignore_properties)
