# ----------------------------------------------------------------------------
# Copyright (C) 2021-2023 Deepchecks (https://www.deepchecks.com)
#
# This file is part of Deepchecks.
# Deepchecks is distributed under the terms of the GNU Affero General
# Public License (version 3 or later).
# You should have received a copy of the GNU Affero General Public License
# along with Deepchecks.  If not, see <http://www.gnu.org/licenses/>.
# ----------------------------------------------------------------------------
#
"""Module containing the text properties for the NLP module."""
import importlib
import pathlib
import string
import warnings
from typing import Any, Callable, Dict, List, Optional, Sequence, Tuple, Union

import numpy as np
import pandas as pd
import requests
import textblob
from nltk import corpus
from nltk import download as nltk_download
<<<<<<< HEAD
from typing_extensions import TypedDict
=======
from nltk import sent_tokenize, word_tokenize
>>>>>>> 63606dee

from deepchecks.nlp.utils.text import remove_punctuation
from deepchecks.utils.function import run_available_kwargs

__all__ = ['calculate_default_properties']


MODELS_STORAGE = pathlib.Path(__file__).absolute().parent / '.nlp-models'
FASTTEXT_LANG_MODEL = 'https://dl.fbaipublicfiles.com/fasttext/supervised-models/lid.176.bin'


def _import_optional_property_dependency(
    module: str,
    property_name: str,
    package_name: Optional[str] = None,
    error_template: Optional[str] = None
):
    try:
        lib = importlib.import_module(module)
    except ImportError as error:
        package_name = package_name or module.split('.', maxsplit=1)[0]
        error_template = error_template or (
            'property {property_name} requires the {package_name} python package. '
            'To get it, run:\n'
            '>> pip install {package_name}\n\n'
            'You may install dependencies for all text properties by running:\n'
            '>> pip install deepchecks[nlp-properties]\n'
        )
        raise ImportError(error_template.format(
            property_name=property_name,
            package_name=package_name
        )) from error
    else:
        return lib


def get_creat_model_storage(models_storage: Union[pathlib.Path, str, None] = None):
    """Get the models storage directory and create it if needed."""
    if models_storage is None:
        models_storage = MODELS_STORAGE
    else:
        if isinstance(models_storage, str):
            models_storage = pathlib.Path(models_storage)
        if not isinstance(models_storage, pathlib.Path):
            raise ValueError(
                f'Unexpected type of the "models_storage" parameter - {type(models_storage)}'
            )
        if not models_storage.exists():
            models_storage.mkdir(parents=True)
        if not models_storage.is_dir():
            raise ValueError('"model_storage" expected to be a directory')

    return models_storage


def get_transformer_model(
    property_name: str,
    model_name: str,
    device: Optional[str] = None,
    quantize_model: bool = False,
    models_storage: Union[pathlib.Path, str, None] = None
):
    """Get the transformer model and decide if to use optimum.onnxruntime.

    optimum.onnxruntime is used to optimize running times on CPU.
    """
    models_storage = get_creat_model_storage(models_storage)

    if device not in (None, 'cpu'):
        transformers = _import_optional_property_dependency('transformers', property_name=property_name)
        # TODO: quantize if 'quantize_model' is True
        return transformers.AutoModelForSequenceClassification.from_pretrained(
            model_name,
            cache_dir=models_storage
        )

    onnx = _import_optional_property_dependency(
        'optimum.onnxruntime',
        property_name=property_name,
        error_template=(
            f'The device was set to {device} while computing the {property_name} property,'
            'in which case deepchecks resorts to accelerating the inference by using optimum,'
            'bit it is not installed. Either:\n'
            '\t- Set the device according to your hardware;\n'
            '\t- Install optimum by running "pip install optimum";\n'
            '\t- Install all dependencies needed for text properties by running '
            '"pip install deepchecks[nlp-properties]";\n'
        )
    )

    if quantize_model is False:
        model_path = models_storage / 'onnx' / model_name

        if model_path.exists():
            return onnx.ORTModelForSequenceClassification.from_pretrained(model_path)

        model = onnx.ORTModelForSequenceClassification.from_pretrained(
            model_name,
            export=True,
            cache_dir=models_storage
        )
        # NOTE:
        # 'optimum', after exporting/converting a model to the ONNX format,
        # does not store it onto disk we need to save it now to not reconvert
        # it each time
        model.save_pretrained(model_path)
        return model

    model_path = models_storage / 'onnx' / 'quantized' / model_name

    if model_path.exists():
        return onnx.ORTModelForSequenceClassification.from_pretrained(model_path)

    not_quantized_model = get_transformer_model(
        property_name,
        model_name,
        device,
        quantize_model=False,
        models_storage=models_storage
    )

    quantizer = onnx.ORTQuantizer.from_pretrained(not_quantized_model)

    quantizer.quantize(
        save_dir=model_path,
        # TODO: make it possible to provide a config as a parameter
        quantization_config=onnx.configuration.AutoQuantizationConfig.avx512_vnni(
            is_static=False,
            per_channel=False
        )
    )
    return onnx.ORTModelForSequenceClassification.from_pretrained(model_path)


def get_transformer_pipeline(
    property_name: str,
    model_name: str,
    device: Optional[str] = None,
    models_storage: Union[pathlib.Path, str, None] = None
):
    """Return a transformers pipeline for the given model name."""
    transformers = _import_optional_property_dependency('transformers', property_name=property_name)
    tokenizer = transformers.AutoTokenizer.from_pretrained(model_name)
    model = get_transformer_model(
        property_name=property_name,
        model_name=model_name,
        device=device,
        models_storage=models_storage
    )
    return transformers.pipeline(
        'text-classification',
        model=model,
        tokenizer=tokenizer,
        device=device
    )


def text_length(raw_text: Sequence[str]) -> List[int]:
    """Return list of integers of text lengths."""
    return [len(text) for text in raw_text]


def word_length(raw_text: Sequence[str]) -> List[int]:  # Not yet used as returns list per sample and not number
    """Return list of integers of word lengths."""
    return [len(word) for text in raw_text for word in text.split()]


def average_word_length(raw_text: Sequence[str]) -> List[float]:
    """Return list of floats of average word length."""
    return [np.mean([len(word) for word in text.split()]) for text in raw_text]


def percentage_special_characters(raw_text: Sequence[str]) -> List[float]:
    """Return list of floats of percentage of special characters."""
    return [len([c for c in text if c in string.punctuation]) / len(text) for text in raw_text]


def max_word_length(raw_text: Sequence[str]) -> List[int]:
    """Return list of integers of max word length."""
    result = []
    for text in raw_text:
        words = text.split()
        if not words: continue
        result.append(max(len(w) for w in words))
    return result


def language(
    raw_text: Sequence[str],
    models_storage: Union[pathlib.Path, str, None] = None,
    lang_certainty_threshold: float = 0.8
) -> List[str]:
    """Return list of strings of language."""
    fasttext = _import_optional_property_dependency(module='fasttext', property_name='language')

    model_name = FASTTEXT_LANG_MODEL.rsplit('/', maxsplit=1)[-1]
    model_path = get_creat_model_storage(models_storage)
    model_path = model_path / 'fasttext'

    if not model_path.exists():
        model_path.mkdir(parents=True)

    model_path = model_path / model_name

    # Save the model to a file
    if not model_path.exists():
        response = requests.get(FASTTEXT_LANG_MODEL, timeout=240)
        if response.status_code != 200:
            raise RuntimeError("Failed to donwload fasttext model")
        model_path.write_bytes(response.content)

    # This weird code is to suppress a warning from fasttext about a deprecated function
    try:
        fasttext.FastText.eprint = lambda *args, **kwargs: None
        model = fasttext.load_model(str(model_path))
    except Exception as exp:
        raise exp

    # Predictions are the first prediction (k=1), only if the probability is above the threshold
    predictions = model.predict(list(raw_text), k=1, threshold=lang_certainty_threshold)

    # x is empty for detection below threshold
    # TODO: why nan and not None?
    language_codes = [x[0].replace('__label__', '') if x else np.nan for x in predictions[0]]

    return language_codes


def sentiment(raw_text: Sequence[str]) -> List[str]:
    """Return list of floats of sentiment."""
    return [textblob.TextBlob(text).sentiment.polarity for text in raw_text]


def subjectivity(raw_text: Sequence[str]) -> List[str]:
    """Return list of floats of subjectivity."""
    return [textblob.TextBlob(text).sentiment.subjectivity for text in raw_text]


def toxicity(
    raw_text: Sequence[str],
    device: Optional[int] = None,
    models_storage: Union[pathlib.Path, str, None] = None
) -> List[float]:
    """Return list of floats of toxicity."""
    model_name = 'unitary/toxic-bert'
    classifier = get_transformer_pipeline(
        'toxicity',
        model_name,
        device=device,
        models_storage=models_storage
    )
    return [x['score'] for x in classifier(raw_text)]


def fluency(
    raw_text: Sequence[str],
    device: Optional[int] = None,
    models_storage: Union[pathlib.Path, str, None] = None
) -> List[float]:
    """Return list of floats of fluency."""
    model_name = 'prithivida/parrot_fluency_model'
    classifier = get_transformer_pipeline(
        'fluency',
        model_name,
        device=device,
        models_storage=models_storage
    )
    return [x['score'] if x['label'] == 'LABEL_1' else 1 - x['score'] for x in classifier(raw_text)]


def formality(
    raw_text: Sequence[str],
    device: Optional[int] = None,
    models_storage: Union[pathlib.Path, str, None] = None
) -> List[float]:
    """Return list of floats of formality."""
    model_name = 's-nlp/roberta-base-formality-ranker'
    classifier = get_transformer_pipeline(
        'formality',
        model_name,
        device=device,
        models_storage=models_storage
    )
    return [x['score'] if x['label'] == 'formal' else 1 - x['score'] for x in classifier(raw_text)]


def lexical_density(raw_text: Sequence[str]) -> List[str]:
    """Return a list of floats of lexical density per text sample.

    Lexical density is the percentage of unique words in a given text. For more
    information: https://en.wikipedia.org/wiki/Lexical_density
    """
    if not nltk_download('punkt', quiet=True):
        warnings.warn('nltk punkt not found, lexical density cannot be calculated.'
                      ' Please check your internet connection.', UserWarning)
        return [np.nan] * len(raw_text)
    result = []
    for text in raw_text:
        if not pd.isna(text):
            all_words = textblob.TextBlob(text).words
            total_words = len(all_words)
            total_unique_words = len(set(all_words))
            text_lexical_density = round(total_unique_words * 100 / total_words, 2)
            result.append(text_lexical_density)
        else:
            result.append(np.nan)
    return result


def unique_noun_count(raw_text: Sequence[str]) -> List[str]:
    """Return a list of integers of number of unique noun words in the text."""
    if not nltk_download('averaged_perceptron_tagger', quiet=True):
        warnings.warn('nltk averaged_perceptron_tagger not found, unique noun count cannot be calculated.'
                      ' Please check your internet connection.', UserWarning)
        return [np.nan] * len(raw_text)
    result = []
    for text in raw_text:
        if not pd.isna(text):
            unique_words_with_tags = set(textblob.TextBlob(text).tags)
            result.append(sum(1 for (_, tag) in unique_words_with_tags if tag.startswith('N')))
        else:
            result.append(np.nan)
    return result


<<<<<<< HEAD
class TextProperty(TypedDict):
    name: str
    method: Callable[..., Sequence[Any]]
    output_type: str


DEFAULT_PROPERTIES: Tuple[TextProperty, ...] = (
=======
def readability_score(raw_text: Sequence[str]) -> List[str]:
    """Return a list of floats of Flesch Reading-Ease score per text sample.

    In the Flesch reading-ease test, higher scores indicate material that is easier to read
    whereas lower numbers mark texts that are more difficult to read. For more information:
    https://en.wikipedia.org/wiki/Flesch%E2%80%93Kincaid_readability_tests#Flesch_reading_ease
    """
    if not nltk_download('punkt', quiet=True):
        warnings.warn('nltk punkt not found, readability score cannot be calculated.'
                      ' Please check your internet connection.', UserWarning)
        return [np.nan] * len(raw_text)
    if not nltk_download('cmudict', quiet=True):
        warnings.warn('nltk cmudict not found, readability score cannot be calculated.'
                      ' Please check your internet connection.', UserWarning)
        return [np.nan] * len(raw_text)
    result = []
    cmudict_dict = corpus.cmudict.dict()
    for text in raw_text:
        if not pd.isna(text):
            sentence_count = len(sent_tokenize(text))
            text = remove_punctuation(text)
            words = word_tokenize(text)
            word_count = len(words)
            syllable_count = sum([len(cmudict_dict[word.lower()]) for word in words if word.lower() in cmudict_dict])
            if word_count != 0 and sentence_count != 0 and syllable_count != 0:
                avg_syllables_per_word = syllable_count / word_count
                avg_words_per_sentence = word_count / sentence_count
                flesch_reading_ease = 206.835 - (1.015 * avg_words_per_sentence) - (84.6 * avg_syllables_per_word)
                result.append(round(flesch_reading_ease, 3))
            else:
                result.append(np.nan)
        else:
            result.append(np.nan)
    return result


def average_sentence_length(raw_text: Sequence[str]) -> List[str]:
    """Return a list of floats denoting the average sentence length per text sample."""
    if not nltk_download('punkt', quiet=True):
        warnings.warn('nltk punkt not found, average sentence length cannot be calculated.'
                      ' Please check your internet connection.', UserWarning)
        return [np.nan] * len(raw_text)
    result = []
    for text in raw_text:
        if not pd.isna(text):
            sentences = [remove_punctuation(sent) for sent in sent_tokenize(text)]
            total_words = sum([len(word_tokenize(sentence)) for sentence in sentences])
            if len(sentences) != 0:
                asl = total_words / len(sentences)
                result.append(round(asl, 0))
            else:
                result.append(np.nan)
        else:
            result.append(np.nan)
    return result


DEFAULT_PROPERTIES = (
>>>>>>> 63606dee
    {'name': 'Text Length', 'method': text_length, 'output_type': 'numeric'},
    {'name': 'Average Word Length', 'method': average_word_length, 'output_type': 'numeric'},
    {'name': 'Max Word Length', 'method': max_word_length, 'output_type': 'numeric'},
    {'name': '% Special Characters', 'method': percentage_special_characters, 'output_type': 'numeric'},
    {'name': 'Language', 'method': language, 'output_type': 'categorical'},
    {'name': 'Sentiment', 'method': sentiment, 'output_type': 'numeric'},
    {'name': 'Subjectivity', 'method': subjectivity, 'output_type': 'numeric'},
    {'name': 'Toxicity', 'method': toxicity, 'output_type': 'numeric'},
    {'name': 'Fluency', 'method': fluency, 'output_type': 'numeric'},
    {'name': 'Formality', 'method': formality, 'output_type': 'numeric'},
    {'name': 'Lexical Density', 'method': lexical_density, 'output_type': 'numeric'},
    {'name': 'Unique Noun Count', 'method': unique_noun_count, 'output_type': 'numeric'},
    {'name': 'Readability Score', 'method': readability_score, 'output_type': 'numeric'},
    {'name': 'Average Sentence Length', 'method': average_sentence_length, 'output_type': 'numeric'},
)


LONG_RUN_PROPERTIES = ('Toxicity', 'Fluency', 'Formality', 'Unique Noun Count')
ENGLISH_ONLY_PROPERTIES = ('Sentiment', 'Subjectivity', 'Toxicity', 'Fluency', 'Formality')
LARGE_SAMPLE_SIZE = 10_000


def _select_properties(
    *,
    n_of_samples: int,
    include_properties: Optional[List[str]] = None,
    ignore_properties: Optional[List[str]] = None,
    include_long_calculation_properties: bool = False,
    device: Optional[str] = None,
) -> Sequence[TextProperty]:
    """Select properties."""
    properties = DEFAULT_PROPERTIES

    if include_properties is not None and ignore_properties is not None:
        raise ValueError('Cannot use properties and ignore_properties parameters together.')

    if include_properties is not None:
        properties = [prop for prop in properties if prop['name'] in include_properties]
    elif ignore_properties is not None:
        properties = [prop for prop in properties if prop['name'] not in ignore_properties]

    if not include_long_calculation_properties:
        return [
            prop for prop in properties
            if prop['name'] not in LONG_RUN_PROPERTIES
        ]

    heavy_properties = [
        prop for prop in properties
        if prop['name'] in LONG_RUN_PROPERTIES
    ]

    if heavy_properties and n_of_samples > LARGE_SAMPLE_SIZE:
        h_prop_names = [
            prop['name']
            for prop in heavy_properties
        ]
        warning_message = (
            f'Calculating the properties {h_prop_names} on a large dataset may take a long time. '
            'Consider using a smaller sample size or running this code on better hardware.'
        )
        if device is None or device == 'cpu':
            warning_message += ' Consider using a GPU or a similar device to run these properties.'
        warnings.warn(warning_message, UserWarning)

    return properties


def calculate_default_properties(
    raw_text: Sequence[str],
    include_properties: Optional[List[str]] = None,
    ignore_properties: Optional[List[str]] = None,
    include_long_calculation_properties: bool = False,
    device: Optional[str] = None,
    models_storage: Union[pathlib.Path, str, None] = None
) -> Tuple[Dict[str, List[float]], Dict[str, str]]:
    """Calculate properties on provided text samples.

    Parameters
    ----------
    raw_text : Sequence[str]
        The text to calculate the properties for.
    include_properties : List[str], default None
        The properties to calculate. If None, all default properties will be calculated. Cannot be used together
        with ignore_properties parameter. Available properties are:
        ['Text Length', 'Average Word Length', 'Max Word Length', '% Special Characters', 'Language',
        'Sentiment', 'Subjectivity', 'Toxicity', 'Fluency', 'Formality', 'Lexical Density', 'Unique Noun Count',
        'Readability Score', 'Average Sentence Length']
        Note that the properties ['Toxicity', 'Fluency', 'Formality', 'Language', 'Unique Noun Count'] may
        take a long time to calculate. If include_long_calculation_properties is False, these properties will be
        ignored, even if they are in the include_properties parameter.
    ignore_properties : List[str], default None
        The properties to ignore. If None, no properties will be ignored. Cannot be used together with
        properties parameter.
    include_long_calculation_properties : bool, default False
        Whether to include properties that may take a long time to calculate. If False, these properties will be
        ignored, even if they are in the include_properties parameter.
    device : int, default None
        The device to use for the calculation. If None, the default device will be used.
    models_storage : Union[str, pathlib.Path, None], default None
        A directory to store the models.
        If not provided, models will be stored in `DEEPCHECKS_LIB_PATH/nlp/.nlp-models`.
        Also, if a folder already contains relevant resources they are not re-downloaded.

    Returns
    -------
    Dict[str, List[float]]
        A dictionary with the property name as key and a list of the property values for each text as value.
    Dict[str, str]
        A dictionary with the property name as key and the property's type as value.
    """
    text_properties = _select_properties(
        include_properties=include_properties,
        ignore_properties=ignore_properties,
        device=device,
        include_long_calculation_properties=include_long_calculation_properties,
        n_of_samples=len(raw_text)
    )

    kwargs = dict(device=device, models_storage=models_storage)
    english_properties_names = set(ENGLISH_ONLY_PROPERTIES)
    text_properties_names = {it['name'] for it in text_properties}
    samples_language = None
    english_samples = []
    english_samples_mask = []
    calculated_properties = {}
    properties_types = {}

    if english_properties_names & text_properties_names:
        samples_language = run_available_kwargs(
            language,
            raw_text=raw_text,
            **kwargs
        )

        for lang, text in zip(samples_language, raw_text):
            if lang == 'en':
                english_samples.append(text)
                english_samples_mask.append(True)
            else:
                english_samples_mask.append(False)

        new_text_properties = []

        for prop in text_properties:
            if prop['name'] == 'Language':
                calculated_properties['Language'] = samples_language
                properties_types['Language'] = prop['output_type']
            else:
                new_text_properties.append(prop)

        text_properties = new_text_properties

    warning_message = (
        'Failed to calculate property {0}. '
        'Dependencies required by property are not installed. '
        'Error:\n{1}'
    )

    # TODO: refactor
    for prop in text_properties:
        if prop['name'] not in english_properties_names:
            try:
                values = run_available_kwargs(prop['method'], raw_text=raw_text, **kwargs)
            except ImportError as e:
                warnings.warn(warning_message.format(prop['name'], str(e)))
                continue
            else:
                calculated_properties[prop['name']] = values
                properties_types[prop['name']] = prop['output_type']
        else:
            try:
                values = run_available_kwargs(prop['method'], raw_text=english_samples, **kwargs)
            except ImportError as e:
                warnings.warn(warning_message.format(prop['name'], str(e)))
                continue
            else:
                result = []
                idx = 0
                for mask in english_samples_mask:
                    result.append(values[idx] if mask else None)
                    idx =+ 1
                calculated_properties[prop['name']] = result
                properties_types[prop['name']] = prop['output_type']

    if not calculated_properties:
        raise RuntimeError('Failed to calculate any of the properties.')

    return calculated_properties, properties_types<|MERGE_RESOLUTION|>--- conflicted
+++ resolved
@@ -21,11 +21,8 @@
 import textblob
 from nltk import corpus
 from nltk import download as nltk_download
-<<<<<<< HEAD
 from typing_extensions import TypedDict
-=======
 from nltk import sent_tokenize, word_tokenize
->>>>>>> 63606dee
 
 from deepchecks.nlp.utils.text import remove_punctuation
 from deepchecks.utils.function import run_available_kwargs
@@ -351,15 +348,6 @@
     return result
 
 
-<<<<<<< HEAD
-class TextProperty(TypedDict):
-    name: str
-    method: Callable[..., Sequence[Any]]
-    output_type: str
-
-
-DEFAULT_PROPERTIES: Tuple[TextProperty, ...] = (
-=======
 def readability_score(raw_text: Sequence[str]) -> List[str]:
     """Return a list of floats of Flesch Reading-Ease score per text sample.
 
@@ -417,8 +405,13 @@
     return result
 
 
-DEFAULT_PROPERTIES = (
->>>>>>> 63606dee
+class TextProperty(TypedDict):
+    name: str
+    method: Callable[..., Sequence[Any]]
+    output_type: str
+
+
+DEFAULT_PROPERTIES: Tuple[TextProperty, ...] = (
     {'name': 'Text Length', 'method': text_length, 'output_type': 'numeric'},
     {'name': 'Average Word Length', 'method': average_word_length, 'output_type': 'numeric'},
     {'name': 'Max Word Length', 'method': max_word_length, 'output_type': 'numeric'},
