# ----------------------------------------------------------------------------
# Copyright (C) 2021-2023 Deepchecks (https://www.deepchecks.com)
#
# This file is part of Deepchecks.
# Deepchecks is distributed under the terms of the GNU Affero General
# Public License (version 3 or later).
# You should have received a copy of the GNU Affero General Public License
# along with Deepchecks.  If not, see <http://www.gnu.org/licenses/>.
# ----------------------------------------------------------------------------
#
# pylint: disable=unused-argument
"""Functions for loading the default (built-in) nlp suites for various validation stages.

Each function returns a new suite that is initialized with a list of checks and default conditions.
It is possible to customize these suites by editing the checks and conditions inside it after the suites' creation.
"""

from deepchecks.nlp import Suite
from deepchecks.nlp.checks import (ConflictingLabels, LabelDrift, MetadataSegmentsPerformance, PredictionDrift,
<<<<<<< HEAD
                                   PropertyLabelCorrelation, PropertySegmentsPerformance, SingleDatasetPerformance,
                                   SpecialCharacters, TextDuplicates, TextPropertyOutliers, TrainTestSamplesMix,
                                   UnderAnnotatedMetaDataSegments, UnderAnnotatedPropertySegments, UnknownTokens)
=======
                                   PropertyDrift, PropertyLabelCorrelation, PropertySegmentsPerformance,
                                   SpecialCharacters, TextDuplicates, TextPropertyOutliers, TrainTestPerformance,
                                   TrainTestSamplesMix, UnderAnnotatedMetaDataSegments, UnderAnnotatedPropertySegments,
                                   UnknownTokens)
>>>>>>> 56bedfbd

__all__ = ['data_integrity', 'train_test_validation',
           'model_evaluation', 'full_suite']


def data_integrity(n_samples: int = None,
                   random_state: int = 42,
                   **kwargs) -> Suite:
    """Suite for detecting integrity issues within a single dataset.

    Parameters
    ----------
    n_samples : int , default: None
        number of samples to use for checks that sample data. If none, using the default n_samples per check.
    random_state : int, default: 42
        random seed for all checkss.
    **kwargs : dict
        additional arguments to pass to the checks.

    Returns
    -------
    Suite
        A suite for validating correctness of train-test split, including distribution, \
        leakage and integrity checks.

    Examples
    --------
    >>> from deepchecks.nlp.suites import data_integrity
    >>> suite = data_integrity(n_samples=1_000_000)
    >>> result = suite.run()
    >>> result.show()
    """
    args = locals()
    args.pop('kwargs')
    non_none_args = {k: v for k, v in args.items() if v is not None}
    kwargs = {**non_none_args, **kwargs}
    return Suite(
        'Data Integrity Suite',
<<<<<<< HEAD
        PropertyLabelCorrelation().add_condition_property_pps_less_than(),
        TextPropertyOutliers(),
        TextDuplicates().add_condition_ratio_less_or_equal(),
        ConflictingLabels().add_condition_ratio_of_conflicting_labels_less_or_equal(),
        SpecialCharacters().add_condition_ratio_of_samples_with_special_characters_less_or_equal(),
        UnknownTokens().add_condition_ratio_of_unknown_words_less_or_equal(),
        UnderAnnotatedPropertySegments().add_condition_segments_relative_performance_greater_than(),
        UnderAnnotatedMetaDataSegments().add_condition_segments_relative_performance_greater_than(),
=======
        PropertyLabelCorrelation(**kwargs).add_condition_property_pps_less_than(),
        TextPropertyOutliers(**kwargs),
        TextDuplicates(**kwargs).add_condition_ratio_less_or_equal(),
        ConflictingLabels(**kwargs).add_condition_ratio_of_conflicting_labels_less_or_equal(),
        SpecialCharacters(**kwargs).add_condition_ratio_of_samples_with_special_characters_less_or_equal(),
        UnknownTokens(**kwargs).add_condition_ratio_of_unknown_words_less_or_equal(),
        UnderAnnotatedPropertySegments(**kwargs).add_condition_segments_relative_performance_greater_than(),
        UnderAnnotatedMetaDataSegments(**kwargs).add_condition_segments_relative_performance_greater_than(),
>>>>>>> 56bedfbd
    )


def train_test_validation(n_samples: int = None,
                          random_state: int = 42,
                          **kwargs) -> Suite:
    """Suite for validating correctness of train-test split, including distribution, \
    leakage and integrity checks.

    Parameters
    ----------
    n_samples : int , default: None
        number of samples to use for checks that sample data. If none, using the default n_samples per check.
    random_state : int, default: 42
        random seed for all checkss.
    **kwargs : dict
        additional arguments to pass to the checks.

    Returns
    -------
    Suite
        A suite for validating correctness of train-test split, including distribution, \
        leakage and integrity checks.

    Examples
    --------
    >>> from deepchecks.nlp.suites import train_test_validation
    >>> suite = train_test_validation(n_samples=1_000_000)
    >>> result = suite.run()
    >>> result.show()
    """
    args = locals()
    args.pop('kwargs')
    non_none_args = {k: v for k, v in args.items() if v is not None}
    kwargs = {**non_none_args, **kwargs}
    return Suite(
        'Train Test Validation Suite',
        PropertyDrift(**kwargs).add_condition_drift_score_less_than(),
        LabelDrift(**kwargs).add_condition_drift_score_less_than(),
        TrainTestSamplesMix(**kwargs).add_condition_duplicates_ratio_less_or_equal()
    )


def model_evaluation(n_samples: int = None,
                     random_state: int = 42,
                     **kwargs) -> Suite:
    """Suite for evaluating the model's performance over different metrics, segments, error analysis, examining \
       overfitting, comparing to baseline, and more.

    Parameters
    ----------
    n_samples : int , default: 1_000_000
        number of samples to use for checks that sample data. If none, use the default n_samples per check.
    random_state : int, default: 42
        random seed for all checks.
    **kwargs : dict
        additional arguments to pass to the checks.

    Returns
    -------
    Suite
        A suite for evaluating the model's performance.

    Examples
    --------
    >>> from deepchecks.nlp.suites import model_evaluation
    >>> suite = model_evaluation(n_samples=1_000_000)
    >>> result = suite.run()
    >>> result.show()
    """
    args = locals()
    args.pop('kwargs')
    non_none_args = {k: v for k, v in args.items() if v is not None}
    kwargs = {**non_none_args, **kwargs}

    return Suite(
        'Model Evaluation Suite',
        TrainTestPerformance(**kwargs).add_condition_train_test_relative_degradation_less_than(),
        PredictionDrift(**kwargs).add_condition_drift_score_less_than(),
        PropertySegmentsPerformance(**kwargs).add_condition_segments_relative_performance_greater_than(),
        MetadataSegmentsPerformance(**kwargs).add_condition_segments_relative_performance_greater_than(),
    )


def full_suite(**kwargs) -> Suite:
    """Create a suite that includes many of the implemented checks, for a quick overview of your model and data."""
    return Suite(
        'Full Suite',
        data_integrity(**kwargs),
        model_evaluation(**kwargs),
        train_test_validation(**kwargs),
    )<|MERGE_RESOLUTION|>--- conflicted
+++ resolved
@@ -17,16 +17,10 @@
 
 from deepchecks.nlp import Suite
 from deepchecks.nlp.checks import (ConflictingLabels, LabelDrift, MetadataSegmentsPerformance, PredictionDrift,
-<<<<<<< HEAD
-                                   PropertyLabelCorrelation, PropertySegmentsPerformance, SingleDatasetPerformance,
-                                   SpecialCharacters, TextDuplicates, TextPropertyOutliers, TrainTestSamplesMix,
-                                   UnderAnnotatedMetaDataSegments, UnderAnnotatedPropertySegments, UnknownTokens)
-=======
                                    PropertyDrift, PropertyLabelCorrelation, PropertySegmentsPerformance,
                                    SpecialCharacters, TextDuplicates, TextPropertyOutliers, TrainTestPerformance,
                                    TrainTestSamplesMix, UnderAnnotatedMetaDataSegments, UnderAnnotatedPropertySegments,
                                    UnknownTokens)
->>>>>>> 56bedfbd
 
 __all__ = ['data_integrity', 'train_test_validation',
            'model_evaluation', 'full_suite']
@@ -65,16 +59,6 @@
     kwargs = {**non_none_args, **kwargs}
     return Suite(
         'Data Integrity Suite',
-<<<<<<< HEAD
-        PropertyLabelCorrelation().add_condition_property_pps_less_than(),
-        TextPropertyOutliers(),
-        TextDuplicates().add_condition_ratio_less_or_equal(),
-        ConflictingLabels().add_condition_ratio_of_conflicting_labels_less_or_equal(),
-        SpecialCharacters().add_condition_ratio_of_samples_with_special_characters_less_or_equal(),
-        UnknownTokens().add_condition_ratio_of_unknown_words_less_or_equal(),
-        UnderAnnotatedPropertySegments().add_condition_segments_relative_performance_greater_than(),
-        UnderAnnotatedMetaDataSegments().add_condition_segments_relative_performance_greater_than(),
-=======
         PropertyLabelCorrelation(**kwargs).add_condition_property_pps_less_than(),
         TextPropertyOutliers(**kwargs),
         TextDuplicates(**kwargs).add_condition_ratio_less_or_equal(),
@@ -83,7 +67,6 @@
         UnknownTokens(**kwargs).add_condition_ratio_of_unknown_words_less_or_equal(),
         UnderAnnotatedPropertySegments(**kwargs).add_condition_segments_relative_performance_greater_than(),
         UnderAnnotatedMetaDataSegments(**kwargs).add_condition_segments_relative_performance_greater_than(),
->>>>>>> 56bedfbd
     )
 
 
