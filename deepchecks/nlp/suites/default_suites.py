--- conflicted
+++ resolved
@@ -16,14 +16,8 @@
 """
 
 from deepchecks.nlp import Suite
-<<<<<<< HEAD
-from deepchecks.nlp.checks import (MetadataSegmentsPerformance, PropertyLabelCorrelation, PropertySegmentsPerformance,
-                                   SingleDatasetPerformance, TextPropertyOutliers, TrainTestLabelDrift,
-                                   TrainTestPredictionDrift)
-=======
 from deepchecks.nlp.checks import (LabelDrift, MetadataSegmentsPerformance, PredictionDrift, PropertyLabelCorrelation,
-                                   PropertySegmentsPerformance, SingleDatasetPerformance)
->>>>>>> 218f339f
+                                   PropertySegmentsPerformance, SingleDatasetPerformance, TextPropertyOutliers)
 
 __all__ = ['data_integrity', 'train_test_validation',
            'model_evaluation', 'full_suite']
