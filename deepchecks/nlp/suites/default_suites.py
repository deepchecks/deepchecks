# ----------------------------------------------------------------------------
# Copyright (C) 2021-2023 Deepchecks (https://www.deepchecks.com)
#
# This file is part of Deepchecks.
# Deepchecks is distributed under the terms of the GNU Affero General
# Public License (version 3 or later).
# You should have received a copy of the GNU Affero General Public License
# along with Deepchecks.  If not, see <http://www.gnu.org/licenses/>.
# ----------------------------------------------------------------------------
#
# pylint: disable=unused-argument
"""Functions for loading the default (built-in) nlp suites for various validation stages.

Each function returns a new suite that is initialized with a list of checks and default conditions.
It is possible to customize these suites by editing the checks and conditions inside it after the suites' creation.
"""

from deepchecks.nlp import Suite
from deepchecks.nlp.checks import (ConflictingLabels, LabelDrift, MetadataSegmentsPerformance, PredictionDrift,
<<<<<<< HEAD
                                   PropertyLabelCorrelation, PropertySegmentsPerformance, SingleDatasetPerformance,
                                   SpecialCharacters, TextDuplicates, TextPropertyOutliers, TrainTestSamplesMix,
                                   UnderAnnotatedMetaDataSegments, UnderAnnotatedPropertySegments, UnknownTokens)
=======
                                   PropertyDrift, PropertyLabelCorrelation, PropertySegmentsPerformance,
                                   SpecialCharacters, TextDuplicates, TextPropertyOutliers, TrainTestPerformance,
                                   TrainTestSamplesMix, UnknownTokens)
>>>>>>> 8e73fe2d

__all__ = ['data_integrity', 'train_test_validation',
           'model_evaluation', 'full_suite']


def data_integrity(n_samples: int = None,
                   random_state: int = 42,
                   **kwargs) -> Suite:
    """Suite for detecting integrity issues within a single dataset.

    Parameters
    ----------
    n_samples : int , default: None
        number of samples to use for checks that sample data. If none, using the default n_samples per check.
    random_state : int, default: 42
        random seed for all checkss.
    **kwargs : dict
        additional arguments to pass to the checks.

    Returns
    -------
    Suite
        A suite for validating correctness of train-test split, including distribution, \
        leakage and integrity checks.

    Examples
    --------
    >>> from deepchecks.nlp.suites import data_integrity
    >>> suite = data_integrity(n_samples=1_000_000)
    >>> result = suite.run()
    >>> result.show()
    """
    args = locals()
    args.pop('kwargs')
    non_none_args = {k: v for k, v in args.items() if v is not None}
    kwargs = {**non_none_args, **kwargs}
    return Suite(
        'Data Integrity Suite',
<<<<<<< HEAD
        PropertyLabelCorrelation().add_condition_property_pps_less_than(),
        TextPropertyOutliers(),
        TextDuplicates().add_condition_ratio_less_or_equal(),
        ConflictingLabels().add_condition_ratio_of_conflicting_labels_less_or_equal(),
        SpecialCharacters().add_condition_ratio_of_samples_with_special_characters_less_or_equal(),
        UnknownTokens().add_condition_ratio_of_unknown_words_less_or_equal(),
        UnderAnnotatedPropertySegments().add_condition_segments_relative_performance_greater_than(),
        UnderAnnotatedMetaDataSegments().add_condition_segments_relative_performance_greater_than(),
=======
        PropertyLabelCorrelation(**kwargs).add_condition_property_pps_less_than(),
        TextPropertyOutliers(**kwargs),
        TextDuplicates(**kwargs).add_condition_ratio_less_or_equal(),
        ConflictingLabels(**kwargs).add_condition_ratio_of_conflicting_labels_less_or_equal(),
        SpecialCharacters(**kwargs).add_condition_ratio_of_samples_with_special_characters_less_or_equal(),
        UnknownTokens(**kwargs).add_condition_ratio_of_unknown_words_less_or_equal()
>>>>>>> 8e73fe2d
    )


def train_test_validation(n_samples: int = None,
                          random_state: int = 42,
                          **kwargs) -> Suite:
    """Suite for validating correctness of train-test split, including distribution, \
    leakage and integrity checks.

    Parameters
    ----------
    n_samples : int , default: None
        number of samples to use for checks that sample data. If none, using the default n_samples per check.
    random_state : int, default: 42
        random seed for all checkss.
    **kwargs : dict
        additional arguments to pass to the checks.

    Returns
    -------
    Suite
        A suite for validating correctness of train-test split, including distribution, \
        leakage and integrity checks.

    Examples
    --------
    >>> from deepchecks.nlp.suites import train_test_validation
    >>> suite = train_test_validation(n_samples=1_000_000)
    >>> result = suite.run()
    >>> result.show()
    """
    args = locals()
    args.pop('kwargs')
    non_none_args = {k: v for k, v in args.items() if v is not None}
    kwargs = {**non_none_args, **kwargs}
    return Suite(
        'Train Test Validation Suite',
        PropertyDrift(**kwargs).add_condition_drift_score_less_than(),
        LabelDrift(**kwargs).add_condition_drift_score_less_than(),
        TrainTestSamplesMix(**kwargs).add_condition_duplicates_ratio_less_or_equal()
    )


def model_evaluation(n_samples: int = None,
                     random_state: int = 42,
                     **kwargs) -> Suite:
    """Suite for evaluating the model's performance over different metrics, segments, error analysis, examining \
       overfitting, comparing to baseline, and more.

    Parameters
    ----------
    n_samples : int , default: 1_000_000
        number of samples to use for checks that sample data. If none, use the default n_samples per check.
    random_state : int, default: 42
        random seed for all checks.
    **kwargs : dict
        additional arguments to pass to the checks.

    Returns
    -------
    Suite
        A suite for evaluating the model's performance.

    Examples
    --------
    >>> from deepchecks.nlp.suites import model_evaluation
    >>> suite = model_evaluation(n_samples=1_000_000)
    >>> result = suite.run()
    >>> result.show()
    """
    args = locals()
    args.pop('kwargs')
    non_none_args = {k: v for k, v in args.items() if v is not None}
    kwargs = {**non_none_args, **kwargs}

    return Suite(
        'Model Evaluation Suite',
        TrainTestPerformance(**kwargs).add_condition_train_test_relative_degradation_less_than(),
        PredictionDrift(**kwargs).add_condition_drift_score_less_than(),
        PropertySegmentsPerformance(**kwargs).add_condition_segments_relative_performance_greater_than(),
        MetadataSegmentsPerformance(**kwargs).add_condition_segments_relative_performance_greater_than(),
    )


def full_suite(**kwargs) -> Suite:
    """Create a suite that includes many of the implemented checks, for a quick overview of your model and data."""
    return Suite(
        'Full Suite',
        data_integrity(**kwargs),
        model_evaluation(**kwargs),
        train_test_validation(**kwargs),
    )<|MERGE_RESOLUTION|>--- conflicted
+++ resolved
@@ -17,15 +17,10 @@
 
 from deepchecks.nlp import Suite
 from deepchecks.nlp.checks import (ConflictingLabels, LabelDrift, MetadataSegmentsPerformance, PredictionDrift,
-<<<<<<< HEAD
-                                   PropertyLabelCorrelation, PropertySegmentsPerformance, SingleDatasetPerformance,
-                                   SpecialCharacters, TextDuplicates, TextPropertyOutliers, TrainTestSamplesMix,
-                                   UnderAnnotatedMetaDataSegments, UnderAnnotatedPropertySegments, UnknownTokens)
-=======
                                    PropertyDrift, PropertyLabelCorrelation, PropertySegmentsPerformance,
                                    SpecialCharacters, TextDuplicates, TextPropertyOutliers, TrainTestPerformance,
-                                   TrainTestSamplesMix, UnknownTokens)
->>>>>>> 8e73fe2d
+                                   TrainTestSamplesMix, UnknownTokens, UnderAnnotatedMetaDataSegments,
+                                   UnderAnnotatedPropertySegments)
 
 __all__ = ['data_integrity', 'train_test_validation',
            'model_evaluation', 'full_suite']
@@ -64,23 +59,14 @@
     kwargs = {**non_none_args, **kwargs}
     return Suite(
         'Data Integrity Suite',
-<<<<<<< HEAD
-        PropertyLabelCorrelation().add_condition_property_pps_less_than(),
-        TextPropertyOutliers(),
-        TextDuplicates().add_condition_ratio_less_or_equal(),
-        ConflictingLabels().add_condition_ratio_of_conflicting_labels_less_or_equal(),
-        SpecialCharacters().add_condition_ratio_of_samples_with_special_characters_less_or_equal(),
-        UnknownTokens().add_condition_ratio_of_unknown_words_less_or_equal(),
-        UnderAnnotatedPropertySegments().add_condition_segments_relative_performance_greater_than(),
-        UnderAnnotatedMetaDataSegments().add_condition_segments_relative_performance_greater_than(),
-=======
         PropertyLabelCorrelation(**kwargs).add_condition_property_pps_less_than(),
         TextPropertyOutliers(**kwargs),
         TextDuplicates(**kwargs).add_condition_ratio_less_or_equal(),
         ConflictingLabels(**kwargs).add_condition_ratio_of_conflicting_labels_less_or_equal(),
         SpecialCharacters(**kwargs).add_condition_ratio_of_samples_with_special_characters_less_or_equal(),
-        UnknownTokens(**kwargs).add_condition_ratio_of_unknown_words_less_or_equal()
->>>>>>> 8e73fe2d
+        UnknownTokens(**kwargs).add_condition_ratio_of_unknown_words_less_or_equal(),
+        UnderAnnotatedPropertySegments(**kwargs).add_condition_segments_relative_performance_greater_than(),
+        UnderAnnotatedMetaDataSegments(**kwargs).add_condition_segments_relative_performance_greater_than(),
     )
 
 
