# ----------------------------------------------------------------------------
# Copyright (C) 2021-2022 Deepchecks (https://www.deepchecks.com)
#
# This file is part of Deepchecks.
# Deepchecks is distributed under the terms of the GNU Affero General
# Public License (version 3 or later).
# You should have received a copy of the GNU Affero General Public License
# along with Deepchecks.  If not, see <http://www.gnu.org/licenses/>.
# ----------------------------------------------------------------------------
#
"""The dataset module containing the tabular Dataset class and its functions."""
import collections
import typing as t
import warnings
from operator import itemgetter

import numpy as np
import pandas as pd

from deepchecks.core.errors import DeepchecksNotSupportedError, DeepchecksValueError
from deepchecks.nlp.task_type import TaskType
from deepchecks.nlp.utils.text_properties import calculate_default_properties
from deepchecks.utils.logger import get_logger
from deepchecks.utils.validation import is_sequence_not_str

__all__ = ['TextData', 'TTokenLabel', 'TClassLabel', 'TTextLabel']

TDataset = t.TypeVar('TDataset', bound='TextData')
TSingleLabel = t.Tuple[int, str]
TClassLabel = t.Sequence[t.Union[TSingleLabel, t.Tuple[TSingleLabel]]]
TTokenLabel = t.Sequence[t.Sequence[t.Union[str, int]]]
TTextLabel = t.Union[TClassLabel, TTokenLabel]


class TextData:
    """
    TextData wraps together the raw text data and the labels for the nlp task.

    The TextData class contains additional data and methods intended for easily accessing
    metadata relevant for the training or validating of ML models.

    Parameters
    ----------
    raw_text : t.Sequence[str], default: None
        The raw text data, a sequence of strings representing the raw text of each sample.
        If not given, tokenized_text must be given, and raw_text will be created from it by joining the tokens with
        spaces.
    tokenized_text : t.Sequence[t.Sequence[str]], default: None
        The tokenized text data, a sequence of sequences of strings representing the tokenized text of each sample.
        Only relevant for task_type 'token_classification'.
        If not given, raw_text must be given, and tokenized_text will be created from it by splitting the text by
        spaces.
    label : t.Optional[TTextLabel], default: None
        The label for the text data. Can be either a text_classification label or a token_classification label.
        If None, the label is not set.
        - text_classification label - For text classification the accepted label format differs between multilabel and
          single label cases. For single label data, the label should be passed as a sequence of labels, with one entry
          per sample that can be either a string or an integer. For multilabel data, the label should be passed as a
          sequence of sequences, with the sequence for each sample being a binary vector, representing the presence of
          the i-th label in that sample.
        - token_classification label - For token classification the accepted label format is the IOB format or similar
          to it. The Label must be a sequence of sequences of strings or integers, with each sequence corresponding to
          a sample in the tokenized text, and exactly the length of the corresponding tokenized text.
    task_type : str, default: None
        The task type for the text data. Can be either 'text_classification' or 'token_classification'. Must be set if
        label is provided.
    dataset_name : t.Optional[str] , default: None
        The name of the dataset. If None, the dataset name will be defined when running it within a check.
    index : t.Optional[t.Sequence[int]] , default: None
        The index of the samples. If None, the index is set to np.arange(len(raw_text)).
    """

    _text: t.Sequence[str]
    _label: TTextLabel
    index: t.Sequence[t.Any]
    _task_type: t.Optional[TaskType]
    _has_label: bool
    _is_multilabel: bool = False
    name: t.Optional[str] = None
    _additional_data: t.Optional[pd.DataFrame] = None

    def __init__(
            self,
            raw_text: t.Optional[t.Sequence[str]] = None,
            tokenized_text: t.Optional[t.Sequence[t.Sequence[str]]] = None,
            label: t.Optional[TTextLabel] = None,
            task_type: t.Optional[str] = None,
            dataset_name: t.Optional[str] = None,
            index: t.Optional[t.Sequence[t.Any]] = None,
            additional_data: t.Optional[pd.DataFrame] = None,
            properties: t.Optional[pd.DataFrame] = None,
    ):
        # Require explicitly setting task type if label is provided
        if task_type in [None, 'other']:
            if label is not None:
                if isinstance(label, t.Sequence):
                    if pd.notnull(label).any():
                        raise DeepchecksValueError('task_type must be set when label is provided')
                else:
                    raise DeepchecksValueError('task_type must be set when label is provided')

            self._task_type = TaskType.OTHER
        elif task_type == 'text_classification':
            self._task_type = TaskType.TEXT_CLASSIFICATION
        elif task_type == 'token_classification':
            self._task_type = TaskType.TOKEN_CLASSIFICATION
        else:
            raise DeepchecksNotSupportedError(f'task_type {task_type} is not supported, must be one of '
                                              f'text_classification, token_classification, other')

        if raw_text is None and tokenized_text is None:
            raise DeepchecksValueError('raw_text and tokenized_text cannot both be None')
        elif raw_text is None:
            self._validate_tokenized_text(tokenized_text)
            self._tokenized_text = list(tokenized_text)
            self._text = [' '.join(tokens) for tokens in tokenized_text]
        elif tokenized_text is None:
            self._validate_text(raw_text)
            self._text = list(raw_text)
            if self._task_type == TaskType.TOKEN_CLASSIFICATION:
                self._tokenized_text = [sample.split() for sample in self._text]
            else:
                self._tokenized_text = None
        else:
            self._validate_text(raw_text)
            self._validate_tokenized_text(tokenized_text)
            self._text, self._tokenized_text = list(raw_text), list(tokenized_text)
            if len(raw_text) != len(tokenized_text):
                raise DeepchecksValueError('raw_text and tokenized_text must have the same length')

        if index is None:

            self.index = list(range(len(raw_text)))
        elif len(index) != len(raw_text):
            raise DeepchecksValueError('index must be the same length as raw_text')
        else:
            self.index = list(index)

        self._validate_and_set_label(label)

        if dataset_name is not None:
            if not isinstance(dataset_name, str):
                raise DeepchecksNotSupportedError(f'dataset_name type {type(dataset_name)} is not supported, must be a'
                                                  f' str')
        self.name = dataset_name

        if additional_data is not None:
            if not isinstance(additional_data, pd.DataFrame):
                raise DeepchecksValueError(f'additional_data type {type(additional_data)} is not supported, must be a'
                                           f' pandas DataFrame')
            if self.index != list(additional_data.index):
                raise DeepchecksValueError('additional_data index must be the same as the text data index')

        self._additional_data = additional_data
        self._properties = properties
        self._property_types = None

    @staticmethod
    def _validate_text(raw_text: t.Sequence[str]):
        """Validate text format."""
        error_string = 'raw_text must be a Sequence of strings'
        if not is_sequence_not_str(raw_text):
            raise DeepchecksValueError(error_string)
        if not all(isinstance(x, str) for x in raw_text):
            raise DeepchecksValueError(error_string)

    @staticmethod
    def _validate_tokenized_text(tokenized_text: t.Sequence[t.Sequence[str]]):
        """Validate tokenized text format."""
        error_string = 'tokenized_text must be a Sequence of sequences of strings'
        if not is_sequence_not_str(tokenized_text):
            raise DeepchecksValueError(error_string)
        if not all(is_sequence_not_str(x) for x in tokenized_text):
            raise DeepchecksValueError(error_string)
        if not all(isinstance(x, str) for tokens in tokenized_text for x in tokens):
            raise DeepchecksValueError(error_string)

    def _validate_and_set_label(self, label: t.Optional[TTextLabel]):
        """Validate and process label to accepted formats."""
        # If label is not set, create an empty label of nulls
        if label is None:
            self._has_label, self._label = False, [None] * len(self._text)
            return

        self._has_label = True
        if not is_sequence_not_str(label):
            raise DeepchecksValueError('label must be a Sequence')

        if not len(label) == len(self._text):
            raise DeepchecksValueError('label must be the same length as raw_text')

        if self.task_type == TaskType.TEXT_CLASSIFICATION:
            if all((isinstance(x, collections.abc.Sequence) and not isinstance(x, str)) for x in label):
                self._is_multilabel = True
                multilabel_error = 'multilabel was identified. It must be a Sequence of Sequences of 0 or 1.'
                if not all(all(y in (0, 1) for y in x) for x in label):
                    raise DeepchecksValueError(multilabel_error)
                if any(len(label[0]) != len(label[i]) for i in range(len(label))):
                    raise DeepchecksValueError('All multilabel entries must be of the same length, which is the number'
                                               ' of classes.')
            elif not all(isinstance(x, (str, int)) for x in label):
                raise DeepchecksValueError('label must be a Sequence of strings or ints or a Sequence of Sequences'
                                           'of strings or ints (for multilabel classification)')

        if self.task_type == TaskType.TOKEN_CLASSIFICATION:
            token_class_error = 'label must be a Sequence of Sequences of either strings or integers'
            if not all(isinstance(x, collections.abc.Sequence) for x in label):
                raise DeepchecksValueError(token_class_error)

            for i in range(len(label)):  # TODO: Runs on all labels, very costly
                if not (all(isinstance(x, str) for x in label[i]) or all(isinstance(x, int) for x in label[i])):
                    raise DeepchecksValueError(token_class_error)
                if not len(label[i]) == len(self._tokenized_text[i]):
                    raise DeepchecksValueError(f'label must be the same length as tokenized_text. '
                                               f'However, for sample index {self.index[i]} of length '
                                               f'{len(self._tokenized_text[i])} received label of '
                                               f'length {len(label[i])}')
        self._label = list(label)

    def copy(self: TDataset, rows_to_use: t.Optional[t.Sequence[t.Any]] = None) -> TDataset:
        """Create a copy of this Dataset with new data."""
        cls = type(self)
        get_logger().disabled = True  # Make sure we won't get the warning for setting class in the non multilabel case
        if rows_to_use is None:
            new_copy = cls(raw_text=self._text, tokenized_text=self._tokenized_text, label=self._label,
                           task_type=self._task_type.value,
                           dataset_name=self.name, index=self.index, additional_data=self.additional_data,
                           properties=self._properties)
        else:
<<<<<<< HEAD
            new_copy = cls(raw_text=list(itemgetter(*rows_to_use)(self._text)),
                           tokenized_text=list(
                               itemgetter(*rows_to_use)(self._tokenized_text)) if self._tokenized_text else None,
                           label=list(itemgetter(*rows_to_use)(self._label)) if self._label else None,
                           index=list(itemgetter(*rows_to_use)(self.index)),
                           additional_data=self._additional_data.iloc[rows_to_use, :]
                           if self._additional_data is not None else None,
                           properties=self._properties.iloc[rows_to_use, :] if self._properties is not None else None,
                           task_type=self._task_type.value, dataset_name=self.name)
=======
            new_copy = cls(
                raw_text=list(itemgetter(*rows_to_use)(self._text)),
                tokenized_text=list(
                    itemgetter(*rows_to_use)(self._tokenized_text)) if self._tokenized_text else None,
                label=list(itemgetter(*rows_to_use)(self._label)) if self._label else None,
                index=list(itemgetter(*rows_to_use)(self.index)),
                additional_data=self._additional_data.iloc[rows_to_use, :]
                if self._additional_data is not None else None,
                task_type=self._task_type.value, dataset_name=self.name)
>>>>>>> 79cc3c77
        get_logger().disabled = False
        return new_copy

    def sample(self: TDataset, n_samples: int, replace: bool = False, random_state: t.Optional[int] = None,
               drop_na_label: bool = False) -> TDataset:
        """Create a copy of the dataset object, with the internal data being a sample of the original data.

        Parameters
        ----------
        n_samples : int
            Number of samples to draw.
        replace : bool, default: False
            Whether to sample with replacement.
        random_state : t.Optional[int] , default None
            Random state.
        drop_na_label : bool, default: False
            Whether to take sample only from rows with exiting label.

        Returns
        -------
        Dataset
            instance of the Dataset with sampled internal dataframe.
        """
        samples = self.index
        if drop_na_label and self.has_label():
            samples = samples[pd.notnull(self._label)]
        n_samples = min(n_samples, len(samples))

        np.random.seed(random_state)
        sample_idx = np.random.choice(range(len(samples)), n_samples, replace=replace)
        return self.copy(rows_to_use=sample_idx)

    def get_raw_sample(self, index: t.Any) -> str:
        """Get the raw text of a sample.

        Parameters
        ----------
        index : int
            Index of sample to get.
        Returns
        -------
        str
            Raw text of sample.
        """
        return self._text[self.index.index(index)]

    def get_tokenized_sample(self, index: t.Any) -> t.List[str]:
        """Get the tokenized text of a sample.

        Parameters
        ----------
        index : int
            Index of sample to get.
        Returns
        -------
        List[str]
            Tokenized text of sample.
        """
        if self._tokenized_text is None:
            raise DeepchecksValueError('TextData does not contain tokenized text')
        return self._tokenized_text[self.index.index(index)]

    @property
    def n_samples(self) -> int:
        """Return number of samples in the dataset."""
        return len(self._text)

    @property
    def additional_data(self) -> pd.DataFrame:
        """Return the additional data of for the dataset."""
        return self._additional_data

    def calculate_defualt_properties(self, include_properties: t.List[str] = None,
                                     ignore_properties: t.List[str] = None):
        """Calculate the default properties of the dataset."""
        if self._properties is not None:
            warnings.warn('Properties already exist, overwriting them', UserWarning)

        properties = calculate_default_properties(self.text, include_properties=include_properties,
                                                  ignore_properties=ignore_properties)
        self._properties = pd.DataFrame(properties, index=self.index)

    @property
    def properties(self) -> pd.DataFrame:
        """Return the properties of the dataset."""
        if self._properties is None:
            raise DeepchecksValueError('Properties are not set. Either supply your own properties as a pandas.DataFrame'
                                       ' or use TextData.calculate_defualt_properties to add the default deepchecks '
                                       'properties.')
        return self._properties

    def __len__(self):
        """Return number of samples in the dataset."""
        return self.n_samples

    @property
    def task_type(self) -> t.Optional[TaskType]:
        """Return the task type.

        Returns
        -------
        t.Optional[TaskType]
            Task type
        """
        return self._task_type

    @property
    def text(self) -> t.Sequence[str]:
        """Return sequence of raw text samples.

        Returns
        -------
        t.Sequence[str]
           Sequence of raw text samples.
        """
        return self._text

    @property
    def tokenized_text(self) -> t.Sequence[t.Sequence[str]]:
        """Return sequence of tokenized text samples.

        Returns
        -------
        t.Sequence[t.Sequence[str]]
           Sequence of tokenized text samples.
        """
        return self._tokenized_text

    @property
    def label(self) -> TTextLabel:
        """Return the label defined in the dataset.

        Returns
        -------
        TTextLabel
        """
        return self._label

    @property
    def is_multilabel(self) -> bool:
        """Return True if label is multilabel.

        Returns
        -------
        bool
            True if label is multilabel.
        """
        return self._is_multilabel

    def has_label(self) -> bool:
        """Return True if label was set.

        Returns
        -------
        bool
           True if label was set.
        """
        return self._has_label

    @classmethod
    def cast_to_dataset(cls, obj: t.Any) -> 'TextData':
        """Verify Dataset or transform to Dataset.

        Function verifies that provided value is a non-empty instance of Dataset,
        otherwise raises an exception, but if the 'cast' flag is set to True it will
        also try to transform provided value to the Dataset instance.

        Parameters
        ----------
        obj
            value to verify

        Raises
        ------
        DeepchecksValueError
            if the provided value is not a TextData instance;
            if the provided value cannot be transformed into Dataset instance;
        """
        if not isinstance(obj, cls):
            raise DeepchecksValueError(f'{obj} is not a {cls.__name__} instance')
        return obj.copy()

    @classmethod
    def datasets_share_task_type(cls, *datasets: 'TextData') -> bool:
        """Verify that all provided datasets share same label name and task types.

        Parameters
        ----------
        datasets : List[TextData]
            list of TextData to validate

        Returns
        -------
        bool
            True if all TextData share same label names and task types, otherwise False

        Raises
        ------
        AssertionError
            'datasets' parameter is not a list;
            'datasets' contains less than one dataset;
        """
        assert len(datasets) > 1, "'datasets' must contains at least two items"

        task_type = datasets[0].task_type

        for ds in datasets[1:]:
            if ds.task_type != task_type:
                return False

        return True

    def len_when_sampled(self, n_samples: t.Optional[int]):
        """Return number of samples in the sampled dataframe this dataset is sampled with n_samples samples."""
        if n_samples is None:
            return self.n_samples
        return min(self.n_samples, n_samples)

    def is_sampled(self, n_samples: t.Optional[int]):
        """Return True if the dataset number of samples will decrease when sampled with n_samples samples."""
        if n_samples is None:
            return False
        return self.n_samples > n_samples

    def head(self, n_samples: int = 5) -> pd.DataFrame:
        """Return a copy of the dataset as a pandas Dataframe with the first n_samples samples."""
        if n_samples > len(self):
            n_samples = len(self) - 1
        result = pd.DataFrame({'text': self.text[:n_samples]}, index=self.index[:n_samples])
        if self.has_label():
            result['label'] = self.label[:n_samples]
        if self._tokenized_text is not None:
            result['tokenized_text'] = self.tokenized_text[:n_samples]
        if self._additional_data is not None:
            result = result.join(self.additional_data.loc[result.index])
        return result<|MERGE_RESOLUTION|>--- conflicted
+++ resolved
@@ -227,17 +227,6 @@
                            dataset_name=self.name, index=self.index, additional_data=self.additional_data,
                            properties=self._properties)
         else:
-<<<<<<< HEAD
-            new_copy = cls(raw_text=list(itemgetter(*rows_to_use)(self._text)),
-                           tokenized_text=list(
-                               itemgetter(*rows_to_use)(self._tokenized_text)) if self._tokenized_text else None,
-                           label=list(itemgetter(*rows_to_use)(self._label)) if self._label else None,
-                           index=list(itemgetter(*rows_to_use)(self.index)),
-                           additional_data=self._additional_data.iloc[rows_to_use, :]
-                           if self._additional_data is not None else None,
-                           properties=self._properties.iloc[rows_to_use, :] if self._properties is not None else None,
-                           task_type=self._task_type.value, dataset_name=self.name)
-=======
             new_copy = cls(
                 raw_text=list(itemgetter(*rows_to_use)(self._text)),
                 tokenized_text=list(
@@ -247,7 +236,6 @@
                 additional_data=self._additional_data.iloc[rows_to_use, :]
                 if self._additional_data is not None else None,
                 task_type=self._task_type.value, dataset_name=self.name)
->>>>>>> 79cc3c77
         get_logger().disabled = False
         return new_copy
 
