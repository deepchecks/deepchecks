# ----------------------------------------------------------------------------
# Copyright (C) 2021-2023 Deepchecks (https://www.deepchecks.com)
#
# This file is part of Deepchecks.
# Deepchecks is distributed under the terms of the GNU Affero General
# Public License (version 3 or later).
# You should have received a copy of the GNU Affero General Public License
# along with Deepchecks.  If not, see <http://www.gnu.org/licenses/>.
# ----------------------------------------------------------------------------
#
"""The dataset module containing the tabular Dataset class and its functions."""
import contextlib
import typing as t
import warnings
from numbers import Number

import numpy as np
import pandas as pd

from deepchecks.core.errors import DeepchecksNotSupportedError, DeepchecksValueError
from deepchecks.nlp.input_validations import (validate_length_and_calculate_column_types, validate_length_and_type,
                                              validate_modify_label, validate_raw_text, validate_tokenized_text)
from deepchecks.nlp.task_type import TaskType, TTextLabel
from deepchecks.nlp.utils.text_embeddings import calculate_default_embeddings
from deepchecks.nlp.utils.text_properties import calculate_default_properties
from deepchecks.utils.logger import get_logger
from deepchecks.utils.validation import is_sequence_not_str

__all__ = ['TextData']

TDataset = t.TypeVar('TDataset', bound='TextData')


class TextData:
    """
    TextData wraps together the raw text data and the labels for the nlp task.

    The TextData class contains metadata and methods intended for easily accessing
    metadata relevant for the training or validating of ML models.

    Parameters
    ----------
    raw_text : t.Sequence[str], default: None
        The raw text data, a sequence of strings representing the raw text of each sample.
        If not given, tokenized_text must be given, and raw_text will be created from it by joining the tokens with
        spaces.
    tokenized_text : t.Sequence[t.Sequence[str]], default: None
        The tokenized text data, a sequence of sequences of strings representing the tokenized text of each sample.
        Only relevant for task_type 'token_classification'.
        If not given, raw_text must be given, and tokenized_text will be created from it by splitting the text by
        spaces.
    label : t.Optional[TTextLabel], default: None
        The label for the text data. Can be either a text_classification label or a token_classification label.
        If None, the label is not set.

        - text_classification label - For text classification the accepted label format differs between multilabel and
          single label cases. For single label data, the label should be passed as a sequence of labels, with one entry
          per sample that can be either a string or an integer. For multilabel data, the label should be passed as a
          sequence of sequences, with the sequence for each sample being a binary vector, representing the presence of
          the i-th label in that sample.
        - token_classification label - For token classification the accepted label format is the IOB format or similar
          to it. The Label must be a sequence of sequences of strings or integers, with each sequence corresponding to
          a sample in the tokenized text, and exactly the length of the corresponding tokenized text.
    task_type : str, default: None
        The task type for the text data. Can be either 'text_classification' or 'token_classification'. Must be set if
        label is provided.
    name : t.Optional[str] , default: None
        The name of the dataset. If None, the dataset name will be defined when running it within a check.
    metadata : t.Optional[t.Union[pd.DataFrame, str]] , default: None
        Metadata for the samples. Metadata must be given as a pandas DataFrame or a path to a pandas
        DataFrame compatible csv file, with the rows representing each sample
        and columns representing the different metadata columns. If None, no metadata is set.
        The number of rows in the metadata DataFrame must be equal to the number of samples in the dataset, and the
        order of the rows must be the same as the order of the samples in the dataset.
        For more on metadata, see the `NLP Metadata Guide
        <https://docs.deepchecks.com/stable/nlp/usage_guides/nlp_metadata.html>`_.
    categorical_metadata : t.Optional[t.List[str]] , default: None
        The names of the categorical metadata columns. If None, categorical metadata columns are automatically inferred.
        Only relevant if metadata is not None.
    properties : t.Optional[t.Union[pd.DataFrame, str]] , default: None
        The text properties for the samples. Properties must be given as either a pandas DataFrame or a path to a pandas
        DataFrame compatible csv file, with the rows representing each sample and columns representing the different
        properties. If None, no properties are set.
        The number of rows in the properties DataFrame must be equal to the number of samples in the dataset, and the
        order of the rows must be the same as the order of the samples in the dataset.
        In order to calculate the default properties, use the `TextData.calculate_default_properties` function after
        the creation of the TextData object.
        For more on properties, see the `NLP Properties Guide
        <https://docs.deepchecks.com/stable/nlp/usage_guides/nlp_properties.html>`_.
    categorical_properties : t.Optional[t.List[str]] , default: None
        The names of the categorical properties columns. If None, categorical properties columns are automatically
        inferred. Only relevant if properties is not None.
    embeddings : t.Optional[Union[pd.DataFrame, str]] , default: None
        The text embeddings for the samples. Embeddings must be given as either a pandas DataFrame or a path to a pandas
        DataFrame compatible csv file, with the rows representing each sample and columns representing the different
        embeddings dimensions. If None, no embeddings are set.
        The number of rows in the embeddings DataFrame must be equal to the number of samples in the dataset, and the
        order of the rows must be the same as the order of the samples in the dataset.
        In order to calculate the default embeddings, use the `TextData.calculate_default_embeddings` function after
        the creation of the TextData object.
<<<<<<< HEAD
        For more on embeddings, see the `NLP Embeddings Guide
        <https://docs.deepchecks.com/stable/nlp/usage_guides/nlp_embeddings.html>`_.
=======
>>>>>>> 7761d944
    """

    _text: np.ndarray
    _label: TTextLabel
    task_type: t.Optional[TaskType]
    _tokenized_text: t.Optional[t.Sequence[t.Sequence[str]]] = None  # Outer sequence is np array
    name: t.Optional[str] = None
    _embeddings: t.Optional[t.Union[pd.DataFrame, str]] = None
    _metadata: t.Optional[t.Union[pd.DataFrame, str]] = None
    _properties: t.Optional[t.Union[pd.DataFrame, str]] = None
    _cat_properties: t.Optional[t.List[str]] = None
    _cat_metadata: t.Optional[t.List[str]] = None
    _original_text_index: t.Optional[t.Sequence[int]] = None  # Sequence is np array

    def __init__(
            self,
            raw_text: t.Optional[t.Sequence[str]] = None,
            tokenized_text: t.Optional[t.Sequence[t.Sequence[str]]] = None,
            label: t.Optional[TTextLabel] = None,
            task_type: t.Optional[str] = None,
            name: t.Optional[str] = None,
            embeddings: t.Optional[t.Union[pd.DataFrame, str]] = None,
            metadata: t.Optional[pd.DataFrame] = None,
            categorical_metadata: t.Optional[t.List[str]] = None,
            properties: t.Optional[pd.DataFrame] = None,
            categorical_properties: t.Optional[t.List[str]] = None,
    ):
        # Require explicitly setting task type if label is provided
        if task_type in [None, 'other']:
            if label is not None:
                raise DeepchecksValueError('task_type must be set when label is provided')
            self._task_type = TaskType.OTHER
        elif task_type == 'text_classification':
            self._task_type = TaskType.TEXT_CLASSIFICATION
        elif task_type == 'token_classification':
            if tokenized_text is None:
                raise DeepchecksValueError('tokenized_text must be provided for token_classification task type')
            validate_tokenized_text(tokenized_text)
            modified = [[str(token) for token in tokens_per_sample] for tokens_per_sample in tokenized_text]
            self._tokenized_text = np.asarray(modified, dtype=object)
            self._task_type = TaskType.TOKEN_CLASSIFICATION
        else:
            raise DeepchecksNotSupportedError(f'task_type {task_type} is not supported, must be one of '
                                              'text_classification, token_classification, other')

        if raw_text is None:
            if tokenized_text is None:
                raise DeepchecksValueError('Either raw_text or tokenized_text must be provided')
            self._text = np.asarray([' '.join(tokens) for tokens in tokenized_text])  # Revisit this decision
        else:
            validate_raw_text(raw_text)
            self._text = np.asarray([str(x) for x in raw_text])
            if tokenized_text is not None and len(raw_text) != len(tokenized_text):
                raise DeepchecksValueError('raw_text and tokenized_text sequences must have the same length')

        self._label = validate_modify_label(label, self._task_type, len(self), tokenized_text)

        if name is not None and not isinstance(name, str):
            raise DeepchecksNotSupportedError(f'name must be a string, got {type(name)}')
        self.name = name

        if metadata is not None:
            self.set_metadata(metadata, categorical_metadata)
        if properties is not None:
            self.set_properties(properties, categorical_properties)
        if embeddings is not None:
            self.set_embeddings(embeddings)

        # Used for display purposes
        self._original_text_index = np.arange(len(self))

    def is_multi_label_classification(self) -> bool:
        """Check if the dataset is multi-label."""
        if self.task_type == TaskType.TEXT_CLASSIFICATION and self._label is not None:
            return is_sequence_not_str(self._label[0])
        return False

    # pylint: disable=protected-access
    def copy(self: TDataset, rows_to_use: t.Optional[t.Sequence[int]] = None) -> TDataset:
        """Create a copy of this Dataset with new data.

        Parameters
        ----------
        rows_to_use : t.Optional[t.List[int]] , default: None
            The rows to use in the new copy. If None, the new copy will contain all the rows.
        """
        cls = type(self)

        # NOTE:
        # Make sure we won't get the warning for setting class in the non multilabel case
        with disable_deepchecks_logger():

            if rows_to_use is None:
                new_copy = cls(
                    raw_text=self._text,
                    tokenized_text=self._tokenized_text,
                    label=self._label,
                    task_type=self._task_type.value,
                    name=self.name
                )

                if self._metadata is not None:
                    new_copy.set_metadata(self._metadata, self._cat_metadata)

                if self._properties is not None:
                    new_copy.set_properties(self._properties, self._cat_properties)

                if self._embeddings is not None:
                    new_copy.set_embeddings(self._embeddings)

                new_copy._original_text_index = self._original_text_index
                return new_copy

            if not isinstance(rows_to_use, t.Sequence) or any(not isinstance(x, Number) for x in rows_to_use):
                raise DeepchecksValueError('rows_to_use must be a list of integers')

            rows_to_use = sorted(rows_to_use)

            new_copy = cls(
                raw_text=self._text[rows_to_use],
                tokenized_text=(
                    self._tokenized_text[rows_to_use]
                    if self._tokenized_text is not None
                    else None
                ),
                label=self._label[rows_to_use] if self.has_label() else None,
                task_type=self._task_type.value, name=self.name
            )

            if self._metadata is not None:
                metadata = self._metadata.iloc[rows_to_use, :]
                new_copy.set_metadata(metadata, self._cat_metadata)

            if self._properties is not None:
                properties = self._properties.iloc[rows_to_use, :]
                new_copy.set_properties(properties, self._cat_properties)

            if self._embeddings is not None:
                embeddings = self._embeddings.iloc[rows_to_use, :]
                new_copy.set_embeddings(embeddings)

            new_copy._original_text_index = self._original_text_index[rows_to_use]
            return new_copy

    def sample(self: TDataset, n_samples: int, replace: bool = False, random_state: t.Optional[int] = None,
               drop_na_label: bool = False) -> TDataset:
        """Create a copy of the dataset object, with the internal data being a sample of the original data.

        Parameters
        ----------
        n_samples : int
            Number of samples to draw.
        replace : bool, default: False
            Whether to sample with replacement.
        random_state : t.Optional[int] , default None
            Random state.
        drop_na_label : bool, default: False
            Whether to take sample only from rows with exiting label.

        Returns
        -------
        Dataset
            instance of the Dataset with sampled internal dataframe.
        """
        samples = np.arange(len(self))
        if drop_na_label and self.has_label():
            samples = samples[pd.notnull(self._label)]
        n_samples = min(n_samples, len(samples))

        np.random.seed(random_state)
        sample_idx = np.random.choice(range(len(samples)), n_samples, replace=replace)
        return self.copy(rows_to_use=sorted(sample_idx))

    def __len__(self) -> int:
        """Return number of samples in the dataset."""
        return self.n_samples

    @property
    def n_samples(self) -> int:
        """Return number of samples in the dataset."""
        if self._text is not None:
            return len(self._text)
        elif self._label is not None:
            return len(self._label)
        else:
            return 0

    @property
    def embeddings(self) -> pd.DataFrame:
        """Return the metadata of for the dataset."""
        return self._embeddings

    def calculate_default_embeddings(self, model: str = 'miniLM', file_path: str = 'embeddings.csv'):
        """Calculate the default properties of the dataset."""
        if self._embeddings is not None:
            warnings.warn('Properties already exist, overwriting them', UserWarning)

        self._embeddings = calculate_default_embeddings(text=pd.Series(self.text), model=model, file_path=file_path)

    def set_embeddings(self, embeddings: pd.DataFrame, verbose: bool = True):
        """Set the metadata of the dataset.

        Parameters
        ----------
        embeddings : pd.DataFrame
            Embeddings to set.
        verbose : bool, default: True
            Whether to print information about the process.
        """
        if self._embeddings is not None and verbose is True:
            warnings.warn('Embeddings already exist, overwriting it', UserWarning)

        if isinstance(embeddings, str):
            embeddings = pd.read_csv(embeddings)

        if embeddings is not None:
            validate_length_and_type(embeddings, 'Embeddings', len(self))
        self._embeddings = embeddings.reset_index(drop=True) if isinstance(embeddings, pd.DataFrame) else None

    @property
    def metadata(self) -> pd.DataFrame:
        """Return the metadata of for the dataset."""
        if self._metadata is None:
            raise DeepchecksValueError(
                'Functionality requires metadata, but the the TextData object had none. '
                'To use this functionality, use the '
                'set_metadata method to set your own metadata with a pandas.DataFrame.'
            )
        return self._metadata

    @property
    def categorical_metadata_columns(self) -> t.List[str]:
        """Return categorical metadata column names."""
        return self._cat_metadata

    def set_metadata(
        self,
        metadata: pd.DataFrame,
        categorical_metadata: t.Optional[t.Sequence[str]] = None
    ):
        """Set the metadata of the dataset."""
        if self._metadata is not None:
            warnings.warn('Metadata already exist, overwriting it', UserWarning)

        if isinstance(metadata, str):
            metadata = pd.read_csv(metadata)

        column_types = validate_length_and_calculate_column_types(
            data_table=metadata,
            data_table_name='Metadata',
            expected_size=len(self),
            categorical_columns=categorical_metadata
        )

        self._metadata = metadata.reset_index(drop=True)
        self._cat_metadata = column_types.categorical_columns

    def calculate_default_properties(
        self,
        include_properties: t.Optional[t.List[str]] = None,
        ignore_properties: t.Optional[t.List[str]] = None,
        include_long_calculation_properties: bool = False,
        device: t.Optional[str] = None
    ):
        """Calculate the default properties of the dataset.

        Parameters
        ----------
        include_properties : List[str], default None
            The properties to calculate. If None, all default properties will be calculated. Cannot be used together
            with ignore_properties parameter.
        ignore_properties : List[str], default None
            The properties to ignore. If None, no properties will be ignored. Cannot be used together with
            properties parameter.
        include_long_calculation_properties : bool, default False
            Whether to include properties that may take a long time to calculate. If False, these properties will be
            ignored.
        device : int, default None
            The device to use for the calculation. If None, the default device will be used.
        """
        if self._properties is not None:
            warnings.warn('Properties already exist, overwriting them', UserWarning)

        properties, properties_types = calculate_default_properties(
            list(self.text),
            include_properties=include_properties,
            ignore_properties=ignore_properties,
            include_long_calculation_properties=include_long_calculation_properties,
            device=device
        )

        self._properties = pd.DataFrame(properties, index=self.get_original_text_indexes())
        self._cat_properties = [k for k, v in properties_types.items() if v == 'categorical']

    def set_properties(
        self,
        properties: pd.DataFrame,
        categorical_properties: t.Optional[t.Sequence[str]] = None
    ):
        """Set the properties of the dataset."""
        if self._properties is not None:
            warnings.warn('Properties already exist, overwriting them', UserWarning)

        if isinstance(properties, str):
            properties = pd.read_csv(properties)

        column_types = validate_length_and_calculate_column_types(
            data_table=properties,
            data_table_name='Properties',
            expected_size=len(self),
            categorical_columns=categorical_properties
        )

        self._properties = properties.reset_index(drop=True)
        self._cat_properties = column_types.categorical_columns

    def save_properties(self, path: str):
        """Save the dataset properties to csv.

        Parameters
        ----------
        path : str
            Path to save the properties to.
        """
        if self._properties is None:
            raise DeepchecksNotSupportedError(
                'TextData does not contain properties, add them by using '
                '"calculate_default_properties" or "set_properties" functions'
            )

        self._properties.to_csv(path, index=False)

    @property
    def properties(self) -> pd.DataFrame:
        """Return the properties of the dataset."""
        if self._properties is None:
            raise DeepchecksNotSupportedError(
                'Functionality requires properties, but the the TextData object had none. To use this functionality, '
                'use the set_properties method to set your own properties with a pandas.DataFrame or use '
                'TextData.calculate_default_properties to add the default deepchecks properties.'
            )
        return self._properties

    @property
    def categorical_properties(self) -> t.List[str]:
        """Return categorical properties names."""
        return self._cat_properties

    @property
    def task_type(self) -> t.Optional[TaskType]:
        """Return the task type.

        Returns
        -------
        t.Optional[TaskType]
            Task type
        """
        return self._task_type

    @property
    def text(self) -> t.Sequence[str]:
        """Return sequence of raw text samples.

        Returns
        -------
        t.Sequence[str]
           Sequence of raw text samples.
        """
        return self._text

    @property
    def tokenized_text(self) -> t.Sequence[t.Sequence[str]]:
        """Return sequence of tokenized text samples.

        Returns
        -------
        t.Sequence[t.Sequence[str]]
           Sequence of tokenized text samples.
        """
        if self._tokenized_text is None:
            raise DeepchecksValueError('Tokenized text is not set, provide it when initializing the TextData object '
                                       'to run the requested functionalities')
        return self._tokenized_text

    @property
    def label(self) -> TTextLabel:
        """Return the label defined in the dataset.

        Returns
        -------
        TTextLabel
        """
        if not self.has_label():
            raise DeepchecksValueError('Label is not set, provide it when initializing the TextData object '
                                       'to run the requested functionalities')
        return self._label

    @property
    def label_for_display(self) -> TTextLabel:
        """Return the label defined in the dataset.

        Returns
        -------
        TTextLabel
        """
        if self.is_multi_label_classification():
            return [np.argwhere(x == 1).flatten().tolist() for x in self.label]
        else:
            return self.label

    def has_label(self) -> bool:
        """Return True if label was set.

        Returns
        -------
        bool
           True if label was set.
        """
        return self._label is not None

    def get_original_text_indexes(self) -> t.Sequence[int]:
        """Return the original indexes of the text samples.

        Returns
        -------
        t.Sequence[int]
           Original indexes of the text samples.
        """
        assert self._original_text_index is not None, 'Internal Error'
        return self._original_text_index

    @classmethod
    def cast_to_dataset(cls, obj: t.Any) -> 'TextData':
        """Verify Dataset or transform to Dataset.

        Function verifies that provided value is a non-empty instance of Dataset,
        otherwise raises an exception, but if the 'cast' flag is set to True it will
        also try to transform provided value to the Dataset instance.

        Parameters
        ----------
        obj
            value to verify

        Raises
        ------
        DeepchecksValueError
            if the provided value is not a TextData instance;
            if the provided value cannot be transformed into Dataset instance;
        """
        if not isinstance(obj, cls):
            raise DeepchecksValueError(f'{obj} is not a {cls.__name__} instance')
        return obj.copy()

    def validate_textdata_compatibility(self, other_text_data: 'TextData') -> bool:
        """Verify that all provided datasets share same label name and task types.

        Parameters
        ----------
        other_text_data : TextData
            The other dataset TextData object to compare with.

        Returns
        -------
        bool
            True if provided dataset share same label name and task types.
        """
        assert other_text_data is not None
        if self.task_type != other_text_data.task_type:
            return False

        return True

    def head(self, n_samples: int = 5) -> pd.DataFrame:
        """Return a copy of the dataset as a pandas Dataframe with the first n_samples samples."""
        if n_samples > len(self):
            n_samples = len(self) - 1
        result = pd.DataFrame({'text': self.text[:n_samples]}, index=self.get_original_text_indexes()[:n_samples])
        if self.has_label():
            result['label'] = self.label_for_display[:n_samples]
        if self._tokenized_text is not None:
            result['tokenized_text'] = self.tokenized_text[:n_samples]
        if self._metadata is not None:
            result = result.join(self.metadata.loc[result.index])
        return result

    def len_when_sampled(self, n_samples: t.Optional[int]):
        """Return number of samples in the sampled dataframe this dataset is sampled with n_samples samples."""
        if n_samples is None:
            return self.n_samples
        return min(self.n_samples, n_samples)

    def is_sampled(self, n_samples: t.Optional[int]):
        """Return True if the dataset number of samples will decrease when sampled with n_samples samples."""
        if n_samples is None:
            return False
        return self.n_samples > n_samples


@contextlib.contextmanager
def disable_deepchecks_logger():
    """Disable deepchecks root logger."""
    logger = get_logger()
    logger_state = logger.disabled
    logger.disabled = True
    yield
    logger.disabled = logger_state<|MERGE_RESOLUTION|>--- conflicted
+++ resolved
@@ -98,11 +98,8 @@
         order of the rows must be the same as the order of the samples in the dataset.
         In order to calculate the default embeddings, use the `TextData.calculate_default_embeddings` function after
         the creation of the TextData object.
-<<<<<<< HEAD
         For more on embeddings, see the `NLP Embeddings Guide
         <https://docs.deepchecks.com/stable/nlp/usage_guides/nlp_embeddings.html>`_.
-=======
->>>>>>> 7761d944
     """
 
     _text: np.ndarray
@@ -315,9 +312,6 @@
         if self._embeddings is not None and verbose is True:
             warnings.warn('Embeddings already exist, overwriting it', UserWarning)
 
-        if isinstance(embeddings, str):
-            embeddings = pd.read_csv(embeddings)
-
         if embeddings is not None:
             validate_length_and_type(embeddings, 'Embeddings', len(self))
         self._embeddings = embeddings.reset_index(drop=True) if isinstance(embeddings, pd.DataFrame) else None
