--- conflicted
+++ resolved
@@ -81,13 +81,9 @@
     _metadata: t.Optional[pd.DataFrame] = None
     _metadata_types: t.Optional[t.Dict[str, str]] = None
     _properties: t.Optional[t.Union[pd.DataFrame, str]] = None
-<<<<<<< HEAD
     _cat_properties: t.Optional[t.List[str]] = None
     _cat_metadata: t.Optional[t.List[str]] = None
-=======
-    _properties_types: t.Optional[t.Dict[str, str]] = None
     _original_text_index: t.Optional[t.Sequence[int]] = None  # Sequence is np array
->>>>>>> 1657295a
 
     def __init__(
             self,
@@ -129,116 +125,12 @@
 
         self._label = validate_modify_label(label, self._task_type, len(self), tokenized_text)
 
-<<<<<<< HEAD
-        if dataset_name is not None:
-            if not isinstance(dataset_name, str):
-                raise DeepchecksNotSupportedError(
-                    f'dataset_name type {type(dataset_name)} is not supported, must be a str'
-                )
-
-        self.name = dataset_name
-
-        if metadata is not None:
-            self.set_metadata(metadata)
-        else:
-            self._metadata = None
-            self._cat_metadata = None
-
-        if properties is not None:
-            if isinstance(properties, str) and properties == 'auto':
-                self.calculate_default_properties(device=device)
-            else:
-                self.set_properties(properties)
-        else:
-            self._properties = None
-            self._cat_properties = None
-
-    @staticmethod
-    def _validate_text(raw_text: t.Sequence[str]):
-        """Validate text format."""
-        error_string = 'raw_text must be a Sequence of strings'
-        if not is_sequence_not_str(raw_text):
-            raise DeepchecksValueError(error_string)
-        if not all(isinstance(x, str) for x in raw_text):
-            raise DeepchecksValueError(error_string)
-
-    @staticmethod
-    def _validate_tokenized_text(tokenized_text: t.Sequence[t.Sequence[str]]):
-        """Validate tokenized text format."""
-        error_string = 'tokenized_text must be a Sequence of sequences of strings'
-        if not is_sequence_not_str(tokenized_text):
-            raise DeepchecksValueError(error_string)
-        if not all(is_sequence_not_str(x) for x in tokenized_text):
-            raise DeepchecksValueError(error_string)
-        if not all(isinstance(x, str) for tokens in tokenized_text for x in tokens):
-            raise DeepchecksValueError(error_string)
-
-    def _validate_and_set_label(self, label: t.Optional[TTextLabel]):
-        """Validate and process label to accepted formats."""
-        # If label is not set, create an empty label of nulls
-        if label is None:
-            self._has_label, self._label = False, [None] * len(self._text)
-            return
-
-        # Check if label is n array of None, if so return
-        if isinstance(label, t.Sequence) and all(x is None for x in label):
-            self._has_label, self._label = False, label
-            return
-
-        self._has_label = True
-        if not is_sequence_not_str(label):
-            raise DeepchecksValueError('label must be a Sequence')
-
-        if not len(label) == len(self._text):
-            raise DeepchecksValueError('label must be the same length as raw_text')
-
-        if self.task_type == TaskType.TEXT_CLASSIFICATION:
-            if all((isinstance(x, t.Sequence) and not isinstance(x, str)) for x in label):
-                self._is_multilabel = True
-                multilabel_error = 'multilabel was identified. It must be a Sequence of Sequences of 0 or 1.'
-                if not all(all(y in (0, 1) for y in x) for x in label):
-                    raise DeepchecksValueError(multilabel_error)
-                if any(len(label[0]) != len(label[i]) for i in range(len(label))):
-                    raise DeepchecksValueError('All multilabel entries must be of the same length, which is the number'
-                                               ' of classes.')
-            elif not all(isinstance(x, (str, int)) for x in label):
-                raise DeepchecksValueError('label must be a Sequence of strings or ints or a Sequence of Sequences'
-                                           'of strings or ints (for multilabel classification)')
-
-        if self.task_type == TaskType.TOKEN_CLASSIFICATION:
-            token_class_error = 'label must be a Sequence of Sequences of either strings or integers'
-            if not all(isinstance(x, t.Sequence) for x in label):
-                raise DeepchecksValueError(token_class_error)
-
-            for i in range(len(label)):  # TODO: Runs on all labels, very costly
-                if not (all(isinstance(x, str) for x in label[i]) or all(isinstance(x, int) for x in label[i])):
-                    raise DeepchecksValueError(token_class_error)
-                if not len(label[i]) == len(self._tokenized_text[i]):
-                    raise DeepchecksValueError('label must be the same length as tokenized_text. '
-                                               f'However, for sample index {self.index[i]} of length '
-                                               f'{len(self._tokenized_text[i])} received label of '
-                                               f'length {len(label[i])}')
-        self._label = list(label)
-
-    def reindex(self, index: t.Sequence[t.Any]):
-        """Reindex the TextData with a new index."""
-        if not is_sequence_not_str(index):
-            raise DeepchecksValueError('index must be a Sequence')
-        if not len(index) == len(self.index):
-            raise DeepchecksValueError('new index must be the same length as original index')
-        self.index = list(index)
-        if self._metadata is not None:
-            self._metadata = self._metadata.reindex(index)
-        if self._properties is not None:
-            self._properties = self._properties.reindex(index)
-=======
         if name is not None and not isinstance(name, str):
             raise DeepchecksNotSupportedError(f'name must be a string, got {type(name)}')
         self.name = name
 
         self.set_metadata(metadata)
         self.set_properties(properties)
->>>>>>> 1657295a
 
         # Used for display purposes
         self._original_text_index = np.arange(len(self))
@@ -258,8 +150,13 @@
             The rows to use in the new copy. If None, the new copy will contain all the rows.
         """
         cls = type(self)
+
+        # TODO:
+        # why do we disable the root logger here instead of disabling/having
+        # a didicated logger for this module/subpackage?
         logger_state = get_logger().disabled
         get_logger().disabled = True  # Make sure we won't get the warning for setting class in the non multilabel case
+
         if rows_to_use is None:
             new_copy = cls(raw_text=self._text, tokenized_text=self._tokenized_text, label=self._label,
                            task_type=self._task_type.value, name=self.name)
@@ -269,11 +166,16 @@
             if not isinstance(rows_to_use, t.Sequence) or any(not isinstance(x, Number) for x in rows_to_use):
                 raise DeepchecksValueError('rows_to_use must be a list of integers')
             rows_to_use = sorted(rows_to_use)
-            new_copy = cls(raw_text=self._text[rows_to_use],
-                           tokenized_text=self._tokenized_text[
-                               rows_to_use] if self._tokenized_text is not None else None,
-                           label=self._label[rows_to_use] if self.has_label() else None,
-                           task_type=self._task_type.value, name=self.name)
+            new_copy = cls(
+                raw_text=self._text[rows_to_use],
+                tokenized_text=(
+                    self._tokenized_text[rows_to_use]
+                    if self._tokenized_text is not None
+                    else None
+                ),
+                label=self._label[rows_to_use] if self.has_label() else None,
+                task_type=self._task_type.value, name=self.name
+            )
             metadata = self._metadata.iloc[rows_to_use, :] if self._metadata is not None else None
             properties = self._properties.iloc[rows_to_use, :] if self._properties is not None else None
             index_kept = self._original_text_index[rows_to_use]
@@ -331,7 +233,6 @@
     def metadata(self) -> pd.DataFrame:
         """Return the metadata of for the dataset."""
         if self._metadata is None:
-<<<<<<< HEAD
             raise ValueError(
                 'TextData does not contain metadata, add it by using '
                 '"set_metadata" function'
@@ -357,23 +258,17 @@
             warnings.warn('Metadata already exist, overwriting it', UserWarning)
 
         if not isinstance(metadata, pd.DataFrame):
-            raise DeepchecksValueError(f'metadata type {type(metadata)} is not supported, must be a '
-                                       'pandas DataFrame')
-        if self.index != list(metadata.index):
-            raise DeepchecksValueError('metadata index must be the same as the text data index')
-
-        self._metadata = metadata
-
-        if categorical_metadata is None:  # TODO: Add tests
-            self._cat_metadata = infer_categorical_features(metadata)
-            return
-
-        difference = set(categorical_metadata).difference(set(metadata.columns))
-
-        if len(difference) != 0:
-            raise DeepchecksValueError(f'Unknown metadata columns - {list(difference)}')
-
-        self._cat_metadata = list(categorical_metadata)
+            raise TypeError(f"Unexpected type of metadata - {type(metadata)}")
+
+        column_types = validate_length_and_calculate_column_types(
+            data_table=metadata,
+            data_table_name='Metadata',
+            expected_size=len(self),
+            categorical_columns=categorical_metadata
+        )
+
+        self._metadata = metadata.reset_index(drop=True)
+        self._cat_metadata = column_types.categorical_columns
 
     def calculate_default_properties(
         self,
@@ -382,58 +277,6 @@
         include_long_calculation_properties: bool = False,
         device: t.Optional[str] = None
     ):
-=======
-            raise DeepchecksValueError('Metadata does not exist, please set it first using the set_metadata method')
-        return self._metadata
-
-    @property
-    def metadata_types(self) -> t.Dict[str, str]:
-        """Return the metadata types of for the dataset."""
-        if self._metadata_types is None:
-            raise DeepchecksValueError('Metadata does not exist, please set it first using the set_metadata method')
-        return self._metadata_types
-
-    def set_metadata(self, metadata: pd.DataFrame, metadata_types: t.Optional[t.Dict[str, str]] = None):
-        """Set metadata for the dataset.
-
-        Parameters
-        ----------
-        metadata : pd.DataFrame
-            Metadata of the provided textual samples.
-        metadata_types : t.Optional[t.Dict[str, str]] , default : None
-            The types of the metadata columns. Can be either 'numeric' or 'categorical'.
-            If not provided, will be inferred automatically.
-        """
-        if self._metadata is not None:
-            warnings.warn('Metadata already exist, overwriting it', UserWarning)
-
-        self._metadata_types = validate_length_and_calculate_column_types(metadata, 'Metadata',
-                                                                          len(self), metadata_types)
-        self._metadata = metadata.reset_index(drop=True) if isinstance(metadata, pd.DataFrame) else None
-
-    def set_properties(self, properties: pd.DataFrame, properties_types: t.Optional[t.Dict[str, str]] = None):
-        """Set properties for the dataset.
-
-        Parameters
-        ----------
-        properties : pd.DataFrame
-            Properties of the provided textual samples.
-        properties_types : t.Optional[t.Dict[str, str]] , default : None
-            The types of the properties columns. Can be either 'numeric' or 'categorical'.
-            If not provided, will be inferred automatically.
-        """
-        if self._properties is not None:
-            warnings.warn('Properties already exist, overwriting it', UserWarning)
-
-        self._properties_types = validate_length_and_calculate_column_types(properties, 'Properties',
-                                                                            len(self), properties_types)
-        self._properties = properties.reset_index(drop=True) if isinstance(properties, pd.DataFrame) else None
-
-    def calculate_default_properties(self, include_properties: t.List[str] = None,
-                                     ignore_properties: t.List[str] = None,
-                                     include_long_calculation_properties: t.Optional[bool] = False,
-                                     device: t.Optional[str] = None):
->>>>>>> 1657295a
         """Calculate the default properties of the dataset.
 
         Parameters
@@ -454,7 +297,6 @@
             warnings.warn('Properties already exist, overwriting them', UserWarning)
 
         properties, properties_types = calculate_default_properties(
-<<<<<<< HEAD
             self.text,
             include_properties=include_properties,
             ignore_properties=ignore_properties,
@@ -462,7 +304,8 @@
             device=device
         )
 
-        self._properties = pd.DataFrame(properties, index=self.index)
+        self._properties = pd.DataFrame(properties, index=self.get_original_text_indexes())
+        # self._properties = pd.DataFrame(properties, index=self.index)
         self._cat_properties = [k for k, v in properties_types.items() if v == 'categorical']
 
     def set_properties(
@@ -475,36 +318,22 @@
             warnings.warn('Properties already exist, overwriting them', UserWarning)
 
         if not isinstance(properties, pd.DataFrame):
-            raise DeepchecksValueError(f'properties type {type(properties)} is not supported, must be a '
-                                       'pandas DataFrame')
-        if list(properties.index) != self.index:
-            raise DeepchecksValueError('properties index must be the same as the text data index')
-
-        self._properties = properties
-
-        if categorical_properties is None:
-            # TODO: move infer_categorical_features to core
-            self._cat_properties = infer_categorical_features(properties)
-            return
-
-        difference = set(categorical_properties).difference(properties.columns)
-
-        if len(difference) != 0:
-            raise DeepchecksValueError(f'Unknown properties - {list(difference)}')
-
-        self._cat_properties = list(categorical_properties)
-=======
-            self.text, include_properties=include_properties, ignore_properties=ignore_properties,
-            include_long_calculation_properties=include_long_calculation_properties, device=device)
-        self._properties = pd.DataFrame(properties, index=self.get_original_text_indexes())
-        self._properties_types = properties_types
->>>>>>> 1657295a
+            raise TypeError(f"Unexpected type of properties - {type(properties)}")
+
+        column_types = validate_length_and_calculate_column_types(
+            data_table=properties,
+            data_table_name='Properties',
+            expected_size=len(self),
+            categorical_columns=categorical_properties
+        )
+
+        self._properties = properties.reset_index(drop=True)
+        self._cat_properties = column_types.categorical_columns
 
     @property
     def properties(self) -> pd.DataFrame:
         """Return the properties of the dataset."""
         if self._properties is None:
-<<<<<<< HEAD
             raise DeepchecksNotSupportedError(
                 'TextData does not contain properties, add them by using '
                 '"calculate_default_properties" or "set_properties" functions'
@@ -522,18 +351,6 @@
                 '"calculate_default_properties" or "set_properties" functions'
             )
         return self._cat_properties
-=======
-            raise DeepchecksValueError('TextData does not contain properties, add them by using '
-                                       'calculate_default_properties or set_properties functions')
-        return self._properties
-
-    @property
-    def properties_types(self) -> t.Dict[str, str]:
-        """Return the property types of the dataset."""
-        if self._properties is None:
-            raise DeepchecksValueError('Properties does not exist, please set it first using the set_properties method')
-        return self._properties_types
->>>>>>> 1657295a
 
     @property
     def task_type(self) -> t.Optional[TaskType]:
@@ -602,6 +419,7 @@
         t.Sequence[int]
            Original indexes of the text samples.
         """
+        assert self._original_text_index is not None, "Internal Error"
         return self._original_text_index
 
     @classmethod
