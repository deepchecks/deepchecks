# ----------------------------------------------------------------------------
# Copyright (C) 2021-2023 Deepchecks (https://www.deepchecks.com)
#
# This file is part of Deepchecks.
# Deepchecks is distributed under the terms of the GNU Affero General
# Public License (version 3 or later).
# You should have received a copy of the GNU Affero General Public License
# along with Deepchecks.  If not, see <http://www.gnu.org/licenses/>.
# ----------------------------------------------------------------------------
#
"""The dataset module containing the tabular Dataset class and its functions."""
import typing as t
import warnings
from operator import itemgetter

import numpy as np
import pandas as pd

from deepchecks.core.errors import DeepchecksNotSupportedError, DeepchecksValueError
from deepchecks.nlp.task_type import TaskType
from deepchecks.nlp.utils.text_properties import calculate_default_properties
from deepchecks.tabular.utils.feature_inference import infer_categorical_features
from deepchecks.utils.logger import get_logger
from deepchecks.utils.validation import is_sequence_not_str

__all__ = ['TextData', 'TTokenLabel', 'TClassLabel', 'TTextLabel']

TDataset = t.TypeVar('TDataset', bound='TextData')
TSingleLabel = t.Tuple[int, str]
TClassLabel = t.Sequence[t.Union[TSingleLabel, t.Tuple[TSingleLabel]]]
TTokenLabel = t.Sequence[t.Sequence[t.Union[str, int]]]
TTextLabel = t.Union[TClassLabel, TTokenLabel]


class TextData:
    """
    TextData wraps together the raw text data and the labels for the nlp task.

    The TextData class contains metadata and methods intended for easily accessing
    metadata relevant for the training or validating of ML models.

    Parameters
    ----------
    raw_text : t.Sequence[str], default: None
        The raw text data, a sequence of strings representing the raw text of each sample.
        If not given, tokenized_text must be given, and raw_text will be created from it by joining the tokens with
        spaces.
    tokenized_text : t.Sequence[t.Sequence[str]], default: None
        The tokenized text data, a sequence of sequences of strings representing the tokenized text of each sample.
        Only relevant for task_type 'token_classification'.
        If not given, raw_text must be given, and tokenized_text will be created from it by splitting the text by
        spaces.
    label : t.Optional[TTextLabel], default: None
        The label for the text data. Can be either a text_classification label or a token_classification label.
        If None, the label is not set.

        - text_classification label - For text classification the accepted label format differs between multilabel and
          single label cases. For single label data, the label should be passed as a sequence of labels, with one entry
          per sample that can be either a string or an integer. For multilabel data, the label should be passed as a
          sequence of sequences, with the sequence for each sample being a binary vector, representing the presence of
          the i-th label in that sample.
        - token_classification label - For token classification the accepted label format is the IOB format or similar
          to it. The Label must be a sequence of sequences of strings or integers, with each sequence corresponding to
          a sample in the tokenized text, and exactly the length of the corresponding tokenized text.
    task_type : str, default: None
        The task type for the text data. Can be either 'text_classification' or 'token_classification'. Must be set if
        label is provided.
    dataset_name : t.Optional[str] , default: None
        The name of the dataset. If None, the dataset name will be defined when running it within a check.
    index : t.Optional[t.Sequence[int]] , default: None
        The index of the samples. If None, the index is set to np.arange(len(raw_text)).
    metadata : t.Optional[pd.DataFrame] , default: None
        Metadata for the samples. If None, no metadata is set. If a DataFrame is given, it must contain
        the same number of samples as the raw_text and identical index.
    properties : t.Optional[Union[pd.DataFrame, str]] , default: None
        The text properties for the samples. If None, no properties are set. If 'auto', the properties are calculated
        using the default properties. If a DataFrame is given, it must contain the properties for each sample as the raw
        text and identical index.
    """

    _text: t.Sequence[str]
    _label: TTextLabel
    index: t.Sequence[t.Any]
    _task_type: t.Optional[TaskType]
    _has_label: bool
    _is_multilabel: bool = False
    name: t.Optional[str] = None
    _metadata: t.Optional[pd.DataFrame] = None
    _properties: t.Optional[t.Union[pd.DataFrame, str]] = None

    def __init__(
            self,
            raw_text: t.Optional[t.Sequence[str]] = None,
            tokenized_text: t.Optional[t.Sequence[t.Sequence[str]]] = None,
            label: t.Optional[TTextLabel] = None,
            task_type: t.Optional[str] = None,
            dataset_name: t.Optional[str] = None,
            index: t.Optional[t.Sequence[t.Any]] = None,
            metadata: t.Optional[pd.DataFrame] = None,
            properties: t.Optional[t.Union[pd.DataFrame, str]] = None,
    ):
        # Require explicitly setting task type if label is provided
        if task_type in [None, 'other']:
            if label is not None:
                if isinstance(label, t.Sequence):
                    if pd.notnull(label).any():
                        raise DeepchecksValueError('task_type must be set when label is provided')
                else:
                    raise DeepchecksValueError('task_type must be set when label is provided')

            self._task_type = TaskType.OTHER
        elif task_type == 'text_classification':
            self._task_type = TaskType.TEXT_CLASSIFICATION
        elif task_type == 'token_classification':
            self._task_type = TaskType.TOKEN_CLASSIFICATION
        else:
            raise DeepchecksNotSupportedError(f'task_type {task_type} is not supported, must be one of '
                                              f'text_classification, token_classification, other')

        if raw_text is None and tokenized_text is None:
            raise DeepchecksValueError('raw_text and tokenized_text cannot both be None')
        elif raw_text is None:
            self._validate_tokenized_text(tokenized_text)
            self._tokenized_text = list(tokenized_text)
            self._text = [' '.join(tokens) for tokens in tokenized_text]
        elif tokenized_text is None:
            self._validate_text(raw_text)
            self._text = list(raw_text)
            if self._task_type == TaskType.TOKEN_CLASSIFICATION:
                self._tokenized_text = [sample.split() for sample in self._text]
            else:
                self._tokenized_text = None
        else:
            self._validate_text(raw_text)
            self._validate_tokenized_text(tokenized_text)
            self._text, self._tokenized_text = list(raw_text), list(tokenized_text)
            if len(raw_text) != len(tokenized_text):
                raise DeepchecksValueError('raw_text and tokenized_text must have the same length')

        if index is None:
            self.index = list(range(len(raw_text)))
        elif len(index) != len(raw_text):
            raise DeepchecksValueError('index must be the same length as raw_text')
        else:
            self.index = list(index)

        self._validate_and_set_label(label)

        if dataset_name is not None:
            if not isinstance(dataset_name, str):
                raise DeepchecksNotSupportedError(f'dataset_name type {type(dataset_name)} is not supported, must be a'
                                                  f' str')
        self.name = dataset_name

        if metadata is not None:
            self.set_metadata(metadata)
<<<<<<< HEAD
        else:
            self._metadata = None
            self._metadata_types = None
=======
>>>>>>> 218f339f

        if properties is not None:
            if isinstance(properties, str) and properties == 'auto':
                self.calculate_default_properties()
            else:
                self.set_properties(properties)
<<<<<<< HEAD
        else:
            self._properties = None
            self._properties_types = None
=======
>>>>>>> 218f339f

    @staticmethod
    def _validate_text(raw_text: t.Sequence[str]):
        """Validate text format."""
        error_string = 'raw_text must be a Sequence of strings'
        if not is_sequence_not_str(raw_text):
            raise DeepchecksValueError(error_string)
        if not all(isinstance(x, str) for x in raw_text):
            raise DeepchecksValueError(error_string)

    @staticmethod
    def _validate_tokenized_text(tokenized_text: t.Sequence[t.Sequence[str]]):
        """Validate tokenized text format."""
        error_string = 'tokenized_text must be a Sequence of sequences of strings'
        if not is_sequence_not_str(tokenized_text):
            raise DeepchecksValueError(error_string)
        if not all(is_sequence_not_str(x) for x in tokenized_text):
            raise DeepchecksValueError(error_string)
        if not all(isinstance(x, str) for tokens in tokenized_text for x in tokens):
            raise DeepchecksValueError(error_string)

    def _validate_and_set_label(self, label: t.Optional[TTextLabel]):
        """Validate and process label to accepted formats."""
        # If label is not set, create an empty label of nulls
        if label is None:
            self._has_label, self._label = False, [None] * len(self._text)
            return

        self._has_label = True
        if not is_sequence_not_str(label):
            raise DeepchecksValueError('label must be a Sequence')

        if not len(label) == len(self._text):
            raise DeepchecksValueError('label must be the same length as raw_text')

        if self.task_type == TaskType.TEXT_CLASSIFICATION:
            if all((isinstance(x, t.Sequence) and not isinstance(x, str)) for x in label):
                self._is_multilabel = True
                multilabel_error = 'multilabel was identified. It must be a Sequence of Sequences of 0 or 1.'
                if not all(all(y in (0, 1) for y in x) for x in label):
                    raise DeepchecksValueError(multilabel_error)
                if any(len(label[0]) != len(label[i]) for i in range(len(label))):
                    raise DeepchecksValueError('All multilabel entries must be of the same length, which is the number'
                                               ' of classes.')
            elif not all(isinstance(x, (str, int)) for x in label):
                raise DeepchecksValueError('label must be a Sequence of strings or ints or a Sequence of Sequences'
                                           'of strings or ints (for multilabel classification)')

        if self.task_type == TaskType.TOKEN_CLASSIFICATION:
            token_class_error = 'label must be a Sequence of Sequences of either strings or integers'
            if not all(isinstance(x, t.Sequence) for x in label):
                raise DeepchecksValueError(token_class_error)

            for i in range(len(label)):  # TODO: Runs on all labels, very costly
                if not (all(isinstance(x, str) for x in label[i]) or all(isinstance(x, int) for x in label[i])):
                    raise DeepchecksValueError(token_class_error)
                if not len(label[i]) == len(self._tokenized_text[i]):
                    raise DeepchecksValueError(f'label must be the same length as tokenized_text. '
                                               f'However, for sample index {self.index[i]} of length '
                                               f'{len(self._tokenized_text[i])} received label of '
                                               f'length {len(label[i])}')
        self._label = list(label)

    def reindex(self, index: t.Sequence[t.Any]):
        """Reindex the TextData with a new index."""
        if not is_sequence_not_str(index):
            raise DeepchecksValueError('index must be a Sequence')
        if not len(index) == len(self.index):
            raise DeepchecksValueError('new index must be the same length as original index')
        self.index = list(index)
        if self._metadata is not None:
            self._metadata = self._metadata.reindex(index)
        if self._properties is not None:
            self._properties = self._properties.reindex(index)

    def copy(self: TDataset, rows_to_use: t.Optional[t.Sequence[t.Any]] = None) -> TDataset:
        """Create a copy of this Dataset with new data."""
        cls = type(self)
        logger_state = get_logger().disabled
        get_logger().disabled = True  # Make sure we won't get the warning for setting class in the non multilabel case
        if rows_to_use is None:
            new_copy = cls(raw_text=self._text, tokenized_text=self._tokenized_text, label=self._label,
                           task_type=self._task_type.value,
                           dataset_name=self.name, index=self.index, metadata=self.metadata,
                           properties=self._properties)
        else:
            new_copy = cls(
                raw_text=list(itemgetter(*rows_to_use)(self._text)),
                tokenized_text=list(
                    itemgetter(*rows_to_use)(self._tokenized_text)) if self._tokenized_text else None,
                label=list(itemgetter(*rows_to_use)(self._label)) if self._label else None,
                index=list(itemgetter(*rows_to_use)(self.index)),
                metadata=self._metadata.iloc[rows_to_use, :] if self._metadata is not None else None,
                properties=self._properties.iloc[rows_to_use, :] if self._properties is not None else None,
                task_type=self._task_type.value, dataset_name=self.name)
        get_logger().disabled = logger_state
        return new_copy

    def sample(self: TDataset, n_samples: int, replace: bool = False, random_state: t.Optional[int] = None,
               drop_na_label: bool = False) -> TDataset:
        """Create a copy of the dataset object, with the internal data being a sample of the original data.

        Parameters
        ----------
        n_samples : int
            Number of samples to draw.
        replace : bool, default: False
            Whether to sample with replacement.
        random_state : t.Optional[int] , default None
            Random state.
        drop_na_label : bool, default: False
            Whether to take sample only from rows with exiting label.

        Returns
        -------
        Dataset
            instance of the Dataset with sampled internal dataframe.
        """
        samples = self.index
        if drop_na_label and self.has_label():
            samples = samples[pd.notnull(self._label)]
        n_samples = min(n_samples, len(samples))

        np.random.seed(random_state)
        sample_idx = np.random.choice(range(len(samples)), n_samples, replace=replace)
        return self.copy(rows_to_use=sample_idx)

    def get_raw_sample(self, index: t.Any) -> str:
        """Get the raw text of a sample.

        Parameters
        ----------
        index : int
            Index of sample to get.
        Returns
        -------
        str
            Raw text of sample.
        """
        return self._text[self.index.index(index)]

    def get_tokenized_sample(self, index: t.Any) -> t.List[str]:
        """Get the tokenized text of a sample.

        Parameters
        ----------
        index : int
            Index of sample to get.
        Returns
        -------
        List[str]
            Tokenized text of sample.
        """
        if self._tokenized_text is None:
            raise DeepchecksValueError('TextData does not contain tokenized text')
        return self._tokenized_text[self.index.index(index)]

    @property
    def n_samples(self) -> int:
        """Return number of samples in the dataset."""
        return len(self._text)

    @property
    def metadata(self) -> pd.DataFrame:
        """Return the metadata of for the dataset."""
        return self._metadata

<<<<<<< HEAD
    @property
    def metadata_types(self) -> t.Dict[str, str]:
        """Return the metadata types of for the dataset."""
        return self._metadata_types

    def set_metadata(self, metadata: pd.DataFrame, metadata_types: t.Optional[t.Dict[str, str]] = None):
=======
    def set_metadata(self, metadata: pd.DataFrame):
>>>>>>> 218f339f
        """Set the metadata of the dataset."""
        if self._metadata is not None:
            warnings.warn('Metadata already exist, overwriting it', UserWarning)

        if not isinstance(metadata, pd.DataFrame):
            raise DeepchecksValueError(f'metadata type {type(metadata)} is not supported, must be a'
                                       f' pandas DataFrame')
        if self.index != list(metadata.index):
            raise DeepchecksValueError('metadata index must be the same as the text data index')
        self._metadata = metadata

<<<<<<< HEAD
        if metadata_types is None:  # TODO: Add tests
            cat_features = infer_categorical_features(metadata)
            metadata_types = {metadata.columns[i]: 'categorical' if metadata.columns[i] in cat_features else 'numeric'
                              for i in range(len(metadata.columns))}
        self._metadata_types = metadata_types

=======
>>>>>>> 218f339f
    def calculate_default_properties(self, include_properties: t.List[str] = None,
                                     ignore_properties: t.List[str] = None):
        """Calculate the default properties of the dataset."""
        if self._properties is not None:
            warnings.warn('Properties already exist, overwriting them', UserWarning)

        properties, properties_types = calculate_default_properties(self.text, include_properties=include_properties,
                                                                  ignore_properties=ignore_properties)
        self._properties = pd.DataFrame(properties, index=self.index)
        self._properties_types = properties_types

    def set_properties(self, properties: pd.DataFrame, properties_types: t.Optional[t.Dict[str, str]] = None):
        """Set the properties of the dataset."""
        if self._properties is not None:
            warnings.warn('Properties already exist, overwriting them', UserWarning)

        if not isinstance(properties, pd.DataFrame):
            raise DeepchecksValueError(f'properties type {type(properties)} is not supported, must be a'
                                       f' pandas DataFrame')
        if list(properties.index) != self.index:
            raise DeepchecksValueError('properties index must be the same as the text data index')
        self._properties = properties

        if properties_types is None:  # TODO: Add tests
            # TODO: move infer_categorical_features to core
            cat_features = infer_categorical_features(properties)
            properties_types = {
                properties.columns[i]: 'categorical' if properties.columns[i] in cat_features else 'numeric'
                for i in range(len(properties.columns))}
        self._properties_types = properties_types

    def set_properties(self, properties: pd.DataFrame):
        """Set the properties of the dataset."""
        if self._properties is not None:
            warnings.warn('Properties already exist, overwriting them', UserWarning)

        if not isinstance(properties, pd.DataFrame):
            raise DeepchecksValueError(f'properties type {type(properties)} is not supported, must be a'
                                       f' pandas DataFrame')
        if list(properties.index) != self.index:
            raise DeepchecksValueError('properties index must be the same as the text data index')
        self._properties = properties

    @property
    def properties(self) -> pd.DataFrame:
        """Return the properties of the dataset."""
        return self._properties

    @property
    def properties_types(self) -> t.Dict[str, str]:
        """Return the property types of the dataset."""
        return self._properties_types

    def __len__(self):
        """Return number of samples in the dataset."""
        return self.n_samples

    @property
    def task_type(self) -> t.Optional[TaskType]:
        """Return the task type.

        Returns
        -------
        t.Optional[TaskType]
            Task type
        """
        return self._task_type

    @property
    def text(self) -> t.Sequence[str]:
        """Return sequence of raw text samples.

        Returns
        -------
        t.Sequence[str]
           Sequence of raw text samples.
        """
        return self._text

    @property
    def tokenized_text(self) -> t.Sequence[t.Sequence[str]]:
        """Return sequence of tokenized text samples.

        Returns
        -------
        t.Sequence[t.Sequence[str]]
           Sequence of tokenized text samples.
        """
        return self._tokenized_text

    @property
    def label(self) -> TTextLabel:
        """Return the label defined in the dataset.

        Returns
        -------
        TTextLabel
        """
        return self._label

    @property
    def is_multilabel(self) -> bool:
        """Return True if label is multilabel.

        Returns
        -------
        bool
            True if label is multilabel.
        """
        return self._is_multilabel

    def has_label(self) -> bool:
        """Return True if label was set.

        Returns
        -------
        bool
           True if label was set.
        """
        return self._has_label

    @classmethod
    def cast_to_dataset(cls, obj: t.Any) -> 'TextData':
        """Verify Dataset or transform to Dataset.

        Function verifies that provided value is a non-empty instance of Dataset,
        otherwise raises an exception, but if the 'cast' flag is set to True it will
        also try to transform provided value to the Dataset instance.

        Parameters
        ----------
        obj
            value to verify

        Raises
        ------
        DeepchecksValueError
            if the provided value is not a TextData instance;
            if the provided value cannot be transformed into Dataset instance;
        """
        if not isinstance(obj, cls):
            raise DeepchecksValueError(f'{obj} is not a {cls.__name__} instance')
        return obj.copy()

    @classmethod
    def datasets_share_task_type(cls, *datasets: 'TextData') -> bool:
        """Verify that all provided datasets share same label name and task types.

        Parameters
        ----------
        datasets : List[TextData]
            list of TextData to validate

        Returns
        -------
        bool
            True if all TextData share same label names and task types, otherwise False

        Raises
        ------
        AssertionError
            'datasets' parameter is not a list;
            'datasets' contains less than one dataset;
        """
        assert len(datasets) > 1, "'datasets' must contains at least two items"

        task_type = datasets[0].task_type

        for ds in datasets[1:]:
            if ds.task_type != task_type:
                return False

        return True

    def len_when_sampled(self, n_samples: t.Optional[int]):
        """Return number of samples in the sampled dataframe this dataset is sampled with n_samples samples."""
        if n_samples is None:
            return self.n_samples
        return min(self.n_samples, n_samples)

    def is_sampled(self, n_samples: t.Optional[int]):
        """Return True if the dataset number of samples will decrease when sampled with n_samples samples."""
        if n_samples is None:
            return False
        return self.n_samples > n_samples

    def head(self, n_samples: int = 5) -> pd.DataFrame:
        """Return a copy of the dataset as a pandas Dataframe with the first n_samples samples."""
        if n_samples > len(self):
            n_samples = len(self) - 1
        result = pd.DataFrame({'text': self.text[:n_samples]}, index=self.index[:n_samples])
        if self.has_label():
            result['label'] = self.label[:n_samples]
        if self._tokenized_text is not None:
            result['tokenized_text'] = self.tokenized_text[:n_samples]
        if self._metadata is not None:
            result = result.join(self.metadata.loc[result.index])
        return result<|MERGE_RESOLUTION|>--- conflicted
+++ resolved
@@ -154,24 +154,18 @@
 
         if metadata is not None:
             self.set_metadata(metadata)
-<<<<<<< HEAD
         else:
             self._metadata = None
             self._metadata_types = None
-=======
->>>>>>> 218f339f
 
         if properties is not None:
             if isinstance(properties, str) and properties == 'auto':
                 self.calculate_default_properties()
             else:
                 self.set_properties(properties)
-<<<<<<< HEAD
         else:
             self._properties = None
             self._properties_types = None
-=======
->>>>>>> 218f339f
 
     @staticmethod
     def _validate_text(raw_text: t.Sequence[str]):
@@ -339,16 +333,12 @@
         """Return the metadata of for the dataset."""
         return self._metadata
 
-<<<<<<< HEAD
     @property
     def metadata_types(self) -> t.Dict[str, str]:
         """Return the metadata types of for the dataset."""
         return self._metadata_types
 
     def set_metadata(self, metadata: pd.DataFrame, metadata_types: t.Optional[t.Dict[str, str]] = None):
-=======
-    def set_metadata(self, metadata: pd.DataFrame):
->>>>>>> 218f339f
         """Set the metadata of the dataset."""
         if self._metadata is not None:
             warnings.warn('Metadata already exist, overwriting it', UserWarning)
@@ -360,15 +350,12 @@
             raise DeepchecksValueError('metadata index must be the same as the text data index')
         self._metadata = metadata
 
-<<<<<<< HEAD
         if metadata_types is None:  # TODO: Add tests
             cat_features = infer_categorical_features(metadata)
             metadata_types = {metadata.columns[i]: 'categorical' if metadata.columns[i] in cat_features else 'numeric'
                               for i in range(len(metadata.columns))}
         self._metadata_types = metadata_types
 
-=======
->>>>>>> 218f339f
     def calculate_default_properties(self, include_properties: t.List[str] = None,
                                      ignore_properties: t.List[str] = None):
         """Calculate the default properties of the dataset."""
