# ----------------------------------------------------------------------------
# Copyright (C) 2021-2023 Deepchecks (https://www.deepchecks.com)
#
# This file is part of Deepchecks.
# Deepchecks is distributed under the terms of the GNU Affero General
# Public License (version 3 or later).
# You should have received a copy of the GNU Affero General Public License
# along with Deepchecks.  If not, see <http://www.gnu.org/licenses/>.
# ----------------------------------------------------------------------------
#
"""Module importing all nlp checks."""

<<<<<<< HEAD
from deepchecks.nlp.checks.data_integrity import PropertyLabelCorrelation, TextPropertyOutliers
from deepchecks.nlp.checks.model_evaluation import (MetadataSegmentsPerformance, PropertySegmentsPerformance,
                                                    SingleDatasetPerformance, TrainTestPredictionDrift)
from deepchecks.nlp.checks.train_test_validation import TrainTestLabelDrift
=======
from deepchecks.nlp.checks.data_integrity import PropertyLabelCorrelation
from deepchecks.nlp.checks.model_evaluation import (MetadataSegmentsPerformance, PredictionDrift,
                                                    PropertySegmentsPerformance, SingleDatasetPerformance)
from deepchecks.nlp.checks.train_test_validation import LabelDrift
>>>>>>> 218f339f

__all__ = [
    # Data Integrity
    'PropertyLabelCorrelation',
    'TextPropertyOutliers',

    # Model Evaluation
    'SingleDatasetPerformance',
    'MetadataSegmentsPerformance',
    'PropertySegmentsPerformance',

    # Train Test Validation
    'PredictionDrift',
    'LabelDrift'
]<|MERGE_RESOLUTION|>--- conflicted
+++ resolved
@@ -10,17 +10,10 @@
 #
 """Module importing all nlp checks."""
 
-<<<<<<< HEAD
 from deepchecks.nlp.checks.data_integrity import PropertyLabelCorrelation, TextPropertyOutliers
-from deepchecks.nlp.checks.model_evaluation import (MetadataSegmentsPerformance, PropertySegmentsPerformance,
-                                                    SingleDatasetPerformance, TrainTestPredictionDrift)
-from deepchecks.nlp.checks.train_test_validation import TrainTestLabelDrift
-=======
-from deepchecks.nlp.checks.data_integrity import PropertyLabelCorrelation
 from deepchecks.nlp.checks.model_evaluation import (MetadataSegmentsPerformance, PredictionDrift,
                                                     PropertySegmentsPerformance, SingleDatasetPerformance)
 from deepchecks.nlp.checks.train_test_validation import LabelDrift
->>>>>>> 218f339f
 
 __all__ = [
     # Data Integrity
