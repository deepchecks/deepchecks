--- conflicted
+++ resolved
@@ -12,14 +12,9 @@
 
 from deepchecks.nlp.checks.data_integrity import PropertyLabelCorrelation, TextPropertyOutliers
 from deepchecks.nlp.checks.model_evaluation import (ConfusionMatrixReport, MetadataSegmentsPerformance, PredictionDrift,
-<<<<<<< HEAD
-                                                    PropertySegmentsPerformance, SingleDatasetPerformance)
-from deepchecks.nlp.checks.train_test_validation import LabelDrift, TextEmbeddingsDrift
-=======
                                                     PropertySegmentsPerformance, SingleDatasetPerformance,
                                                     TrainTestPerformance)
-from deepchecks.nlp.checks.train_test_validation import LabelDrift, PropertyDrift
->>>>>>> e4429e38
+from deepchecks.nlp.checks.train_test_validation import LabelDrift, PropertyDrift, TextEmbeddingsDrift
 
 __all__ = [
     # Data Integrity
@@ -31,18 +26,11 @@
     'MetadataSegmentsPerformance',
     'PropertySegmentsPerformance',
     'ConfusionMatrixReport',
-<<<<<<< HEAD
+    'TrainTestPerformance',
     'PredictionDrift',
 
     # Train Test Validation
     'LabelDrift',
     'TextEmbeddingsDrift',
-=======
-    'TrainTestPerformance',
-
-    # Train Test Validation
-    'PredictionDrift',
-    'LabelDrift',
-    'PropertyDrift'
->>>>>>> e4429e38
+    'PropertyDrift',
 ]