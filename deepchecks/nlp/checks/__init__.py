--- conflicted
+++ resolved
@@ -15,11 +15,8 @@
 from deepchecks.nlp.checks.model_evaluation import (ConfusionMatrixReport, MetadataSegmentsPerformance, PredictionDrift,
                                                     PropertySegmentsPerformance, SingleDatasetPerformance,
                                                     TrainTestPerformance)
-<<<<<<< HEAD
-from deepchecks.nlp.checks.train_test_validation import LabelDrift, PropertyDrift, TextEmbeddingsDrift
-=======
-from deepchecks.nlp.checks.train_test_validation import LabelDrift, PropertyDrift, TrainTestSamplesMix
->>>>>>> c565c040
+from deepchecks.nlp.checks.train_test_validation import LabelDrift, PropertyDrift, TrainTestSamplesMix, \
+    TextEmbeddingsDrift
 
 __all__ = [
     # Data Integrity
@@ -39,11 +36,7 @@
 
     # Train Test Validation
     'LabelDrift',
-<<<<<<< HEAD
+    'PropertyDrift',
     'TextEmbeddingsDrift',
-    'PropertyDrift',
-=======
-    'PropertyDrift',
     'TrainTestSamplesMix'
->>>>>>> c565c040
 ]