--- conflicted
+++ resolved
@@ -151,34 +151,24 @@
         test_dataset = context.test.sample(self.n_samples, random_state=context.random_state)
         model = context.model
 
-<<<<<<< HEAD
         if context.task_type == TaskType.TOKEN_CLASSIFICATION:
             train_prediction = list(itertools.chain(*model.predict(train_dataset)))
             test_prediction = list(itertools.chain(*model.predict(test_dataset)))
             proba_drift = False
-=======
-        # Flag for computing drift on the probabilities rather than the predicted labels
-        proba_drift = ((len(context.model_classes) == 2) and (self.drift_mode == 'auto')) or \
-                      (self.drift_mode == 'proba')
-        model_classes = context.model_classes
-
-        if proba_drift:
-            if context.is_multi_label_task():
-                raise DeepchecksValueError('Cannot use proba drift mode for multi-label tasks')
-            train_prediction = np.array(model.predict_proba(train_dataset))
-            test_prediction = np.array(model.predict_proba(test_dataset))
-        elif context.is_multi_label_task():
-            train_prediction = convert_multi_label_to_multi_class(model.predict(train_dataset), model_classes)
-            test_prediction = convert_multi_label_to_multi_class(model.predict(test_dataset), model_classes)
->>>>>>> 78124a9e
         else:
             # Flag for computing drift on the probabilities rather than the predicted labels
             proba_drift = ((len(context.model_classes) == 2) and (self.drift_mode == 'auto')) or \
                           (self.drift_mode == 'proba')
 
             if proba_drift:
+                if context.is_multi_label_task():
+                    raise DeepchecksValueError('Cannot use proba drift mode for multi-label tasks')
                 train_prediction = np.array(model.predict_proba(train_dataset))
                 test_prediction = np.array(model.predict_proba(test_dataset))
+            elif context.is_multi_label_task():
+                model_classes = context.model_classes
+                train_prediction = convert_multi_label_to_multi_class(model.predict(train_dataset), model_classes)
+                test_prediction = convert_multi_label_to_multi_class(model.predict(test_dataset), model_classes)
             else:
                 train_prediction = np.array(model.predict(train_dataset)).reshape((-1, 1))
                 test_prediction = np.array(model.predict(test_dataset)).reshape((-1, 1))
