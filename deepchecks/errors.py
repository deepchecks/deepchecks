--- conflicted
+++ resolved
@@ -11,11 +11,7 @@
 """Module with all deepchecks error types."""
 
 
-<<<<<<< HEAD
-__all__ = ['DeepchecksBaseError', 'DeepchecksValueError', 'DeepchecksProcessError']
-=======
-__all__ = ['DeepchecksValueError', 'DeepchecksNotSupportedError']
->>>>>>> bf8d50ae
+__all__ = ['DeepchecksValueError', 'DeepchecksNotSupportedError', 'DeepchecksProcessError']
 
 
 class DeepchecksBaseError(Exception):
@@ -32,12 +28,13 @@
     pass
 
 
-<<<<<<< HEAD
+class DeepchecksNotSupportedError(DeepchecksBaseError):
+    """Exception class that represents an unsupported action in Deepchecks."""
+
+    pass
+
+
 class DeepchecksProcessError(DeepchecksBaseError):
-    """Exception class that represents an isssue with a process."""
-=======
-class DeepchecksNotSupportedError(DeepchecksBaseError):
-    """Exception class that represent unsupported action in Deepchecks."""
->>>>>>> bf8d50ae
+    """Exception class that represents an issue with a process."""
 
     pass